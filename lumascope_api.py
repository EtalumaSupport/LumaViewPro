#!/usr/bin/python3

'''
MIT License

Copyright (c) 2023 Etaluma, Inc.

Permission is hereby granted, free of charge, to any person obtaining a copy
of this software and associated documentation files (the "Software"), to deal
in the Software without restriction, including without limitation the rights
to use, copy, modify, merge, publish, distribute, sublicense, and/or sell
copies of the Software, and to permit persons to whom the Software is
furnished to do so, subject to the following conditions:

The above copyribackground_downght notice and this permission notice shall be included in all
copies or substantial portions of the Software.

THE SOFTWARE IS PROVIDED "AS IS", WITHOUT WARRANTY OF ANY KIND, EXPRESS OR
IMPLIED, INCLUDING BUT NOT LIMITED TO THE WARRANTIES OF MERCHANTABILITY,
FITNESS FOR A PARTICULAR PURPOSE AND NONINFRINGEMENT. IN NO EVENT SHALL THE
AUTHORS OR COPYRIGHT HOLDERS BE LIABLE FOR ANY CLAIM, DAMAGES OR OTHER
LIABILITY, WHETHER IN AN ACTION OF CONTRACT, TORT OR OTHERWISE, ARISING FROM,
OUT OF OR IN CONNECTION WITH THE SOFTWARE OR THE USE OR OTHER DEALINGS IN THE
SOFTWARE.
```

```
This open source software was developed for use with Etaluma microscopes.

AUTHORS:
Kevin Peter Hickerson, The Earthineering Company
Anna Iwaniec Hickerson, Keck Graduate Institute
Gerard Decker, The Earthineering Company

MODIFIED:
June 1, 2023
'''

# Import Lumascope Hardware files
from motorboard import MotorBoard
from ledboard import LEDBoard
from pyloncamera import PylonCamera

# Import additional libraries
from lvp_logger import logger
import pathlib
import time
import threading
import os
import contextlib
import cv2
import numpy as np

import image_utils


class Lumascope():

    def __init__(self):
        """Initialize Microscope"""

        # LED Control Board
        try:
            self.led = LEDBoard()

        except:
            logger.exception('[SCOPE API ] LED Board Not Initialized')
        
        # Motion Control Board
        try:
            self.motion = MotorBoard()
        except:
            logger.exception('[SCOPE API ] Motion Board Not Initialized')

        # Camera
        try:
            self.camera = PylonCamera()
        except:
            logger.exception('[SCOPE API ] Camera Board Not Initialized')

        # Initialize scope status booleans
        self.is_homing = False           # Is the microscope currently moving to home position

        self.is_capturing = False        # Is the microscope currently attempting image capture (with illumination)
        self.capture_return = False      # Will be image if capture is ready to pull, else False

        self.is_focusing = False         # Is the microscope currently attempting autofocus
        self.autofocus_return = False    # Will be z-position if focus is ready to pull, else False

        # self.is_stepping = False         # Is the microscope currently attempting to capture a step
        # self.step_capture_return = False # Will be image at step settings if ready to pull, else False

        self.labware = None             # The labware currently installed
        self.objective = None           # The objective currently installed

    ########################################################################
    # SCOPE CONFIGURATION FUNCTIONS
    ########################################################################
    def set_labware(self, labware):
        self.labware = labware

    def set_objective(self, objective):
        self.objective = objective

    ########################################################################
    # LED BOARD FUNCTIONS
    ########################################################################

    def leds_enable(self):
        """ LED BOARD FUNCTIONS
        Enable all LEDS"""
        if not self.led: return
        self.led.leds_enable()

    def leds_disable(self):
        """ LED BOARD FUNCTIONS
        Disable all LEDS"""
        if not self.led: return
        self.led.leds_disable()

    def led_on(self, channel, mA):
        """ LED BOARD FUNCTIONS
        Turn on LED at channel number at mA power """
        if not self.led: return

        if type(channel) == str:
            channel = self.color2ch(color=channel)

        self.led.led_on(channel, mA)

    def led_off(self, channel):
        """ LED BOARD FUNCTIONS
        Turn off LED at channel number """
        if not self.led: return

        if type(channel) == str:
            channel = self.color2ch(color=channel)

        self.led.led_off(channel)

    def leds_off(self):
        """ LED BOARD FUNCTIONS
        Turn off all LEDs """
        if not self.led: return
        self.led.leds_off()

    def ch2color(self, color):
        """ LED BOARD FUNCTIONS
        Convert channel number to string representing color
         0 -> Blue: Fluorescence
         1 -> Green: Fluorescence
         2 -> Red: Fluorescence
         3 -> BF: Brightfield
         4 -> PC: Phase Contrast
         5 -> EP: Extended Phase Contrast
           """
        if not self.led: return
        return self.led.ch2color(color)

    def color2ch(self, color):
        """ LED BOARD FUNCTIONS
        Convert string representing color to channel number
         Blue: Fluorescence Channel 0   -> 0
         Green: Fluorescence Channel 1  -> 1
         Red: Fluorescence Channel 2    -> 2
         BF: Brightfield                -> 3
         PC: Phase Contrast             -> 4
         EP: Extended Phase Contrast    -> 5
           """
        if not self.led: return
        return self.led.color2ch(color)

    ########################################################################
    # CAMERA FUNCTIONS
    ########################################################################

    def get_image(self, force_to_8bit: bool = True):
        """ CAMERA FUNCTIONS
        Grab and return image from camera"""
        if self.camera.grab():
            self.image_buffer = self.camera.array.copy()

            if force_to_8bit and self.image_buffer.dtype != 'uint8':
                self.image_buffer = image_utils.convert_12bit_to_8bit(self.image_buffer)

            return self.image_buffer
        else:
            return False
        
    def get_next_save_path(self, path):
        """ GETS THE NEXT SAVE PATH GIVEN AN EXISTING SAVE PATH

            :param path of the format './{save_folder}/{well_label}_{color}_{file_id}.tiff'   
            :returns the next save path './{save_folder}/{well_label}_{color}_{file_id + 1}.tiff'   

        """

        NUM_SEQ_DIGITS = 6
        # Handle both .tiff and .ome.tiff by detecting multiple extensions if present
        # pathlib doesn't seem to handle multiple extensions natively
        path2 = pathlib.Path(path)
        extension = ''.join(path2.suffixes)
        stem = path2.name[:len(path2.name)-len(extension)]
        seq_separator_idx = stem.rfind('_')
        stem_base = stem[:seq_separator_idx]
        seq_num_str = stem[seq_separator_idx+1:]
        seq_num = int(seq_num_str)

        next_seq_num = seq_num + 1
        next_seq_num_str = f"{next_seq_num:0>{NUM_SEQ_DIGITS}}"
        
        new_path = path2.parent / f"{stem_base}_{next_seq_num_str}{extension}"
        return str(new_path)


    def save_image(self, array, save_folder = './capture', file_root = 'img_', append = 'ms', color = 'BF', tail_id_mode = "increment"):
        """CAMERA FUNCTIONS
        save image (as array) to file
        """
        
        img = np.zeros((array.shape[0], array.shape[1], 3), dtype=array.dtype)

        # Check if already a color image
        if (len(array.shape) == 3) and (array.shape[2] == 3):
            img = array
        else:
            if color == 'Blue':
                img[:,:,0] = array
            elif color == 'Green':
                img[:,:,1] = array
            elif color == 'Red':
                img[:,:,2] = array
            else:
                img[:,:,0] = array
                img[:,:,1] = array
                img[:,:,2] = array

        img = np.flip(img, 0)

        if type(save_folder) == str:
            save_folder = pathlib.Path(save_folder)

        if file_root is None:
            file_root = ""

        USE_OME_TIFF = True

        if USE_OME_TIFF:
            file_extension = ".ome.tiff"
        else:
            file_extension = ".tiff"

        # generate filename and save path string
        if tail_id_mode == "increment":
            initial_id = '_000001'
            filename =  f"{file_root}{append}{initial_id}{file_extension}"
            path = save_folder / filename

            # Obtain next save path if current directory already exists
            while os.path.exists(path):
                path = self.get_next_save_path(path)

        elif tail_id_mode == None:
            filename =  f"{file_root}{append}{file_extension}"
            path = save_folder / filename
        
        else:
            raise Exception(f"tail_id_mode: {tail_id_mode} not implemented")
        

        try:
            src_dtype = array.dtype

            if src_dtype == np.uint16:
                img = image_utils.convert_12bit_to_16bit(img)

            if USE_OME_TIFF:
                sx = self.get_current_position(axis='X')
                sy = self.get_current_position(axis='Y')
                # TODO convert stage to plate dimensions (currently in lumaviewpro.py layer)
                
                img = cv2.cvtColor(img, cv2.COLOR_BGR2RGB)
<<<<<<< HEAD

                if self.objective is None:
                    raise Exception(f"[SCOPE API ] Objective not set")
                
                if 'focal_length' not in self.objective:
                    raise Exception(f"[SCOPE API ] Objective focal length not provided")
                
                image_utils_non_kivy.write_ome_tiff(data=img, file_loc=path, channel=color, focal_length=self.objective['focal_length'])
=======
                image_utils.write_ome_tiff(data=img, file_loc=path, channel=color)
>>>>>>> 95c3b478
            else:
                cv2.imwrite(str(path), img.astype(src_dtype))

            logger.info(f'[SCOPE API ] Saving Image to {path}')
        except:
            logger.exception("[SCOPE API ] Error: Unable to save. Perhaps save folder does not exist?")

        return path
    

    def save_live_image(
            self,
            save_folder = './capture',
            file_root = 'img_',
            append = 'ms',
            color = 'BF',
            tail_id_mode = "increment",
            force_to_8bit: bool = True
        ):

        """CAMERA FUNCTIONS
        Grab the current live image and save to file
        """
        array = self.get_image(force_to_8bit=force_to_8bit)
        if array is False:
            return 
        return self.save_image(array, save_folder, file_root, append, color, tail_id_mode)
 
    def get_max_width(self):
        """CAMERA FUNCTIONS
        Grab the max pixel width of camera
        """
        if not self.camera: return 0
        return self.camera.active.Width.Max

    def get_max_height(self):
        """CAMERA FUNCTIONS
        Grab the max pixel height of camera
        """
        if not self.camera: return 0
        return self.camera.active.Height.Max
      
    def get_width(self):
        """CAMERA FUNCTIONS
        Grab the current pixel width setting of camera
        """
        if not self.camera: return 0
        return self.camera.active.Width.GetValue()

    def get_height(self):
        """CAMERA FUNCTIONS
        Grab the current pixel height setting of camera
        """
        if not self.camera: return 0
        return self.camera.active.Height.GetValue()

    def set_frame_size(self, w, h):
        """CAMERA FUNCTIONS
        Set frame size (pixel width by picel height
        of camera to w by h"""

        if not self.camera: return
        self.camera.frame_size(w, h)

    def set_gain(self, gain):
        """CAMERA FUNCTIONS
        Set camera gain"""

        if not self.camera: return
        self.camera.gain(gain)

    def set_auto_gain(self, state=True, target_brightness: float=0.5):
        """CAMERA FUNCTIONS
        Enable / Disable camera auto_gain with the value of 'state'
        It will be continueously updating based on the current image """

        if not self.camera: return
        self.camera.auto_gain(state, target_brightness=target_brightness)

    def set_exposure_time(self, t):
        """CAMERA FUNCTIONS
         Set exposure time in the camera hardware t (msec)"""

        if not self.camera: return
        self.camera.exposure_t(t)

    def get_exposure_time(self):
        """CAMERA FUNCTIONS
         Get exposure time in the camera hardware
         Returns t (msec), or -1 if the camera is inactive"""

        if not self.camera: return 0
        exposure = self.camera.get_exposure_t()
        return exposure
        
    def set_auto_exposure_time(self, state = True):
        """CAMERA FUNCTIONS
         Enable / Disable camera auto_exposure with the value of 'state'
        It will be continueously updating based on the current image """

        if not self.camera: return
        self.camera.auto_exposure_t(state)

    ########################################################################
    # MOTION CONTROL FUNCTIONS
    ########################################################################

    def zhome(self):
        """MOTION CONTROL FUNCTIONS
        Home the z-axis (i.e. focus)"""
        #if not self.motion: return
        self.motion.zhome()

    def xyhome(self):
        """MOTION CONTROL FUNCTIONS
        Home the xy-axes (i.e. stage). Note: z-axis and turret will always home first"""
        #if not self.motion: return
        self.is_homing = True
        self.motion.xyhome()
        return

        #while self.is_moving():
        #    time.sleep(0.01)
        #self.is_homing = False
    
    def has_xyhomed(self):
        """MOTION CONTROL FUNCTIONS
        Indicate if the xy-axes (i.e. stage) has been homed since startup"""
        return self.motion.has_xyhomed()

    def xyhome_iterate(self):
        if not self.is_moving():
            self.is_homing = False
            self.xyhome_timer.cancel()

    def xycenter(self):
        """MOTION CONTROL FUNCTIONS
        Move Stage to the center."""

        #if not self.motion: return
        self.motion.xycenter()


    @contextlib.contextmanager
    def safe_turret_mover(self):
        # Save off current Z position before moving Z to 0
        logger.info('[SCOPE API ] Moving Z to 0')
        initial_z = self.get_current_position(axis='Z')
        self.move_absolute_position('Z', pos=0, wait_until_complete=True)
        self.is_turreting = True
        yield
        self.is_turreting = False
        # Restore Z position
        logger.info(f'[SCOPE API ] Restoring Z to {initial_z}')
        self.move_absolute_position('Z', pos=initial_z, wait_until_complete=True)


    def thome(self):
        """MOTION CONTROL FUNCTIONS
        Home the Turret"""

        #if not self.motion:
        #    return

        # Move turret
        with self.safe_turret_mover():
            self.motion.thome()


    def tmove(self, degrees):
        """MOTION CONTROL FUNCTIONS
        Move turret to position in degrees"""
        # MUST home move objective home first to prevent crash
        #self.zhome()
        #self.move_absolute_position('Z', self.z_min)

        with self.safe_turret_mover():
            logger.info(f'[SCOPE API ] Moving T to {degrees}')
            self.move_absolute_position('T', degrees, wait_until_complete=True)


    def get_target_position(self, axis):
        """MOTION CONTROL FUNCTIONS
        Get the value of the target position of the axis relative to home
        Returns position (um), or 0 if the motion board is inactive
        values of axis 'X', 'Y', 'Z', and 'T' """

        if not self.motion.driver: return 0
        target_position = self.motion.target_pos(axis)
        return target_position
        
    def get_current_position(self, axis):
        """MOTION CONTROL FUNCTIONS
        Get the value of the current position of the axis relative to home
        Returns position (um), or 0 if the motion board is inactive
        values of axis 'X', 'Y', 'Z', and 'T' """

        if not self.motion.driver: return 0
        target_position = self.motion.current_pos(axis)
        return target_position
        
    def move_absolute_position(self, axis, pos, wait_until_complete=False, overshoot_enabled: bool = True):
        """MOTION CONTROL FUNCTIONS
         Move to absolute position (in um) of axis"""

        #if not self.motion: return
        self.motion.move_abs_pos(axis, pos, overshoot_enabled=overshoot_enabled)
        
        if wait_until_complete is True:
            self.wait_until_finished_moving()


    def move_relative_position(self, axis, um, wait_until_complete=False, overshoot_enabled: bool = True):
        """MOTION CONTROL FUNCTIONS
         Move to relative distance (in um) of axis"""

        #if not self.motion: return
        self.motion.move_rel_pos(axis, um, overshoot_enabled=overshoot_enabled)

        if wait_until_complete is True:
            self.wait_until_finished_moving()


    def get_home_status(self, axis):
        """MOTION CONTROL FUNCTIONS
         Return True if axis is in home position or motionboard is """
 
        #if not self.motion: return True
        status = self.motion.home_status(axis)
        return status

    def get_target_status(self, axis):
        """MOTION CONTROL FUNCTIONS
         Return True if axis is at target position"""

        #if not self.motion: return True

        # Handle case where we want to know if turret has reached its target, but there is no turret
        if (axis == 'T') and (self.motion.has_turret == False):
            return True
        
        status = self.motion.target_status(axis)
        return status
        
    # Get all reference status register bits as 32 character string (32-> 0)
    def get_reference_status(self, axis):
        """MOTION CONTROL FUNCTIONS
         Get all reference status register bits as 32 character string (32-> 0) """

        #if not self.motion: return
        status = self.motion.reference_status(axis)
        return status

    def get_overshoot(self):
        """MOTION CONTROL FUNCTIONS
        Is z-axis (focus) currently in overshoot mode?"""

        #if not self.motion: return False
        return self.motion.overshoot

    def is_moving(self):
        # If not communicating with motor board
        if not self.motion.driver: return False

        # Check each axis
        x_status = self.get_target_status('X')
        y_status = self.get_target_status('Y')
        z_status = self.get_target_status('Z')
        t_status = self.get_target_status('T')

        if x_status and y_status and z_status and t_status and not self.get_overshoot():
            return False
        else:
            return True
        

    def wait_until_finished_moving(self):

        if not self.motion.driver: return

        while self.is_moving():
            time.sleep(0.05)
        
        return
    

    def get_microscope_model(self):
        if not self.motion.driver:
            return None
        
        return self.motion.get_microscope_model()

    
    ########################################################################
    # INTEGRATED SCOPE FUNCTIONS
    ########################################################################

    # ~~~~~~~~~~~~~~~~~~~~~~~~~~~~~~~~~~~~~~~~~~~~~~~~~~~~~~~~~~~~~~~~~~~~~~
    # ILLUMINATE AND CAPTURE
    # ~~~~~~~~~~~~~~~~~~~~~~~~~~~~~~~~~~~~~~~~~~~~~~~~~~~~~~~~~~~~~~~~~~~~~~
    def capture(self):
        """INTEGRATED SCOPE FUNCTIONS
        Capture image with illumination"""       

        if not self.led: return
        if not self.camera: return

        # Set capture states
        self.is_capturing = True
        self.capture_return = False

        # Wait time for exposure and rolling shutter
        wait_time = 2*self.get_exposure_time()/1000+0.2
        #print("Wait time = ", wait_time)

        # Start thread to wait until capture is complete
        capture_timer = threading.Timer(wait_time, self.capture_complete)
        capture_timer.start()

    def capture_complete(self):
        self.capture_return = self.get_image() # Grab image
        self.is_capturing = False

    
    def capture_blocking(self):
        if not self.led: return
        if not self.camera: return

        wait_time = 2*self.get_exposure_time()/1000+0.2
        time.sleep(wait_time)
        return self.get_image()

    # ~~~~~~~~~~~~~~~~~~~~~~~~~~~~~~~~~~~~~~~~~~~~~~~~~~~~~~~~~~~~~~~~~~~~~~
    # AUTOFOCUS Functionality
    # ~~~~~~~~~~~~~~~~~~~~~~~~~~~~~~~~~~~~~~~~~~~~~~~~~~~~~~~~~~~~~~~~~~~~~~

    # Functional, but not integrated with LVP, just for scripting at the moment.
    
    def autofocus(self, AF_min, AF_max, AF_range):
        """INTEGRATED SCOPE FUNCTIONS
        begin autofocus functionality"""

        # Check all hardware required
        if not self.led: return
        if not self.motion: return
        if not self.camera: return

        # Check if hardware is actively responding
        if self.led.driver is False: return
        if self.motion.driver is False: return
        if self.camera.active is False: return
        
        # Set autofocus states
        self.is_focusing = True          # Is the microscope currently attempting autofocus
        self.autofocus_return = False    # Will be z-position if focus is ready to pull, else False

        # Determine center of AF
        center = self.get_current_position('Z')

        self.z_min = max(0, center-AF_range)      # starting minimum z-height for autofocus
        self.z_max = center+AF_range              # starting maximum z-height for autofocus
        self.resolution = AF_max                  # starting step size for autofocus

        self.AF_positions = []       # List of positions to step through
        self.focus_measures = []     # Measure focus score at each position
        self.last_focus_score = 0    # Last / Previous focus score
        self.last_focus_pass = False # Are we on the last scan for autofocus?

        # Start the autofocus process at z-minimum
        self.move_absolute_position('Z', self.z_min)

        while not self.autofocus_iterate(AF_min):
            time.sleep(0.01)

    def autofocus_iterate(self, AF_min):
        """INTEGRATED SCOPE FUNCTIONS
        iterate autofocus functionality"""
        done=False

        # Ignore steps until conditions are met
        if self.is_moving(): return done  # needs to be in position
        if self.is_capturing: return done # needs to have completed capture with illumination

        # Is there a previous capture result to pull?
        if self.capture_return is False:
            # No -> start a capture event
            self.capture()
            return done
            
        else:
            # Yes -> pull the capture result and clear
            image = self.capture_return
            self.capture_return = False
            
        if image is False:
            # Stop thread image can't be acquired
            done = True
            return done
   
        # observe the image
        rows, cols = image.shape

        # Use center quarter of image for focusing
        image = image[int(rows/4):int(3*rows/4),int(cols/4):int(3*cols/4)]

        # calculate the position and focus measure
        try:
            current = self.get_current_position('Z')
            focus = self.focus_function(image)
            next_target = self.get_target_position('Z') + self.resolution
        except:
            logger.exception('[SCOPE API ] Error talking to motion controller.')

        # append to positions and focus measures
        self.AF_positions.append(current)
        self.focus_measures.append(focus)

        if next_target <= self.z_max:
            self.move_relative_position('Z', self.resolution)
            return done

        # Adjust future steps if next_target went out of bounds
        # Calculate new step size for resolution
        prev_resolution = self.resolution
        self.resolution = prev_resolution / 3 # SELECT DESIRED RESOLUTION FRACTION

        if self.resolution < AF_min:
            self.resolution = AF_min
            self.last_focus_pass = True

        # compute best focus
        focus = self.focus_best(self.AF_positions, self.focus_measures)

        if not self.last_focus_pass:
            # assign new z_min, z_max, resolution, and sweep
            self.z_min = focus-prev_resolution 
            self.z_max = focus+prev_resolution 

            # reset positions and focus measures
            self.AF_positions = []
            self.focus_measures = []

            # go to new z_min
            self.move_absolute_position('Z', self.z_min)
                
        else:
            # go to best focus
            self.move_absolute_position('Z', focus) # move to absolute target
            
            # end autofocus sequence
            self.autofocus_return = focus
            self.is_focusing = False

            # Stop thread image when autofocus is complete
            done=True
        return done

    # Algorithms for estimating the quality of the focus
    def focus_function(self, image, algorithm = 'vollath4'):
        """INTEGRATED SCOPE FUNCTIONS
        assess focus value at specific position for autofocus function"""

        logger.info('[SCOPE API ] Lumascope.focus_function()')

        w = image.shape[0]
        h = image.shape[1]

        # Journal of Microscopy, Vol. 188, Pt 3, December 1997, pp. 264–272
        if algorithm == 'vollath4': # pg 266
            image = np.double(image)
            sum_one = np.sum(np.multiply(image[:w-1,:h], image[1:w,:h])) # g(i, j).g(i+1, j)
            sum_two = np.sum(np.multiply(image[:w-2,:h], image[2:w,:h])) # g(i, j).g(i+2, j)
            logger.info('[SCOPE API ] Focus Score Vollath: ' + str(sum_one - sum_two))
            return sum_one - sum_two

        elif algorithm == 'skew':
            hist = np.histogram(image, bins=256,range=(0,256))
            hist = np.asarray(hist[0], dtype='int')
            max_index = hist.argmax()

            edges = np.histogram_bin_edges(image, bins=1)
            white_edge = edges[1]

            skew = white_edge-max_index
            logger.info('[SCOPE API ] Focus Score Skew: ' + str(skew))
            return skew

        elif algorithm == 'pixel_variation':
            sum = np.sum(image)
            ssq = np.sum(np.square(image))
            var = ssq*w*h-sum**2
            logger.info('[SCOPE API ] Focus Score Pixel Variation: ' + str(var))
            return var
        
        else:
            return 0
    
    def focus_best(self, positions, values, algorithm='direct'):
        """INTEGRATED SCOPE FUNCTIONS
        select best focus position for autofocus function"""

        logger.info('[SCOPE API ] Lumascope.focus_best()')
        if algorithm == 'direct':
            max_value = max(values)
            max_index = values.index(max_value)
            return positions[max_index]

        elif algorithm == 'mov_avg':
            avg_values = np.convolve(values, [.5, 1, 0.5], 'same')
            max_index = avg_values.argmax()
            return positions[max_index]

        else:
            return positions[0]

<|MERGE_RESOLUTION|>--- conflicted
+++ resolved
@@ -43,6 +43,7 @@
 
 # Import additional libraries
 from lvp_logger import logger
+import modules.coord_transformations as coord_transformations
 import pathlib
 import time
 import threading
@@ -58,6 +59,7 @@
 
     def __init__(self):
         """Initialize Microscope"""
+        self._coordinate_transformer = coord_transformations.CoordinateTransformer()
 
         # LED Control Board
         try:
@@ -90,17 +92,21 @@
         # self.is_stepping = False         # Is the microscope currently attempting to capture a step
         # self.step_capture_return = False # Will be image at step settings if ready to pull, else False
 
-        self.labware = None             # The labware currently installed
-        self.objective = None           # The objective currently installed
+        self._labware = None             # The labware currently installed
+        self._objective = None           # The objective currently installed
+        self._stage_offset = None        # The stage offset for the microscope
 
     ########################################################################
     # SCOPE CONFIGURATION FUNCTIONS
     ########################################################################
     def set_labware(self, labware):
-        self.labware = labware
+        self._labware = labware
 
     def set_objective(self, objective):
-        self.objective = objective
+        self._objective = objective
+
+    def set_stage_offset(self, stage_offset):
+        self._stage_offset = stage_offset
 
     ########################################################################
     # LED BOARD FUNCTIONS
@@ -275,23 +281,38 @@
                 img = image_utils.convert_12bit_to_16bit(img)
 
             if USE_OME_TIFF:
-                sx = self.get_current_position(axis='X')
-                sy = self.get_current_position(axis='Y')
-                # TODO convert stage to plate dimensions (currently in lumaviewpro.py layer)
+
+                def _validate():
+                    if self._objective is None:
+                        raise Exception(f"[SCOPE API ] Objective not set")
+                    
+                    if 'focal_length' not in self._objective:
+                        raise Exception(f"[SCOPE API ] Objective focal length not provided")
+
+                    if self._labware is None:
+                        raise Exception(f"[SCOPE API ] Labware not set")
+                    
+                    if self._stage_offset is None:
+                        raise Exception(f"[SCOPE API ] Stage offset not set")
                 
+                _validate()
+                
+                px, py = self._coordinate_transformer.stage_to_plate(
+                    labware=self._labware,
+                    stage_offset=self._stage_offset,
+                    sx=self.get_current_position(axis='X'),
+                    sy=self.get_current_position(axis='Y')
+                )
+
                 img = cv2.cvtColor(img, cv2.COLOR_BGR2RGB)
-<<<<<<< HEAD
-
-                if self.objective is None:
-                    raise Exception(f"[SCOPE API ] Objective not set")
-                
-                if 'focal_length' not in self.objective:
-                    raise Exception(f"[SCOPE API ] Objective focal length not provided")
-                
-                image_utils_non_kivy.write_ome_tiff(data=img, file_loc=path, channel=color, focal_length=self.objective['focal_length'])
-=======
-                image_utils.write_ome_tiff(data=img, file_loc=path, channel=color)
->>>>>>> 95c3b478
+
+                image_utils.write_ome_tiff(
+                    data=img,
+                    file_loc=path,
+                    channel=color,
+                    focal_length=self._objective['focal_length'],
+                    plate_pos_mm={'x': px, 'y': py}
+                )
             else:
                 cv2.imwrite(str(path), img.astype(src_dtype))
 
