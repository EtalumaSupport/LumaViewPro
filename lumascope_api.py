#!/usr/bin/python3

'''
MIT License

Copyright (c) 2023 Etaluma, Inc.

Permission is hereby granted, free of charge, to any person obtaining a copy
of this software and associated documentation files (the "Software"), to deal
in the Software without restriction, including without limitation the rights
to use, copy, modify, merge, publish, distribute, sublicense, and/or sell
copies of the Software, and to permit persons to whom the Software is
furnished to do so, subject to the following conditions:

The above copyribackground_downght notice and this permission notice shall be included in all
copies or substantial portions of the Software.

THE SOFTWARE IS PROVIDED "AS IS", WITHOUT WARRANTY OF ANY KIND, EXPRESS OR
IMPLIED, INCLUDING BUT NOT LIMITED TO THE WARRANTIES OF MERCHANTABILITY,
FITNESS FOR A PARTICULAR PURPOSE AND NONINFRINGEMENT. IN NO EVENT SHALL THE
AUTHORS OR COPYRIGHT HOLDERS BE LIABLE FOR ANY CLAIM, DAMAGES OR OTHER
LIABILITY, WHETHER IN AN ACTION OF CONTRACT, TORT OR OTHERWISE, ARISING FROM,
OUT OF OR IN CONNECTION WITH THE SOFTWARE OR THE USE OR OTHER DEALINGS IN THE
SOFTWARE.
```

```
This open source software was developed for use with Etaluma microscopes.

AUTHORS:
Kevin Peter Hickerson, The Earthineering Company
Anna Iwaniec Hickerson, Keck Graduate Institute
Gerard Decker, The Earthineering Company

MODIFIED:
June 1, 2023
'''

# Import Lumascope Hardware files
from motorboard import MotorBoard
from ledboard import LEDBoard
from pyloncamera import PylonCamera

# Import additional libraries
from lvp_logger import logger
import modules.common_utils as common_utils
import modules.coord_transformations as coord_transformations
import pathlib
import time
import threading
import os
import contextlib
import cv2
import numpy as np

import image_utils


class Lumascope():

    def __init__(self):
        """Initialize Microscope"""
        self._coordinate_transformer = coord_transformations.CoordinateTransformer()

        # LED Control Board
        try:
            self.led = LEDBoard()

        except:
            logger.exception('[SCOPE API ] LED Board Not Initialized')
        
        # Motion Control Board
        try:
            self.motion = MotorBoard()
        except:
            logger.exception('[SCOPE API ] Motion Board Not Initialized')

        # Camera
        self.image_buffer = None
        try:
            self.camera = PylonCamera()
        except:
            logger.exception('[SCOPE API ] Camera Board Not Initialized')

        # Initialize scope status booleans
        self.is_homing = False           # Is the microscope currently moving to home position

        self.is_capturing = False        # Is the microscope currently attempting image capture (with illumination)
        self.capture_return = False      # Will be image if capture is ready to pull, else False

        self.is_focusing = False         # Is the microscope currently attempting autofocus
        self.autofocus_return = False    # Will be z-position if focus is ready to pull, else False

        # self.is_stepping = False         # Is the microscope currently attempting to capture a step
        # self.step_capture_return = False # Will be image at step settings if ready to pull, else False

        self._labware = None             # The labware currently installed
        self._objective = None           # The objective currently installed
        self._stage_offset = None        # The stage offset for the microscope

    ########################################################################
    # SCOPE CONFIGURATION FUNCTIONS
    ########################################################################
    def set_labware(self, labware):
        self._labware = labware

    def set_objective(self, objective):
        self._objective = objective

    def set_stage_offset(self, stage_offset):
        self._stage_offset = stage_offset

    ########################################################################
    # LED BOARD FUNCTIONS
    ########################################################################

    def leds_enable(self):
        """ LED BOARD FUNCTIONS
        Enable all LEDS"""
        if not self.led: return
        self.led.leds_enable()

    def leds_disable(self):
        """ LED BOARD FUNCTIONS
        Disable all LEDS"""
        if not self.led: return
        self.led.leds_disable()

    def get_led_ma(self, color: str):
        """ LED BOARD FUNCTIONS
        Get LED illumination (mA)"""
        if not self.led: return -1

        return self.led.get_led_ma(color=color)

    def led_on(self, channel, mA):
        """ LED BOARD FUNCTIONS
        Turn on LED at channel number at mA power """
        if not self.led: return

        if type(channel) == str:
            channel = self.color2ch(color=channel)

        self.led.led_on(channel, mA)

    def led_off(self, channel):
        """ LED BOARD FUNCTIONS
        Turn off LED at channel number """
        if not self.led: return

        if type(channel) == str:
            channel = self.color2ch(color=channel)

        self.led.led_off(channel)

    def leds_off(self):
        """ LED BOARD FUNCTIONS
        Turn off all LEDs """
        if not self.led: return
        self.led.leds_off()

    def ch2color(self, color):
        """ LED BOARD FUNCTIONS
        Convert channel number to string representing color
         0 -> Blue: Fluorescence
         1 -> Green: Fluorescence
         2 -> Red: Fluorescence
         3 -> BF: Brightfield
         4 -> PC: Phase Contrast
         5 -> EP: Extended Phase Contrast
           """
        if not self.led: return
        return self.led.ch2color(color)

    def color2ch(self, color):
        """ LED BOARD FUNCTIONS
        Convert string representing color to channel number
         Blue: Fluorescence Channel 0   -> 0
         Green: Fluorescence Channel 1  -> 1
         Red: Fluorescence Channel 2    -> 2
         BF: Brightfield                -> 3
         PC: Phase Contrast             -> 4
         EP: Extended Phase Contrast    -> 5
           """
        if not self.led: return
        return self.led.color2ch(color)

    ########################################################################
    # CAMERA FUNCTIONS
    ########################################################################

    def get_image(self, force_to_8bit: bool = True):
        """ CAMERA FUNCTIONS
        Grab and return image from camera
        # If use_host_buffer set to true, it will return the results already stored in the
        # host array. It will not wait for the next capture.
        """
        if self.camera.grab():
            self.image_buffer = self.camera.array.copy()

<<<<<<< HEAD
            if force_to_8bit and self.image_buffer.dtype != 'uint8':
                self.image_buffer = image_utils.convert_12bit_to_8bit(self.image_buffer)
=======
            if force_to_8bit and self.image_buffer.dtype != np.uint8:
                self.image_buffer = image_utils_non_kivy.convert_12bit_to_8bit(self.image_buffer)
>>>>>>> 446f817a

            return self.image_buffer
        else:
            return False
        
    def get_next_save_path(self, path):
        """ GETS THE NEXT SAVE PATH GIVEN AN EXISTING SAVE PATH

            :param path of the format './{save_folder}/{well_label}_{color}_{file_id}.tiff'   
            :returns the next save path './{save_folder}/{well_label}_{color}_{file_id + 1}.tiff'   

        """

        NUM_SEQ_DIGITS = 6
        # Handle both .tiff and .ome.tiff by detecting multiple extensions if present
        # pathlib doesn't seem to handle multiple extensions natively
        path2 = pathlib.Path(path)
        extension = ''.join(path2.suffixes)
        stem = path2.name[:len(path2.name)-len(extension)]
        seq_separator_idx = stem.rfind('_')
        stem_base = stem[:seq_separator_idx]
        seq_num_str = stem[seq_separator_idx+1:]
        seq_num = int(seq_num_str)

        next_seq_num = seq_num + 1
        next_seq_num_str = f"{next_seq_num:0>{NUM_SEQ_DIGITS}}"
        
        new_path = path2.parent / f"{stem_base}_{next_seq_num_str}{extension}"
        return str(new_path)
    

    def generate_image_save_path(self, save_folder, file_root, append, tail_id_mode, output_format):
        if type(save_folder) == str:
            save_folder = pathlib.Path(save_folder)

        if file_root is None:
            file_root = ""

        if output_format == 'OME-TIFF':
            file_extension = ".ome.tiff"
        else:
            file_extension = ".tiff"

        # generate filename and save path string
        if tail_id_mode == "increment":
            initial_id = '_000001'
            filename =  f"{file_root}{append}{initial_id}{file_extension}"
            path = save_folder / filename

            # Obtain next save path if current directory already exists
            while os.path.exists(path):
                path = self.get_next_save_path(path)

        elif tail_id_mode == None:
            filename =  f"{file_root}{append}{file_extension}"
            path = save_folder / filename
        
        else:
            raise Exception(f"tail_id_mode: {tail_id_mode} not implemented")
        
        return path


    def save_image(
        self,
        array,
        save_folder = './capture',
        file_root = 'img_',
        append = 'ms',
        color = 'BF',
        tail_id_mode = "increment",
        output_format: str = "TIFF"
    ):
        """CAMERA FUNCTIONS
        save image (as array) to file
        """

        src_dtype = array.dtype

        if src_dtype == np.uint16:
            array = image_utils.convert_12bit_to_16bit(array)

        # Convert to color if needed - if its grayscale, and should become color
        if (not image_utils.is_color_image(array)) and (color in common_utils.get_fluorescence_layers()):
            img = np.zeros((array.shape[0], array.shape[1], 3), dtype=src_dtype)
            if color == 'Blue':
                img[:,:,0] = array
            elif color == 'Green':
                img[:,:,1] = array
            elif color == 'Red':
                img[:,:,2] = array
        else:
            img = array

        img = np.flip(img, 0)

        path = self.generate_image_save_path(
            save_folder=save_folder,
            file_root=file_root,
            append=append,
            tail_id_mode=tail_id_mode,
            output_format=output_format
        )

        try:
            if output_format == 'OME-TIFF':

                def _validate():
                    if self._objective is None:
                        raise Exception(f"[SCOPE API ] Objective not set")
                    
                    if 'focal_length' not in self._objective:
                        raise Exception(f"[SCOPE API ] Objective focal length not provided")

                    if self._labware is None:
                        raise Exception(f"[SCOPE API ] Labware not set")
                    
                    if self._stage_offset is None:
                        raise Exception(f"[SCOPE API ] Stage offset not set")
                
                _validate()
                
                px, py = self._coordinate_transformer.stage_to_plate(
                    labware=self._labware,
                    stage_offset=self._stage_offset,
                    sx=self.get_current_position(axis='X'),
                    sy=self.get_current_position(axis='Y')
                )
                z = self.get_current_position(axis='Z')

                if image_utils.is_color_image(img):
                    img = cv2.cvtColor(img, cv2.COLOR_BGR2RGB)

                px = round(px, common_utils.max_decimal_precision('x'))
                py = round(px, common_utils.max_decimal_precision('y'))
                z  = round(z,  common_utils.max_decimal_precision('z'))

                image_utils.write_ome_tiff(
                    data=img,
                    file_loc=path,
                    channel=color,
                    focal_length=self._objective['focal_length'],
                    plate_pos_mm={'x': px, 'y': py},
                    z_pos_um=z,
                    exposure_time_ms=round(self.get_exposure_time(), common_utils.max_decimal_precision('exposure')),
                    gain_db=round(self.get_gain(), common_utils.max_decimal_precision('gain')),
                    ill_ma=round(self.get_led_ma(color=color), common_utils.max_decimal_precision('illumination'))
                )
            else:
                cv2.imwrite(str(path), img.astype(src_dtype))

            logger.info(f'[SCOPE API ] Saving Image to {path}')
        except:
            logger.exception("[SCOPE API ] Error: Unable to save. Perhaps save folder does not exist?")

        return path
    

    def save_live_image(
            self,
            save_folder = './capture',
            file_root = 'img_',
            append = 'ms',
            color = 'BF',
            tail_id_mode = "increment",
            force_to_8bit: bool = True,
            output_format: str = "TIFF"
        ):

        """CAMERA FUNCTIONS
        Grab the current live image and save to file
        """
        array = self.get_image(force_to_8bit=force_to_8bit)
        if array is False:
            return 
        return self.save_image(array, save_folder, file_root, append, color, tail_id_mode, output_format=output_format)
 
    def get_max_width(self):
        """CAMERA FUNCTIONS
        Grab the max pixel width of camera
        """
        if not self.camera: return 0
        return self.camera.active.Width.Max

    def get_max_height(self):
        """CAMERA FUNCTIONS
        Grab the max pixel height of camera
        """
        if not self.camera: return 0
        return self.camera.active.Height.Max
      
    def get_width(self):
        """CAMERA FUNCTIONS
        Grab the current pixel width setting of camera
        """
        if not self.camera: return 0
        return self.camera.active.Width.GetValue()

    def get_height(self):
        """CAMERA FUNCTIONS
        Grab the current pixel height setting of camera
        """
        if not self.camera: return 0
        return self.camera.active.Height.GetValue()

    def set_frame_size(self, w, h):
        """CAMERA FUNCTIONS
        Set frame size (pixel width by picel height
        of camera to w by h"""

        if not self.camera: return
        self.camera.frame_size(w, h)

    def get_gain(self):
        """CAMERA FUNCTIONS
        Get camera gain"""

        if not self.camera: return -1
        return self.camera.get_gain()
    
    def set_gain(self, gain):
        """CAMERA FUNCTIONS
        Set camera gain"""

        if not self.camera: return
        self.camera.gain(gain)

    def set_auto_gain(self, state=True, target_brightness: float=0.5):
        """CAMERA FUNCTIONS
        Enable / Disable camera auto_gain with the value of 'state'
        It will be continueously updating based on the current image """

        if not self.camera: return
        self.camera.auto_gain(state, target_brightness=target_brightness)

    def set_exposure_time(self, t):
        """CAMERA FUNCTIONS
         Set exposure time in the camera hardware t (msec)"""

        if not self.camera: return
        self.camera.exposure_t(t)

    def get_exposure_time(self):
        """CAMERA FUNCTIONS
         Get exposure time in the camera hardware
         Returns t (msec), or -1 if the camera is inactive"""

        if not self.camera: return 0
        exposure = self.camera.get_exposure_t()
        return exposure
        
    def set_auto_exposure_time(self, state = True):
        """CAMERA FUNCTIONS
         Enable / Disable camera auto_exposure with the value of 'state'
        It will be continueously updating based on the current image """

        if not self.camera: return
        self.camera.auto_exposure_t(state)

    ########################################################################
    # MOTION CONTROL FUNCTIONS
    ########################################################################

    def zhome(self):
        """MOTION CONTROL FUNCTIONS
        Home the z-axis (i.e. focus)"""
        #if not self.motion: return
        self.motion.zhome()

    def xyhome(self):
        """MOTION CONTROL FUNCTIONS
        Home the xy-axes (i.e. stage). Note: z-axis and turret will always home first"""
        #if not self.motion: return
        self.is_homing = True
        self.motion.xyhome()
        return

        #while self.is_moving():
        #    time.sleep(0.01)
        #self.is_homing = False
    
    def has_xyhomed(self):
        """MOTION CONTROL FUNCTIONS
        Indicate if the xy-axes (i.e. stage) has been homed since startup"""
        return self.motion.has_xyhomed()

    def xyhome_iterate(self):
        if not self.is_moving():
            self.is_homing = False
            self.xyhome_timer.cancel()

    def xycenter(self):
        """MOTION CONTROL FUNCTIONS
        Move Stage to the center."""

        #if not self.motion: return
        self.motion.xycenter()


    @contextlib.contextmanager
    def safe_turret_mover(self):
        # Save off current Z position before moving Z to 0
        logger.info('[SCOPE API ] Moving Z to 0')
        initial_z = self.get_current_position(axis='Z')
        self.move_absolute_position('Z', pos=0, wait_until_complete=True)
        self.is_turreting = True
        yield
        self.is_turreting = False
        # Restore Z position
        logger.info(f'[SCOPE API ] Restoring Z to {initial_z}')
        self.move_absolute_position('Z', pos=initial_z, wait_until_complete=True)


    def thome(self):
        """MOTION CONTROL FUNCTIONS
        Home the Turret"""

        #if not self.motion:
        #    return

        # Move turret
        with self.safe_turret_mover():
            self.motion.thome()


    def tmove(self, degrees):
        """MOTION CONTROL FUNCTIONS
        Move turret to position in degrees"""
        # MUST home move objective home first to prevent crash
        #self.zhome()
        #self.move_absolute_position('Z', self.z_min)

        with self.safe_turret_mover():
            logger.info(f'[SCOPE API ] Moving T to {degrees}')
            self.move_absolute_position('T', degrees, wait_until_complete=True)


    def get_target_position(self, axis):
        """MOTION CONTROL FUNCTIONS
        Get the value of the target position of the axis relative to home
        Returns position (um), or 0 if the motion board is inactive
        values of axis 'X', 'Y', 'Z', and 'T' """

        if not self.motion.driver: return 0
        target_position = self.motion.target_pos(axis)
        return target_position
        
    def get_current_position(self, axis):
        """MOTION CONTROL FUNCTIONS
        Get the value of the current position of the axis relative to home
        Returns position (um), or 0 if the motion board is inactive
        values of axis 'X', 'Y', 'Z', and 'T' """

        if not self.motion.driver: return 0
        target_position = self.motion.current_pos(axis)
        return target_position
        
    def move_absolute_position(self, axis, pos, wait_until_complete=False, overshoot_enabled: bool = True):
        """MOTION CONTROL FUNCTIONS
         Move to absolute position (in um) of axis"""

        #if not self.motion: return
        self.motion.move_abs_pos(axis, pos, overshoot_enabled=overshoot_enabled)
        
        if wait_until_complete is True:
            self.wait_until_finished_moving()


    def move_relative_position(self, axis, um, wait_until_complete=False, overshoot_enabled: bool = True):
        """MOTION CONTROL FUNCTIONS
         Move to relative distance (in um) of axis"""

        #if not self.motion: return
        self.motion.move_rel_pos(axis, um, overshoot_enabled=overshoot_enabled)

        if wait_until_complete is True:
            self.wait_until_finished_moving()


    def get_home_status(self, axis):
        """MOTION CONTROL FUNCTIONS
         Return True if axis is in home position or motionboard is """
 
        #if not self.motion: return True
        status = self.motion.home_status(axis)
        return status

    def get_target_status(self, axis):
        """MOTION CONTROL FUNCTIONS
         Return True if axis is at target position"""

        #if not self.motion: return True

        # Handle case where we want to know if turret has reached its target, but there is no turret
        if (axis == 'T') and (self.motion.has_turret == False):
            return True
        
        status = self.motion.target_status(axis)
        return status
        
    # Get all reference status register bits as 32 character string (32-> 0)
    def get_reference_status(self, axis):
        """MOTION CONTROL FUNCTIONS
         Get all reference status register bits as 32 character string (32-> 0) """

        #if not self.motion: return
        status = self.motion.reference_status(axis)
        return status

    def get_overshoot(self):
        """MOTION CONTROL FUNCTIONS
        Is z-axis (focus) currently in overshoot mode?"""

        #if not self.motion: return False
        return self.motion.overshoot

    def is_moving(self):
        # If not communicating with motor board
        if not self.motion.driver: return False

        # Check each axis
        x_status = self.get_target_status('X')
        y_status = self.get_target_status('Y')
        z_status = self.get_target_status('Z')
        t_status = self.get_target_status('T')

        if x_status and y_status and z_status and t_status and not self.get_overshoot():
            return False
        else:
            return True
        

    def wait_until_finished_moving(self):

        if not self.motion.driver: return

        while self.is_moving():
            time.sleep(0.05)
        
        return
    

    def get_microscope_model(self):
        if not self.motion.driver:
            return None
        
        return self.motion.get_microscope_model()

    
    ########################################################################
    # INTEGRATED SCOPE FUNCTIONS
    ########################################################################

    # ~~~~~~~~~~~~~~~~~~~~~~~~~~~~~~~~~~~~~~~~~~~~~~~~~~~~~~~~~~~~~~~~~~~~~~
    # ILLUMINATE AND CAPTURE
    # ~~~~~~~~~~~~~~~~~~~~~~~~~~~~~~~~~~~~~~~~~~~~~~~~~~~~~~~~~~~~~~~~~~~~~~
    def capture(self):
        """INTEGRATED SCOPE FUNCTIONS
        Capture image with illumination"""       

        if not self.led: return
        if not self.camera: return

        # Set capture states
        self.is_capturing = True
        self.capture_return = False

        # Wait time for exposure and rolling shutter
        wait_time = 2*self.get_exposure_time()/1000+0.2
        #print("Wait time = ", wait_time)

        # Start thread to wait until capture is complete
        capture_timer = threading.Timer(wait_time, self.capture_complete)
        capture_timer.start()

    def capture_complete(self):
        self.capture_return = self.get_image() # Grab image
        self.is_capturing = False

    
    def capture_blocking(self):
        if not self.led: return
        if not self.camera: return

        wait_time = 2*self.get_exposure_time()/1000+0.2
        time.sleep(wait_time)
        return self.get_image()

    # ~~~~~~~~~~~~~~~~~~~~~~~~~~~~~~~~~~~~~~~~~~~~~~~~~~~~~~~~~~~~~~~~~~~~~~
    # AUTOFOCUS Functionality
    # ~~~~~~~~~~~~~~~~~~~~~~~~~~~~~~~~~~~~~~~~~~~~~~~~~~~~~~~~~~~~~~~~~~~~~~

    # Functional, but not integrated with LVP, just for scripting at the moment.
    
    def autofocus(self, AF_min, AF_max, AF_range):
        """INTEGRATED SCOPE FUNCTIONS
        begin autofocus functionality"""

        # Check all hardware required
        if not self.led: return
        if not self.motion: return
        if not self.camera: return

        # Check if hardware is actively responding
        if self.led.driver is False: return
        if self.motion.driver is False: return
        if self.camera.active is False: return
        
        # Set autofocus states
        self.is_focusing = True          # Is the microscope currently attempting autofocus
        self.autofocus_return = False    # Will be z-position if focus is ready to pull, else False

        # Determine center of AF
        center = self.get_current_position('Z')

        self.z_min = max(0, center-AF_range)      # starting minimum z-height for autofocus
        self.z_max = center+AF_range              # starting maximum z-height for autofocus
        self.resolution = AF_max                  # starting step size for autofocus

        self.AF_positions = []       # List of positions to step through
        self.focus_measures = []     # Measure focus score at each position
        self.last_focus_score = 0    # Last / Previous focus score
        self.last_focus_pass = False # Are we on the last scan for autofocus?

        # Start the autofocus process at z-minimum
        self.move_absolute_position('Z', self.z_min)

        while not self.autofocus_iterate(AF_min):
            time.sleep(0.01)

    def autofocus_iterate(self, AF_min):
        """INTEGRATED SCOPE FUNCTIONS
        iterate autofocus functionality"""
        done=False

        # Ignore steps until conditions are met
        if self.is_moving(): return done  # needs to be in position
        if self.is_capturing: return done # needs to have completed capture with illumination

        # Is there a previous capture result to pull?
        if self.capture_return is False:
            # No -> start a capture event
            self.capture()
            return done
            
        else:
            # Yes -> pull the capture result and clear
            image = self.capture_return
            self.capture_return = False
            
        if image is False:
            # Stop thread image can't be acquired
            done = True
            return done
   
        # observe the image
        rows, cols = image.shape

        # Use center quarter of image for focusing
        image = image[int(rows/4):int(3*rows/4),int(cols/4):int(3*cols/4)]

        # calculate the position and focus measure
        try:
            current = self.get_current_position('Z')
            focus = self.focus_function(image)
            next_target = self.get_target_position('Z') + self.resolution
        except:
            logger.exception('[SCOPE API ] Error talking to motion controller.')

        # append to positions and focus measures
        self.AF_positions.append(current)
        self.focus_measures.append(focus)

        if next_target <= self.z_max:
            self.move_relative_position('Z', self.resolution)
            return done

        # Adjust future steps if next_target went out of bounds
        # Calculate new step size for resolution
        prev_resolution = self.resolution
        self.resolution = prev_resolution / 3 # SELECT DESIRED RESOLUTION FRACTION

        if self.resolution < AF_min:
            self.resolution = AF_min
            self.last_focus_pass = True

        # compute best focus
        focus = self.focus_best(self.AF_positions, self.focus_measures)

        if not self.last_focus_pass:
            # assign new z_min, z_max, resolution, and sweep
            self.z_min = focus-prev_resolution 
            self.z_max = focus+prev_resolution 

            # reset positions and focus measures
            self.AF_positions = []
            self.focus_measures = []

            # go to new z_min
            self.move_absolute_position('Z', self.z_min)
                
        else:
            # go to best focus
            self.move_absolute_position('Z', focus) # move to absolute target
            
            # end autofocus sequence
            self.autofocus_return = focus
            self.is_focusing = False

            # Stop thread image when autofocus is complete
            done=True
        return done

    # Algorithms for estimating the quality of the focus
    def focus_function(self, image, algorithm = 'vollath4'):
        """INTEGRATED SCOPE FUNCTIONS
        assess focus value at specific position for autofocus function"""

        logger.info('[SCOPE API ] Lumascope.focus_function()')

        w = image.shape[0]
        h = image.shape[1]

        # Journal of Microscopy, Vol. 188, Pt 3, December 1997, pp. 264–272
        if algorithm == 'vollath4': # pg 266
            image = np.double(image)
            sum_one = np.sum(np.multiply(image[:w-1,:h], image[1:w,:h])) # g(i, j).g(i+1, j)
            sum_two = np.sum(np.multiply(image[:w-2,:h], image[2:w,:h])) # g(i, j).g(i+2, j)
            logger.info('[SCOPE API ] Focus Score Vollath: ' + str(sum_one - sum_two))
            return sum_one - sum_two

        elif algorithm == 'skew':
            hist = np.histogram(image, bins=256,range=(0,256))
            hist = np.asarray(hist[0], dtype='int')
            max_index = hist.argmax()

            edges = np.histogram_bin_edges(image, bins=1)
            white_edge = edges[1]

            skew = white_edge-max_index
            logger.info('[SCOPE API ] Focus Score Skew: ' + str(skew))
            return skew

        elif algorithm == 'pixel_variation':
            sum = np.sum(image)
            ssq = np.sum(np.square(image))
            var = ssq*w*h-sum**2
            logger.info('[SCOPE API ] Focus Score Pixel Variation: ' + str(var))
            return var
        
        else:
            return 0
    
    def focus_best(self, positions, values, algorithm='direct'):
        """INTEGRATED SCOPE FUNCTIONS
        select best focus position for autofocus function"""

        logger.info('[SCOPE API ] Lumascope.focus_best()')
        if algorithm == 'direct':
            max_value = max(values)
            max_index = values.index(max_value)
            return positions[max_index]

        elif algorithm == 'mov_avg':
            avg_values = np.convolve(values, [.5, 1, 0.5], 'same')
            max_index = avg_values.argmax()
            return positions[max_index]

        else:
            return positions[0]

<|MERGE_RESOLUTION|>--- conflicted
+++ resolved
@@ -198,13 +198,8 @@
         if self.camera.grab():
             self.image_buffer = self.camera.array.copy()
 
-<<<<<<< HEAD
             if force_to_8bit and self.image_buffer.dtype != 'uint8':
                 self.image_buffer = image_utils.convert_12bit_to_8bit(self.image_buffer)
-=======
-            if force_to_8bit and self.image_buffer.dtype != np.uint8:
-                self.image_buffer = image_utils_non_kivy.convert_12bit_to_8bit(self.image_buffer)
->>>>>>> 446f817a
 
             return self.image_buffer
         else:
