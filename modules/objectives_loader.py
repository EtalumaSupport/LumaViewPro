
'''
MIT License

Copyright (c) 2024 Etaluma, Inc.

Permission is hereby granted, free of charge, to any person obtaining a copy
of this software and associated documentation files (the "Software"), to deal
in the Software without restriction, including without limitation the rights
to use, copy, modify, merge, publish, distribute, sublicense, and/or sell
copies of the Software, and to permit persons to whom the Software is
furnished to do so, subject to the following conditions:

The above copyribackground_downght notice and this permission notice shall be included in all
copies or substantial portions of the Software.

THE SOFTWARE IS PROVIDED "AS IS", WITHOUT WARRANTY OF ANY KIND, EXPRESS OR
IMPLIED, INCLUDING BUT NOT LIMITED TO THE WARRANTIES OF MERCHANTABILITY,
FITNESS FOR A PARTICULAR PURPOSE AND NONINFRINGEMENT. IN NO EVENT SHALL THE
AUTHORS OR COPYRIGHT HOLDERS BE LIABLE FOR ANY CLAIM, DAMAGES OR OTHER
LIABILITY, WHETHER IN AN ACTION OF CONTRACT, TORT OR OTHERWISE, ARISING FROM,
OUT OF OR IN CONNECTION WITH THE SOFTWARE OR THE USE OR OTHER DEALINGS IN THE
SOFTWARE.
```

```
This open source software was developed for use with Etaluma microscopes.
'''

import json

import pandas as pd

<<<<<<< HEAD
=======
#from lvp_logger import logger
>>>>>>> 14e36b90

class ObjectiveLoader:

    def __init__(self, *arg):

        with open('./data/objectives.json', "r") as read_file:
            self._objectives = json.load(read_file)

        self._generate_short_names()
        self._objectives_df = pd.DataFrame.from_dict(self._objectives, orient='index')
        

    def _create_short_name_from_objective_id(self, objective_id: str) -> str:
<<<<<<< HEAD

        tmp = objective_id.replace('w/', '')
        tmp = objective_id.replace('W/', '')
        tmp = objective_id.replace('W/', '')
=======
        
        tmp = objective_id.replace('w/', '')
        tmp = objective_id.replace('W/', '')
>>>>>>> 14e36b90
        tmp = objective_id.replace('w/o', 'No')
        tmp = objective_id.replace('W/o', 'No')
        tmp = objective_id.replace('W/O', 'No')

        # Remove illegal path characters
        tmp = tmp.replace('/', '')
        tmp = tmp.replace('\\', '')
<<<<<<< HEAD
=======

>>>>>>> 14e36b90
        tmp = tmp.replace('-', '')
        tmp = tmp.replace('_', '')
        
        # Split on whitespace
        tmp = tmp.split(' ')

        # Capitalize the first letter of each word
        tmp = [v.capitalize() for v in tmp]

        # Rejoin into single key
        tmp = ''.join(tmp)

        return tmp
    

    def _generate_short_names(self):
        # Generate short name to be used for protocol step names
        for objective_key, objective_info in self._objectives.items():
            if 'short_name' not in objective_info:
                short_name = self._create_short_name_from_objective_id(objective_id=objective_key)
                self._objectives[objective_key]['short_name'] = short_name

        # Confirm there are no collisions
        short_names = [v['short_name'] for v in self._objectives.values()]
        short_names_set = set(short_names)
        if len(short_names_set) < len(short_names):
            raise Exception(f"Duplicate short names for objectives were generated")


    def find_objective_id_from_short_name(self, short_name: str) -> str | None:
        for k, v in self._objectives.items():
            if v['short_name'] == short_name:
                return k
            
        return None
    

    def get_objective_info(
        self,
        objective_id: str | None = None,
        short_name: str | None = None,
    ) -> dict:
        
        if ((objective_id is None) and (short_name is None)) or \
           ((objective_id is not None) and (short_name is not None)):
            raise Exception(f"Must supply objective ID or short name, but not both")
        
        if short_name is not None:
            objective_id = self.find_objective_id_from_short_name(short_name=short_name)             
            
            if objective_id not in self._objectives:
                raise Exception(f"No objective found with short name {short_name}")
            
        try:
            objective_info = self._objectives[objective_id]
        except:
            raise Exception(f"Unable to retrieve information for objective {objective_id}")
        
        return objective_info
    

    def get_objectives_list(self) -> list:
        return list(self._objectives.keys())
    

    def get_objectives_dataframe(self) -> pd.DataFrame:
        return self._objectives_df
    <|MERGE_RESOLUTION|>--- conflicted
+++ resolved
@@ -31,10 +31,6 @@
 
 import pandas as pd
 
-<<<<<<< HEAD
-=======
-#from lvp_logger import logger
->>>>>>> 14e36b90
 
 class ObjectiveLoader:
 
@@ -48,16 +44,11 @@
         
 
     def _create_short_name_from_objective_id(self, objective_id: str) -> str:
-<<<<<<< HEAD
+
 
         tmp = objective_id.replace('w/', '')
         tmp = objective_id.replace('W/', '')
-        tmp = objective_id.replace('W/', '')
-=======
-        
-        tmp = objective_id.replace('w/', '')
-        tmp = objective_id.replace('W/', '')
->>>>>>> 14e36b90
+
         tmp = objective_id.replace('w/o', 'No')
         tmp = objective_id.replace('W/o', 'No')
         tmp = objective_id.replace('W/O', 'No')
@@ -65,10 +56,6 @@
         # Remove illegal path characters
         tmp = tmp.replace('/', '')
         tmp = tmp.replace('\\', '')
-<<<<<<< HEAD
-=======
-
->>>>>>> 14e36b90
         tmp = tmp.replace('-', '')
         tmp = tmp.replace('_', '')
         
