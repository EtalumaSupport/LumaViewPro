--- conflicted
+++ resolved
@@ -44,12 +44,9 @@
         
 
     def _create_short_name_from_objective_id(self, objective_id: str) -> str:
-<<<<<<< HEAD
 
-=======
-                
->>>>>>> c87bc072
         tmp = objective_id.replace('w/', '')
+        tmp = objective_id.replace('W/', '')
         tmp = objective_id.replace('W/', '')
         tmp = objective_id.replace('w/o', 'No')
         tmp = objective_id.replace('W/o', 'No')
@@ -58,10 +55,6 @@
         # Remove illegal path characters
         tmp = tmp.replace('/', '')
         tmp = tmp.replace('\\', '')
-<<<<<<< HEAD
-=======
-        
->>>>>>> c87bc072
         tmp = tmp.replace('-', '')
         tmp = tmp.replace('_', '')
         
