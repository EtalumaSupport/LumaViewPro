--- conflicted
+++ resolved
@@ -55,8 +55,6 @@
 
             return z_height_map
 
-<<<<<<< HEAD
-=======
 
     def period(self) -> datetime.timedelta:
         return self._config['period']
@@ -65,7 +63,6 @@
     def duration(self) -> datetime.timedelta:
         return self._config['duration']
     
->>>>>>> 13ec85ba
 
     def labware(self) -> str:
         return self._config['labware_id']
@@ -102,7 +99,23 @@
             fp.write(protocol_table_str)
 
 
-    @staticmethod
+    def optimize_step_ordering(self):
+        steps = self.steps()
+
+        # First group by X/Y location
+        grouped_df = steps.groupby(by=['X','Y'], sort=False)
+
+        # For each X/Y location, sort by Z-height
+        grouped_list = []
+        for _, group_df in grouped_df:
+            group_df = group_df.sort_values(by=['Z'], ascending=True)
+            grouped_list.append(group_df)
+
+        # Re-combine into single dataframe
+        df = pd.concat(grouped_list, ignore_index=True).reset_index(drop=True)
+        self._config['steps'] = df
+    
+
     def _create_empty_steps_df() -> pd.DataFrame:
         dtypes = np.dtype(
             [
@@ -585,30 +598,11 @@
 
         config['steps'] = steps_df
 
-<<<<<<< HEAD
-    @staticmethod
-    def optimize_step_ordering(protocol_df: pd.DataFrame) -> pd.DataFrame:
-
-        # First group by X/Y location
-        grouped_df = protocol_df.groupby(by=['X','Y'], sort=False)
-
-        # For each X/Y location, sort by Z-height
-        grouped_list = []
-        for _, group_df in grouped_df:
-            group_df = group_df.sort_values(by=['Z'], ascending=True)
-            grouped_list.append(group_df)
-
-        # Re-combine into single dataframe
-        df = pd.concat(grouped_list, ignore_index=True).reset_index(drop=True)
-        return df
-
-=======
         return cls(
             tiling_configs_file_loc=tiling_configs_file_loc,
             config=config
         )
     
->>>>>>> 13ec85ba
 
     @classmethod
     def create_empty(
@@ -743,11 +737,7 @@
         config['duration'] = datetime.timedelta(hours=float(duration[1]))
 
         labware = next(csvreader)
-<<<<<<< HEAD
-        config['labware'] = labware[1]
-=======
         config['labware_id'] = labware[1]
->>>>>>> 13ec85ba
 
         # Search for "Steps" to indicate start of steps
         while True:
