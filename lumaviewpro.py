#!/usr/bin/python3

'''
MIT License

Copyright (c) 2023 Etaluma, Inc.

Permission is hereby granted, free of charge, to any person obtaining a copy
of this software and associated documentation files (the "Software"), to deal
in the Software without restriction, including without limitation the rights
to use, copy, modify, merge, publish, distribute, sublicense, and/or sell
copies of the Software, and to permit persons to whom the Software is
furnished to do so, subject to the following conditions:

The above copyright notice and this permission notice shall be included in all
copies or substantial portions of the Software.

THE SOFTWARE IS PROVIDED "AS IS", WITHOUT WARRANTY OF ANY KIND, EXPRESS OR
IMPLIED, INCLUDING BUT NOT LIMITED TO THE WARRANTIES OF MERCHANTABILITY,
FITNESS FOR A PARTICULAR PURPOSE AND NONINFRINGEMENT. IN NO EVENT SHALL THE
AUTHORS OR COPYRIGHT HOLDERS BE LIABLE FOR ANY CLAIM, DAMAGES OR OTHER
LIABILITY, WHETHER IN AN ACTION OF CONTRACT, TORT OR OTHERWISE, ARISING FROM,
OUT OF OR IN CONNECTION WITH THE SOFTWARE OR THE USE OR OTHER DEALINGS IN THE
SOFTWARE.
```

```
This open source software was developed for use with Etaluma microscopes.

AUTHORS:
Kevin Peter Hickerson, The Earthineering Company
Anna Iwaniec Hickerson, Keck Graduate Institute
Bryan Tiedemann, The Earthineering Company
Gerard Decker, The Earthineering Company

MODIFIED:
June 24, 2023
'''

# General
import os
import pathlib
import numpy as np
import csv
import time
import json
import sys
import glob
from lvp_logger import logger
from tkinter import filedialog as tkinter_filedialog
from plyer import filechooser

if getattr(sys, 'frozen', False):
    import pyi_splash
    pyi_splash.update_text("")

# Deactivate kivy logging
#os.environ["KIVY_NO_CONSOLELOG"] = "1"

# Kivy configurations
# Configurations must be set befor Kivy is imported
from kivy.config import Config
Config.set('input', 'mouse', 'mouse, disable_multitouch')
Config.set('graphics', 'resizable', True) # this seemed to have no effect so may be unnessesary

# if fixed size at launch
#Config.set('graphics', 'width', '1920')
#Config.set('graphics', 'height', '1080')

# if maximized at launch
Config.set('graphics', 'window_state', 'maximized')

import kivy
kivy.require("2.1.0")

from kivy.app import App
from kivy.factory import Factory
from kivy.graphics import RenderContext
from kivy.properties import StringProperty, ObjectProperty, BooleanProperty, ListProperty
#from kivy.properties import BoundedNumericProperty, ColorProperty, OptionProperty, NumericProperty
from kivy.clock import Clock
from kivy.metrics import dp
#from kivy.animation import Animation
from kivy.graphics import Line, Color, Rectangle, Ellipse

# User Interface
from kivy.uix.accordion import AccordionItem
from kivy.uix.boxlayout import BoxLayout
from kivy.uix.floatlayout import FloatLayout
from kivy.uix.scatter import Scatter
from kivy.uix.widget import Widget
from kivy.uix.slider import Slider
from kivy.uix.image import Image
from kivy.uix.button import Button
from kivy.uix.scrollview import ScrollView
from kivy.uix.popup import Popup
from kivy.uix.label import Label

# Video Related
from kivy.graphics.texture import Texture

# User Interface Custom Widgets
from custom_widgets.range_slider import RangeSlider
from custom_widgets.progress_popup import show_popup

#post processing
from image_stitcher import image_stitcher
from modules.video_builder import VideoBuilder

from modules.tiling_config import TilingConfig

import cv2

# Hardware
from labware import WellPlate
import lumascope_api
import post_processing

import image_utils

global lumaview
global settings
global cell_count_content

abspath = os.path.abspath(__file__)
basename = os.path.basename(__file__)
source_path = abspath[:-len(basename)]
print(source_path)

start_str = time.strftime("%Y %m %d %H_%M_%S")
start_str = str(int(round(time.time() * 1000)))

global focus_round
focus_round = 0

def focus_log(positions, values):
    global focus_round
    if False:
        os.chdir(source_path)
        try:
            file = open('./logs/focus_log.txt', 'a')
        except:
            if not os.path.isdir('./logs'):
                raise FileNotFoundError("Couldn't find 'logs' directory.")
            else:
                raise
        for i, p in enumerate(positions):
            mssg = str(focus_round) + '\t' + str(p) + '\t' + str(values[i]) + '\n'
            file.write(mssg)
        file.close()
        focus_round += 1


def scope_leds_off():
    global lumaview
    if lumaview.scope.led:
        lumaview.scope.leds_off()
        logger.info('[LVP Main  ] lumaview.scope.leds_off()')
    else:
        logger.warning('[LVP Main  ] LED controller not available.')


# -------------------------------------------------------------------------
# SCOPE DISPLAY Image representing the microscope camera
# -------------------------------------------------------------------------
class ScopeDisplay(Image):
    record = BooleanProperty(None)
    record = False
    play = BooleanProperty(None)
    play = True

    def __init__(self, **kwargs):
        super(ScopeDisplay,self).__init__(**kwargs)
        logger.info('[LVP Main  ] ScopeDisplay.__init__()')
        self.start()

    def start(self, fps = 10):
        logger.info('[LVP Main  ] ScopeDisplay.start()')
        self.fps = fps
        logger.info('[LVP Main  ] Clock.schedule_interval(self.update, 1.0 / self.fps)')
        Clock.schedule_interval(self.update_scopedisplay, 1.0 / self.fps)

    def stop(self):
        logger.info('[LVP Main  ] ScopeDisplay.stop()')
        logger.info('[LVP Main  ] Clock.unschedule(self.update)')
        Clock.unschedule(self.update_scopedisplay)

    def update_scopedisplay(self, dt=0):
        global lumaview

        if lumaview.scope.camera.active != False:
            array = lumaview.scope.get_image()
            if array is False:
                return
            # Convert to texture for display (using OpenGL)
            texture = Texture.create(size=(array.shape[1],array.shape[0]), colorfmt='luminance')
            texture.blit_buffer(array.flatten(), colorfmt='luminance', bufferfmt='ubyte')
            # display image from the texture
            self.texture = texture
        else:
            self.source = "./data/icons/camera to USB.png"

        if self.record == True:
            lumaview.live_capture()


# -------------------------------------------------------------------------
# COMPOSITE CAPTURE FloatLayout with shared capture capabilities
# -------------------------------------------------------------------------
class CompositeCapture(FloatLayout):

    def __init__(self, **kwargs):
        super(CompositeCapture,self).__init__(**kwargs)

    # Gets the current well label (ex. A1, C2, ...) 
    def get_well_label(self):
        current_labware = WellPlate()
        current_labware.load_plate(settings['protocol']['labware'])
        protocol_settings = lumaview.ids['motionsettings_id'].ids['protocol_settings_id']

        # Get target position
        try:
            x_target = lumaview.scope.get_target_position('X')
            y_target = lumaview.scope.get_target_position('Y')
        except:
            logger.exception('[LVP Main  ] Error talking to Motor board.')
            raise

        x_target, y_target = protocol_settings.stage_to_plate(x_target, y_target)

        well_x, well_y = current_labware.get_well_index(x_target, y_target)
        letter = chr(ord('A') + well_y)
        return f'{letter}{well_x + 1}'

    def live_capture(self):
        print("Custom capture")
        logger.info('[LVP Main  ] CompositeCapture.live_capture()')
        global lumaview

        save_folder = settings['live_folder']
        file_root = 'live_'
        color = 'BF'
        well_label = self.get_well_label()
        append = f'{well_label}_{color}'

        layers = ['BF', 'PC', 'EP', 'Blue', 'Green', 'Red']
        for layer in layers:
            accordion = layer + '_accordion'
            if lumaview.ids['imagesettings_id'].ids[accordion].collapse == False:

                # Get the custom layer string value and remove any surrounding whitespace/underscores
                custom_layer_str = lumaview.ids['imagesettings_id'].ids[layer].ids['root_text'].text
                custom_layer_str = custom_layer_str.strip("_ ")

                append = f'{well_label}_{custom_layer_str}'

                if lumaview.ids['imagesettings_id'].ids[layer].ids['false_color'].active:
                    color = layer
                    
                break       
            
        # lumaview.scope.get_image()
        lumaview.scope.save_live_image(save_folder, file_root, append, color)

    def custom_capture(self, channel, illumination, gain, exposure, false_color = True):
        print("Custom capture")
        logger.info('[LVP Main  ] CompositeCapture.custom_capture()')
        global lumaview
        global settings
        
        # Set gain and exposure
        lumaview.scope.set_gain(gain)
        lumaview.scope.set_exposure_time(exposure)
 
        # Save Settings
        color = lumaview.scope.ch2color(channel)
        save_folder =  settings[color]['save_folder']
        file_root = settings[color]['file_root']
        well_label = self.get_well_label()
        append = f'{well_label}_{color}'

        # Illuminate
        if lumaview.scope.led:
            lumaview.scope.led_on(channel, illumination)
            logger.info('[LVP Main  ] lumaview.scope.led_on(channel, illumination)')
        else:
            logger.warning('LED controller not available.')

        # TODO: replace sleep + get_image with scope.capture - will require waiting on capture complete
        # Grab image and save
        time.sleep(2*exposure/1000+0.2)
        
        use_color = color if false_color else 'BF'
        lumaview.scope.save_live_image(save_folder, file_root, append, use_color)

        scope_leds_off()


    # capture and save a composite image using the current settings
    def composite_capture(self):
        logger.info('[LVP Main  ] CompositeCapture.composite_capture()')
        global lumaview

        if lumaview.scope.camera.active == False:
            return

        scope_display = self.ids['viewer_id'].ids['scope_display_id']
        img = np.zeros((settings['frame']['height'], settings['frame']['width'], 3))

        layers = ['BF', 'PC', 'EP', 'Blue', 'Green', 'Red']
        for layer in layers:
            if settings[layer]['acquire'] == True:

                # Go to focus and wait for arrival
                lumaview.ids['imagesettings_id'].ids[layer].goto_focus()

                while not lumaview.scope.get_target_status('Z'):
                    time.sleep(.001)

                # set the gain and exposure
                gain = settings[layer]['gain']
                lumaview.scope.set_gain(gain)
                exposure = settings[layer]['exp']
                lumaview.scope.set_exposure_time(exposure)

                # update illumination to currently selected settings
                illumination = settings[layer]['ill']

                # Dark field capture
                scope_leds_off()

                # TODO: replace sleep + get_image with scope.capture - will require waiting on capture complete
                time.sleep(2*exposure/1000+0.2)
                scope_display.update_scopedisplay() # Why?
                darkfield = lumaview.scope.get_image()

                # Florescent capture
                if lumaview.scope.led:
                    lumaview.scope.led_on(lumaview.scope.color2ch(layer), illumination)
                    logger.info('[LVP Main  ] lumaview.scope.led_on(lumaview.scope.color2ch(layer), illumination)')
                else:
                    logger.warning('LED controller not available.')

                # TODO: replace sleep + get_image with scope.capture - will require waiting on capture complete
                time.sleep(2*exposure/1000+0.2)
                exposed = lumaview.scope.get_image()

                scope_display.update_scopedisplay() # Why?
                corrected = exposed - np.minimum(exposed,darkfield)
                # buffer the images
                if layer == 'Blue':
                    img[:,:,0] = corrected
                elif layer == 'Green':
                    img[:,:,1] = corrected
                elif layer == 'Red':
                    img[:,:,2] = corrected
                # # if Brightfield is included
                # else:
                #     a = 0.3
                #     img[:,:,0] = img[:,:,0]*a + corrected*(1-a)
                #     img[:,:,1] = img[:,:,1]*a + corrected*(1-a)
                #     img[:,:,2] = img[:,:,2]*a + corrected*(1-a)

            scope_leds_off()

            # turn off all LED toggle buttons and histograms
            lumaview.ids['imagesettings_id'].ids[layer].ids['apply_btn'].state = 'normal'
            Clock.unschedule(lumaview.ids['imagesettings_id'].ids[layer].ids['histo_id'].histogram)
            logger.info('[LVP Main  ] Clock.unschedule(lumaview...histogram)')

        # lumaview.ids['imagesettings_id'].ids[layer].ids['apply_btn'].state = 'normal'
        lumaview.ids['composite_btn'].state = 'normal'

        img = np.flip(img, 0)

        save_folder = settings['live_folder']
        file_root = 'composite_'

        # append = str(int(round(time.time() * 1000)))
        well_label = self.get_well_label()
        append = f'{well_label}'

        # generate filename and save path string
        initial_id = '_000001'
        filename =  file_root + append + initial_id + '.tiff'
        path = save_folder + '/' + filename

        # Obtain next save path if current directory already exists
        while os.path.exists(path):
            path = lumaview.scope.get_next_save_path(path)

        cv2.imwrite(path, img.astype(np.uint8))

# -------------------------------------------------------------------------
# MAIN DISPLAY of LumaViewPro App
# -------------------------------------------------------------------------
class MainDisplay(CompositeCapture): # i.e. global lumaview
    
    def __init__(self, **kwargs):
        super(MainDisplay,self).__init__(**kwargs)
        self.scope = lumascope_api.Lumascope()

    def cam_toggle(self):
        logger.info('[LVP Main  ] MainDisplay.cam_toggle()')
        scope_display = self.ids['viewer_id'].ids['scope_display_id']
        if self.scope.camera.active == False:
            return

        if scope_display.play == True:
            scope_display.play = False
            if self.scope.led:
                self.scope.leds_off()
                logger.info('[LVP Main  ] self.scope.leds_off()')
            scope_display.stop()
        else:
            scope_display.play = True
            scope_display.start()

    def record(self):
        logger.info('[LVP Main  ] MainDisplay.record()')
        scope_display = self.ids['viewer_id'].ids['scope_display_id']
        if self.scope.camera.active == False:
            return
        scope_display.record = not scope_display.record

    def fit_image(self):
        logger.info('[LVP Main  ] MainDisplay.fit_image()')
        if self.scope.camera.active == False:
            return
        self.ids['viewer_id'].scale = 1
        self.ids['viewer_id'].pos = (0,0)

    def one2one_image(self):
        logger.info('[LVP Main  ] MainDisplay.one2one_image()')
        if self.scope.camera.active == False:
            return
        w = self.width
        h = self.height
        scale_hor = float(lumaview.scope.get_width()) / float(w)
        scale_ver = float(lumaview.scope.get_height()) / float(h)
        scale = max(scale_hor, scale_ver)
        self.ids['viewer_id'].scale = scale
        self.ids['viewer_id'].pos = (int((w-scale*w)/2),int((h-scale*h)/2))

# -----------------------------------------------------------------------------
# Shader code
# Based on code from the kivy example Live Shader Editor found at:
# kivy.org/doc/stable/examples/gen__demo__shadereditor__main__py.html
# -----------------------------------------------------------------------------
fs_header = '''
#ifdef GL_ES
precision highp float;
#endif

/* Outputs from the vertex shader */
varying vec4 frag_color;
varying vec2 tex_coord0;

/* uniform texture samplers */
uniform sampler2D texture0;

/* fragment attributes
attribute float red_gain;
attribute float green_gain;
attribute float blue_gain; */

/* custom one */
uniform vec2 resolution;
uniform float time;
uniform vec4 black_point;
uniform vec4 white_point;
'''

vs_header = '''
#ifdef GL_ES
precision highp float;
#endif

/* Outputs to the fragment shader */
varying vec4 frag_color;
varying vec2 tex_coord0;

/* vertex attributes */
attribute vec2     vPosition;
attribute vec2     vTexCoords0;

/* uniform variables */
uniform mat4       modelview_mat;
uniform mat4       projection_mat;
uniform vec4       color;
'''

# global illumination_vals
# illumination_vals = (0., )*4

# global gain_vals
# gain_vals = (1., )*4


            
    

class ShaderViewer(Scatter):
    black = ObjectProperty(0.)
    white = ObjectProperty(1.)

    fs = StringProperty('''
void main (void) {
	gl_FragColor =
    white_point *
    frag_color *
    texture2D(texture0, tex_coord0)
    - black_point;
    //gl_FragColor = pow(glFragColor.rgb, 1/gamma)
}
''')
    vs = StringProperty('''
void main (void) {
  frag_color = color;
  tex_coord0 = vTexCoords0;
  gl_Position =
  projection_mat *
  modelview_mat *
  vec4(vPosition.xy, 0.0, 1.0);
}
''')


    def __init__(self, **kwargs):
        super(ShaderViewer, self).__init__(**kwargs)
        logger.info('[LVP Main  ] ShaderViewer.__init__()')
        self.canvas = RenderContext()
        self.canvas.shader.fs = fs_header + self.fs
        self.canvas.shader.vs = vs_header + self.vs
        self.white = 1.
        self.black = 0.

    def on_touch_down(self, touch):
        logger.info('[LVP Main  ] ShaderViewer.on_touch_down()')
        # Override Scatter's `on_touch_down` behavior for mouse scroll
        if touch.is_mouse_scrolling:
            if touch.button == 'scrolldown':
                if self.scale < 100:
                    self.scale = self.scale * 1.1
            elif touch.button == 'scrollup':
                if self.scale > 1:
                    self.scale = max(1, self.scale * 0.8)
        # If some other kind of "touch": Fall back on Scatter's behavior
        else:
            super(ShaderViewer, self).on_touch_down(touch)

    def update_shader(self, false_color='BF'):
        # logger.info('[LVP Main  ] ShaderViewer.update_shader()')

        c = self.canvas
        c['projection_mat'] = Window.render_context['projection_mat']
        c['time'] = Clock.get_boottime()
        c['resolution'] = list(map(float, self.size))
        c['black_point'] = (self.black, )*4
        c['gamma'] = 2.2

        if false_color == 'Red':
            c['white_point'] = (self.white, 0., 0., 1.)
        elif false_color == 'Green':
            c['white_point'] = (0., self.white, 0., 1.)
        elif false_color == 'Blue':
            c['white_point'] = (0., 0., self.white, 1.)
        else:
            c['white_point'] = (self.white, )*4

    def on_fs(self, instance, value):
        self.canvas.shader.fs = value

    def on_vs(self, instance, value):
        self.canvas.shader.vs = value

Factory.register('ShaderViewer', cls=ShaderViewer)


class AccordionItemXyStageControl(AccordionItem):
    
    def __init__(self, **kwargs):
        super().__init__(**kwargs)

    
    def update_gui(self):
        self.ids['xy_stagecontrol_id'].update_gui()


class MotionSettings(BoxLayout):
    settings_width = dp(300)

    def __init__(self, **kwargs):
        super().__init__(**kwargs)
        logger.info('[LVP Main  ] MotionSettings.__init__()')
        self._accordion_item_xystagecontrol = AccordionItemXyStageControl()
        self._accordion_item_xystagecontrol_visible = False

    
    def set_xystage_control_visibility(self, visible: bool) -> None:
        if visible:
            self._show_xystage_control()
        else:
            self._hide_xystage_control()


    def _show_xystage_control(self):
        if not self._accordion_item_xystagecontrol_visible:
            self._accordion_item_xystagecontrol_visible = True
            self.ids['motionsettings_accordion_id'].add_widget(self._accordion_item_xystagecontrol, 2)


    def _hide_xystage_control(self):
        if self._accordion_item_xystagecontrol_visible:
            self._accordion_item_xystagecontrol_visible = False
            self.ids['motionsettings_accordion_id'].remove_widget(self._accordion_item_xystagecontrol)


    def set_turret_control_visibility(self, visible: bool) -> None:
        vert_control = self.ids['verticalcontrol_id']
        for turret_id in ('turret_selection_label', 'turret_btn_box'):
            vert_control.ids[turret_id].visible = visible


    # Hide (and unhide) motion settings
    def toggle_settings(self):
        logger.info('[LVP Main  ] MotionSettings.toggle_settings()')
        global lumaview
        scope_display = lumaview.ids['viewer_id'].ids['scope_display_id']
        scope_display.stop()
        self.ids['verticalcontrol_id'].update_gui()
        self.update_xy_stage_control_gui()

        # move position of motion control
        if self.ids['toggle_motionsettings'].state == 'normal':
            self.pos = -self.settings_width+30, 0
        else:
            self.pos = 0, 0

        if scope_display.play == True:
            scope_display.start()

    
    def update_xy_stage_control_gui(self, *args):
        self._accordion_item_xystagecontrol.update_gui()


    def check_settings(self, *args):
        logger.info('[LVP Main  ] MotionSettings.check_settings()')
        if self.ids['toggle_motionsettings'].state == 'normal':
            self.pos = -self.settings_width+30, 0
        else:
            self.pos = 0, 0


class VideoCreationControls(BoxLayout):


    done = BooleanProperty(False)

    def __init__(self, **kwargs):
        global video_creation_controls
        super().__init__(**kwargs)
        logger.info('LVP Main: VideoCreationControls.__init__()')
        self._post = post_processing.PostProcessing()
        video_creation_controls = self
        self._first_open = False
        self._input_images_loc = None
        self._output_file_loc = None

    
    def activate(self):
        if self._first_open is False:
            self._first_open = True


    def deactivate(self):
        pass


    def set_input_images_loc(self, directory: str | pathlib.Path) -> None:
        self._input_images_loc = pathlib.Path(directory)

    
    def set_output_file_loc(self, file_loc: str | pathlib.Path) -> None:
        self._output_file_loc = pathlib.Path(file_loc)


    @show_popup
    def create_video(self, popup) -> None:
        status_map = {
            True: "Success",
            False: "FAILED"
        }

        popup.title = "Video Builder"
        popup.text = "Generating video..."

        if self._input_images_loc is None:
            popup.text = f"{popup.text} {status_map[False]} - Set Image Folder"
            time.sleep(2)
            self.done = True
            return

        if self._output_file_loc is None:
            self._output_file_loc = self._input_images_loc.joinpath("movie.avi")

        video_builder = VideoBuilder()
        status = video_builder.create_video_from_directory(
            input_directory=self._input_images_loc,
            frames_per_sec=10,
            output_file_loc=self._output_file_loc,
        )

        popup.text = f"{popup.text} {status_map[status]}\n- Output: {self._output_file_loc}"
        time.sleep(2)
        self.done = True
        self._launch_video()

    
    def _launch_video(self) -> None:
        try:
            os.startfile(self._output_file_loc)
        except Exception as e:
            logger.error(f"Unable to launch video {self._output_file_loc}:\n{e}")


class CellCountControls(BoxLayout):

    ENABLE_PREVIEW_AUTO_REFRESH = False

    done = BooleanProperty(False)

    def __init__(self, **kwargs):
        super().__init__(**kwargs)
        logger.info('LVP Main: CellCountControls.__init__()')
        self._preview_source_image = None
        self._preview_image = None
        self._post = post_processing.PostProcessing()
        self._settings = self._get_init_settings()
        self._set_ui_to_settings(self._settings)


    def _get_init_settings(self):
        return {
            'context': {
                'pixels_per_um': 1.0,       # TODO Isn't this supposed to be 0.5 ?
                'fluorescent_mode': True
            },
            'segmentation': {
                'algorithm': 'initial',
                'parameters': {
                    'threshold': 20,
                }
            },
            'filters': {
                'area': {
                    'min': 0,
                    'max': 100
                },
                'perimeter': {
                    'min': 0,
                    'max': 100
                },
                'sphericity': {
                    'min': 0.0,
                    'max': 1.0
                },
                'intensity': {
                    'min': {
                        'min': 0,
                        'max': 100
                    },
                    'mean': {
                        'min': 0,
                        'max': 100
                    },
                    'max': {
                        'min': 0,
                        'max': 100
                    }
                }
            }
        }

    def apply_method_to_preview_image(self):
        self._regenerate_image_preview()

    
    # Decorate function to show popup and run the code below in a thread
    @show_popup
    def apply_method_to_folder(self, popup, path):
        popup.title = 'Processing Cell Count Method'
        pre_text = f'Applying method to folder: {path}'
        popup.text = pre_text
        
        popup.progress = 0
        total_images = self._post.get_num_images_in_folder(path=path)
        image_count = 0
        for image_process in self._post.apply_cell_count_to_folder(path=path, settings=self._settings):
            filename = image_process['filename']
            image_count += 1
            popup.progress = int(100 * image_count / total_images)
            popup.text = f"{pre_text}\n- {image_count}/{total_images}: {filename}"

        popup.progress = 100
        popup.text = 'Done'
        time.sleep(1)
        self.done = True

    def set_post_processing_module(self, post_processing_module):
        self._post = post_processing_module

    def get_current_settings(self):
        return self._settings


    @staticmethod
    def _validate_method_settings_metadata(settings):
        if 'metadata' not in settings:
            raise Exception(f"No valid metadata found")
        
        metadata = settings['metadata']
        
        for key in ('type', 'version'):
            if key not in metadata:
                raise Exception(f"No {key} found in metadata")
                

    def _add_method_settings_metadata(self):
        self._settings['metadata'] = {
            'type': 'cell_count_method',
            'version': '1'
        }


    def load_settings(self, settings):
        self._validate_method_settings_metadata(settings=settings)
        self._settings = settings
        self._set_ui_to_settings(settings)


    def _area_range_slider_values_to_physical(self, slider_values):
        if self._preview_source_image is None:
            return slider_values
        
        xp = [0, 30, 60, 100]
        max = self.calculate_area_filter_max(image=self._preview_source_image)
        if max < 10001:
            max = 10001

        fp = [0, 1000, 10000, max]
        fg = np.interp(slider_values, xp, fp)
        return fg[0], fg[1]
    
    def _area_range_slider_physical_to_values(self, physical_values):
        if self._preview_source_image is None:
            return physical_values

        max = self.calculate_area_filter_max(image=self._preview_source_image)
        if max < 10001:
            max = 10001

        xp = [0, 1000, 10000, max]
        fp = [0, 30, 60, 100]
        fg = np.interp(physical_values, xp, fp)
        return fg[0], fg[1]

    def _perimeter_range_slider_values_to_physical(self, slider_values):
        if self._preview_source_image is None:
            return slider_values

        xp = [0, 50, 100]

        max = self.calculate_perimeter_filter_max(image=self._preview_source_image)
        if max < 101:
            max = 101

        fp = [0, 100, max]
        fg = np.interp(slider_values, xp, fp)
        return fg[0], fg[1]
    
    def _perimeter_range_slider_physical_to_values(self, physical_values):
        if self._preview_source_image is None:
            return physical_values
        
        max = self.calculate_perimeter_filter_max(image=self._preview_source_image)
        if max < 101:
            max = 101

        xp = [0, 100, max]
        fp = [0, 50, 100]
        fg = np.interp(physical_values, xp, fp)
        return fg[0], fg[1]


    def _set_ui_to_settings(self, settings):
        self.ids.text_cell_count_pixels_per_um_id.text = str(settings['context']['pixels_per_um'])
        self.ids.cell_count_fluorescent_mode_id.active = settings['context']['fluorescent_mode']
        self.ids.slider_cell_count_threshold_id.value = settings['segmentation']['parameters']['threshold']
        self.ids.slider_cell_count_area_id.value = self._area_range_slider_physical_to_values(
            (settings['filters']['area']['min'], settings['filters']['area']['max'])
        )
        
        self.ids.slider_cell_count_perimeter_id.value = self._perimeter_range_slider_physical_to_values(
            (settings['filters']['perimeter']['min'], settings['filters']['perimeter']['max'])
        )
        self.ids.slider_cell_count_sphericity_id.value = (settings['filters']['sphericity']['min'], settings['filters']['sphericity']['max'])
        self.ids.slider_cell_count_min_intensity_id.value = (settings['filters']['intensity']['min']['min'], settings['filters']['intensity']['min']['max'])
        self.ids.slider_cell_count_mean_intensity_id.value = (settings['filters']['intensity']['mean']['min'], settings['filters']['intensity']['mean']['max'])
        self.ids.slider_cell_count_max_intensity_id.value = (settings['filters']['intensity']['max']['min'], settings['filters']['intensity']['max']['max'])

        self.slider_adjustment_area()
        self.slider_adjustment_perimeter()
        self._regenerate_image_preview()


    def set_preview_source_file(self, file) -> None:
        image = image_utils.image_file_to_image(image_file=file)
        if image is None:
            return
            
        self.set_preview_source(image=image)


    def calculate_area_filter_max(self, image):
        pixels_per_um = self._settings['context']['pixels_per_um']

        max_area_pixels = image.shape[0] * image.shape[1]
        max_area_um2 = max_area_pixels / (pixels_per_um**2)
        return max_area_um2
    

    def calculate_perimeter_filter_max(self, image):
        pixels_per_um = self._settings['context']['pixels_per_um']

        # Assume max perimeter will never need to be larger than 2x frame size border
        # The 2x is to provide margin for handling various curvatures
        max_perimeter_pixels = 2*((2*image.shape[0])+(2*image.shape[1]))
        max_perimeter_um = max_perimeter_pixels / pixels_per_um
        return max_perimeter_um
    

    def update_filter_max(self, image):
        max_area_um2 = self. calculate_area_filter_max(image=image)
        max_perimeter_um = self.calculate_perimeter_filter_max(image=image)
        
        self.ids.slider_cell_count_area_id.max = int(self._area_range_slider_physical_to_values(physical_values=(0,max_area_um2))[1])
        self.ids.slider_cell_count_perimeter_id.max = int(self._perimeter_range_slider_physical_to_values(physical_values=(0,max_perimeter_um))[1])

        self.slider_adjustment_area()
        self.slider_adjustment_perimeter()


    def set_preview_source(self, image) -> None:
        self._preview_source_image = image
        self._preview_image = image
        self.ids['cell_count_image_id'].texture = image_utils.image_to_texture(image=image)
        self.update_filter_max(image=image)
        self._regenerate_image_preview()


    # Save settings to JSON file
    def save_method_as(self, file="./data/cell_count_method.json"):
        logger.info(f'[LVP Main  ] CellCountContent.save_method_as({file})')
        os.chdir(source_path)
        self._add_method_settings_metadata()
        with open(file, "w") as write_file:
            json.dump(self._settings, write_file, indent = 4)

    
    def load_method_from_file(self, file):
        logger.info(f'[LVP Main  ] CellCountContent.load_method_from_file({file})')
        with open(file, "r") as f:
            method_settings = json.load(f)
        
        self.load_settings(settings=method_settings)

    
    def _regenerate_image_preview(self):
        if self._preview_source_image is None:
            return

        image, _ = self._post.preview_cell_count(
            image=self._preview_source_image,
            settings=self._settings
        )

        self._preview_image = image

        cell_count_content.ids['cell_count_image_id'].texture = image_utils.image_to_texture(image=image)


    def slider_adjustment_threshold(self):
        self._settings['segmentation']['parameters']['threshold'] = self.ids['slider_cell_count_threshold_id'].value

        if self.ENABLE_PREVIEW_AUTO_REFRESH:
            self._regenerate_image_preview()


    def slider_adjustment_area(self):
        low, high = self._area_range_slider_values_to_physical(
            (self.ids['slider_cell_count_area_id'].value[0], self.ids['slider_cell_count_area_id'].value[1])
        )

        self._settings['filters']['area']['min'], self._settings['filters']['area']['max'] = low, high

        self.ids['label_cell_count_area_id'].text = f"{int(low)}-{int(high)} μm²"

        if self.ENABLE_PREVIEW_AUTO_REFRESH:
            self._regenerate_image_preview()


    def slider_adjustment_perimeter(self):
        low, high = self._perimeter_range_slider_values_to_physical(
            (self.ids['slider_cell_count_perimeter_id'].value[0], self.ids['slider_cell_count_perimeter_id'].value[1])
        )

        self._settings['filters']['perimeter']['min'], self._settings['filters']['perimeter']['max'] = low, high

        self.ids['label_cell_count_perimeter_id'].text = f"{int(low)}-{int(high)} μm"

        if self.ENABLE_PREVIEW_AUTO_REFRESH:
            self._regenerate_image_preview()

    def slider_adjustment_sphericity(self):
        self._settings['filters']['sphericity']['min'] = self.ids['slider_cell_count_sphericity_id'].value[0]
        self._settings['filters']['sphericity']['max'] = self.ids['slider_cell_count_sphericity_id'].value[1]

        if self.ENABLE_PREVIEW_AUTO_REFRESH:
            self._regenerate_image_preview()

    def slider_adjustment_min_intensity(self):
        self._settings['filters']['intensity']['min']['min'] = self.ids['slider_cell_count_min_intensity_id'].value[0]
        self._settings['filters']['intensity']['min']['max'] = self.ids['slider_cell_count_min_intensity_id'].value[1]

        if self.ENABLE_PREVIEW_AUTO_REFRESH:
            self._regenerate_image_preview()


    def slider_adjustment_mean_intensity(self):
        self._settings['filters']['intensity']['mean']['min'] = self.ids['slider_cell_count_mean_intensity_id'].value[0]
        self._settings['filters']['intensity']['mean']['max'] = self.ids['slider_cell_count_mean_intensity_id'].value[1]
        
        if self.ENABLE_PREVIEW_AUTO_REFRESH:
            self._regenerate_image_preview()


    def slider_adjustment_max_intensity(self):
        self._settings['filters']['intensity']['max']['min'] = self.ids['slider_cell_count_max_intensity_id'].value[0]
        self._settings['filters']['intensity']['max']['max'] = self.ids['slider_cell_count_max_intensity_id'].value[1]
        
        if self.ENABLE_PREVIEW_AUTO_REFRESH:
            self._regenerate_image_preview()


    def flourescent_mode_toggle(self):
        self._settings['context']['fluorescent_mode'] = self.ids['cell_count_fluorescent_mode_id'].active
        
        if self.ENABLE_PREVIEW_AUTO_REFRESH:
            self._regenerate_image_preview()


    def pixel_conversion_adjustment(self):

        def _validate(value_str):
            try:
                value = float(value_str)
            except:
                return False, -1

            if value <= 0:
                return False, -1
                
            return True, value

        value_str = cell_count_content.ids['text_cell_count_pixels_per_um_id'].text

        valid, value = _validate(value_str)
        if not valid:
            return
        
        if self._preview_image is None:
            return
        
        self._settings['context']['pixels_per_um'] = value
        self.update_filter_max(image=self._preview_image)
      


class PostProcessingAccordion(BoxLayout):

    def __init__(self, **kwargs):
        #super(PostProcessingAccordion,self).__init__(**kwargs)
        super().__init__(**kwargs)
        self.name = self.__class__.__name__
        self.post = post_processing.PostProcessing()
        #global settings
        #stitching params (see more info in image_stitcher.py):
        #self.raw_images_folder = settings['live_folder'] # I'm guessing not ./capture/ because that would have frames over time already (to make video)
        self.raw_images_folder = './capture/' # I'm guessing not ./capture/ because that would have frames over time already (to make video)
        self.combine_colors = False #True if raw images are in separate red/green/blue channels and need to be first combined
        self.ext = "tiff" #or read it from settings?
        #self.stitching_method = "features" # "features" - Low method, "position" - based on position information
        self.stitching_method = "position" # "features" - Low method, "position" - based on position information
        self.stitched_save_name = "last_composite_img.tiff"
        #self.positions_file = None #relevant if stitching method is position, will read positions from that file
        self.positions_file = "./capture/2x2.tsv" #relevant if stitching method is position, will read positions from that file
        self.pos2pix = 2630 # relevant if stitching method is position. The scale conversion for pos info into pixels
        
        
        # self.tiling_target = []
        self.tiling_min = {
            "x": 120000,
            "y": 80000
        }

        self.tiling_max = {
            "x": 0,
            "y": 0
        }

        self.tiling_count = {
            "x": 1,
            "y": 1
        }

        self.accordion_item_states = {
            'cell_count_accordion_id': None,
            'stitch_accordion_id': None,
            'open_last_save_folder_accordion_id': None,
            'create_avi_accordion_id': None
        }

        self.init_cell_count()


    @staticmethod
    def accordion_item_state(accordion_item):
        if accordion_item.collapse == True:
            return 'closed'
        return 'open'
     

    def get_accordion_item_states(self):
        return {
            'cell_count_accordion_id': self.accordion_item_state(self.ids['cell_count_accordion_id']),
            'stitch_accordion_id': self.accordion_item_state(self.ids['stitch_accordion_id']),
            'open_last_save_folder_accordion_id': self.accordion_item_state(self.ids['open_last_save_folder_accordion_id']),
            'create_avi_accordion_id': self.accordion_item_state(self.ids['create_avi_accordion_id']),
        }


    def accordion_collapse(self):
        
        new_accordion_item_states = self.get_accordion_item_states()

        changed_items = []
        for accordion_item_id, prev_accordion_item_state in self.accordion_item_states.items():
            if new_accordion_item_states[accordion_item_id] == prev_accordion_item_state:
                # No change
                continue
            
            # Update state and add state change to list
            self.accordion_item_states[accordion_item_id] = self.accordion_item_state(self.ids[accordion_item_id])
            changed_items.append(accordion_item_id)

        # TODO not currently needed to detect accordion item state changes, but an example is shown below
        # if 'cell_count_accordion_id' in changed_items:
        #     if self.accordion_item_states['cell_count_accordion_id'] == 'open':
        #         cell_count_content.activate()
        #     else:
        #         cell_count_content.deactivate()


    

    
    def init_cell_count(self):
        self._cell_count_popup = None
        

    def convert_to_avi(self):
        logger.debug('[LVP Main  ] PostProcessingAccordian.convert_to_avi() not yet implemented')
        #error_log('PostProcessing.convert_to_avi()')

        # # self.choose_folder()
        # save_location = './capture/movie.avi'

        # img_array = []
        # for filename in glob.glob('./capture/*.tiff'):
        #     img = cv2.imread(filename)
        #     height, width, layers = img.shape
        #     size = (width,height)
        #     img_array.append(img)

        # if len(img_array) > 0:
        #     out = cv2.VideoWriter(save_location,cv2.VideoWriter_fourcc(*'DIVX'), 5, size)

        # for i in range(len(img_array)):
        #     out.write(img_array[i])
        # out.release()

    def stitch(self):
        logger.debug('[LVP Main  ] PostProcessingAccordian.stitch() not fully implemented')
        #error_log('PostProcessing.stitch()')
        try:
            self.stitched_image = image_stitcher(images_folder=self.raw_images_folder,
                                                combine_colors = self.combine_colors,
                                                ext = self.ext,
                                                method = self.stitching_method,
                                                save_name = self.stitched_save_name,
                                                #positions_file = self.positions_file,
                                                positions_file = "./capture/2x2.tsv",
                                                pos2pix = self.pos2pix,post_process = False)
        except:
            logger.error('[LVP Main  ] PostProcessingAccordian.stitch() faled to stich')
            

    '''
    def add_tiling_step(self):
        logger.info('[LVP Main  ] PostProcessing.add_tiling_step()')
        x_current = lumaview.scope.get_current_position('X')
        x_current = np.clip(x_current, 0, 120000) # prevents crosshairs from leaving the stage area
        y_current = lumaview.scope.get_current_position('Y')
        y_current = np.clip(y_current, 0, 80000) # prevents crosshairs from leaving the stage area
        new_step = [x_current,y_current]
        self.tiling_target.append(new_step)
        self.tiling_min = [min(x_current, self.tiling_min[0]), min(y_current, self.tiling_min[1])]
        self.tiling_max = [max(x_current, self.tiling_max[0]), max(y_current, self.tiling_max[1])]
        print(new_step)
        print(self.tiling_min)
        print(self.tiling_max)
        lumaview.ids['motionsettings_id'].ids['post_processing_id'].ids['tiling_stage_id'].ROI_min = self.tiling_min
        lumaview.ids['motionsettings_id'].ids['post_processing_id'].ids['tiling_stage_id'].ROI_max = self.tiling_max
        print(lumaview.ids['motionsettings_id'].ids['post_processing_id'].ids['tiling_stage_id'].ROI_min)
        print(lumaview.ids['motionsettings_id'].ids['post_processing_id'].ids['tiling_stage_id'].ROI_max)
        #TODO add cacluation of nearest tiling count
        return

    def select_tiling_size(self):
        logger.debug('[LVP Main  ] PostProcessing.select_tiling_size() partially implemented')
        logger.info('[LVP Main  ] ProtocolSettings.select_tiling_size()')
        spinner = self.ids['tiling_size_spinner']
        #settings['protocol']['labware'] = spinner.text #TODO change key
        x_count = int(spinner.text[0])
        y_count = int(spinner.text[0]) # For now, only squares are allowed so x_ = y_
        self.tiling_count = [x_count, y_count]
        #print(self.x_tiling_count)
        x_fov = 4000 # TODO tie to objective lookup
        y_fov = 3000 # TODO tie to objective lookup
        #x_current = lumaview.scope.get_current_position('X')
        #x_current = np.clip(x_current, 0, 120000) # prevents crosshairs from leaving the stage area
        x_center = 60000 # TODO make center of a well
        #y_current = lumaview.scope.get_current_position('Y')
        #y_current = np.clip(y_current, 0, 80000) # prevents crosshairs from leaving the stage area
        y_center = 40000 # TODO make center of a well
        self.tiling_min = [x_center - x_count*x_fov/2, y_center - y_count*y_fov/2]
        #print(self.tiling_min)
        self.tiling_max = [x_center + x_count*x_fov/2, y_center + y_count*y_fov/2]
        #print(self.tiling_max)
        lumaview.ids['motionsettings_id'].ids['post_processing_id'].ids['tiling_stage_id'].ROI_count = self.tiling_count
        lumaview.ids['motionsettings_id'].ids['post_processing_id'].ids['tiling_stage_id'].ROI_min = self.tiling_min
        lumaview.ids['motionsettings_id'].ids['post_processing_id'].ids['tiling_stage_id'].ROI_max = self.tiling_max
        print(lumaview.ids['motionsettings_id'].ids['post_processing_id'].ids['tiling_stage_id'].ROI_min)
        print(lumaview.ids['motionsettings_id'].ids['post_processing_id'].ids['tiling_stage_id'].ROI_max)
        return
        
    def start_tiling(self):
        logger.debug('[LVP Main  ] PostProcessing.start_tiling() not yet implemented')
        return self.get_tile_centers()
        
    def get_tile_centers(self):
        logger.info('[LVP Main  ] PostProcessing.get_tile_centers()')
        tiles = []
        ax = (self.tiling_max[0] + self.tiling_min[0])/2
        ay = (self.tiling_max[1] + self.tiling_min[1])/2
        dx = (self.tiling_max[0] - self.tiling_min[0])/self.tiling_count[0]
        dy = (self.tiling_max[1] - self.tiling_min[1])/self.tiling_count[1]
        for i in range(self.tiling_count[0]):
            for j in range(self.tiling_count[1]):
                x = self.tiling_min[0] + (i+0.5)*dx - ax
                y = self.tiling_min[1] + (j+0.5)*dy - ay
                tiles.append([x, y])
                print(x,y)
        return tiles
    '''
        
    def open_folder(self):
        logger.debug('[LVP Main  ] PostProcessing.open_folder() not yet implemented')

    def open_cell_count(self):
        global cell_count_content
        if self._cell_count_popup is None:
            cell_count_content.set_post_processing_module(self.post)
            self._cell_count_popup = Popup(
                title="Post Processing - Cell Count",
                content=cell_count_content,
                size_hint=(0.85,0.85),
                auto_dismiss=True
            )

        self._cell_count_popup.open()


class CellCountDisplay(FloatLayout):

    def __init__(self, **kwargs):
        super(CellCountDisplay,self).__init__(**kwargs)




class ShaderEditor(BoxLayout):
    fs = StringProperty('''
void main (void){
	gl_FragColor =
    white_point *
    frag_color *
    texture2D(texture0, tex_coord0)
    - black_point;
}
''')
    vs = StringProperty('''
void main (void) {
  frag_color = color;
  tex_coord0 = vTexCoords0;
  gl_Position =
  projection_mat *
  modelview_mat *
  vec4(vPosition.xy, 0.0, 1.0);
}
''')

    viewer = ObjectProperty(None)
    hide_editor = ObjectProperty(None)
    hide_editor = True


    def __init__(self, **kwargs):
        super(ShaderEditor, self).__init__(**kwargs)
        logger.info('[LVP Main  ] ShaderEditor.__init__()')
        self.test_canvas = RenderContext()
        s = self.test_canvas.shader
        self.trigger_compile = Clock.create_trigger(self.compile_shaders, -1)
        self.bind(fs=self.trigger_compile, vs=self.trigger_compile)

    def compile_shaders(self, *largs):
        logger.info('[LVP Main  ] ShaderEditor.compile_shaders()')
        if not self.viewer:
            logger.warning('[LVP Main  ] ShaderEditor.compile_shaders() Fail')
            return

        # we don't use str() here because it will crash with non-ascii char
        fs = fs_header + self.fs
        vs = vs_header + self.vs

        self.viewer.fs = fs
        self.viewer.vs = vs

    # Hide (and unhide) Shader settings
    def toggle_editor(self):
        logger.info('[LVP Main  ] ShaderEditor.toggle_editor()')
        if self.hide_editor == False:
            self.hide_editor = True
            self.pos = -285, 0
        else:
            self.hide_editor = False
            self.pos = 0, 0

class ImageSettings(BoxLayout):
    settings_width = dp(300)

    def __init__(self, **kwargs):
        super().__init__(**kwargs)
        logger.info('[LVP Main  ] ImageSettings.__init__()')

    # Hide (and unhide) main settings
    def toggle_settings(self):
        self.update_transmitted()
        logger.info('[LVP Main  ] ImageSettings.toggle_settings()')
        global lumaview
        scope_display = lumaview.ids['viewer_id'].ids['scope_display_id']
        scope_display.stop()

        # move position of settings and stop histogram if main settings are collapsed
        if self.ids['toggle_imagesettings'].state == 'normal':
            self.pos = lumaview.width - 30, 0

            layers = ['BF', 'PC', 'EP', 'Blue', 'Green', 'Red']
            for layer in layers:
                Clock.unschedule(lumaview.ids['imagesettings_id'].ids[layer].ids['histo_id'].histogram)
                logger.info('[LVP Main  ] Clock.unschedule(lumaview...histogram)')
        else:
            self.pos = lumaview.width - self.settings_width, 0
 
        if scope_display.play == True:
            scope_display.start()

    def update_transmitted(self):
        layers = ['BF', 'PC', 'EP']
        for layer in layers:
            accordion = layer + '_accordion'

            # Remove 'Colorize' option in transmitted channels control
            # -----------------------------------------------------
            self.ids[layer].ids['false_color_label'].text = ''
            self.ids[layer].ids['false_color'].color = (0., )*4

            # Adjust 'Illumination' range
            self.ids[layer].ids['ill_slider'].max = 50

    def accordion_collapse(self):
        logger.info('[LVP Main  ] ImageSettings.accordion_collapse()')
        global lumaview

        # turn off the camera update and all LEDs
        scope_display = lumaview.ids['viewer_id'].ids['scope_display_id']
        scope_display.stop()
        scope_leds_off()

        # turn off all LED toggle buttons and histograms
        layers = ['BF', 'PC', 'EP', 'Blue', 'Green', 'Red']
        for layer in layers:
            lumaview.ids['imagesettings_id'].ids[layer].ids['apply_btn'].state = 'normal'
            Clock.unschedule(lumaview.ids['imagesettings_id'].ids[layer].ids['histo_id'].histogram)
            logger.info('[LVP Main  ] Clock.unschedule(lumaview...histogram)')

            accordion = layer + '_accordion'
            if lumaview.ids['imagesettings_id'].ids[accordion].collapse == False:
                if lumaview.ids['imagesettings_id'].ids[layer].ids['false_color'].active:
                    lumaview.ids['viewer_id'].update_shader(false_color=layer)
                else:
                    lumaview.ids['viewer_id'].update_shader(false_color='BF')

        # Restart camera feed
        if scope_display.play == True:
            scope_display.start()

    def check_settings(self, *args):
        logger.info('[LVP Main  ] ImageSettings.check_settings()')
        global lumaview
        if self.ids['toggle_imagesettings'].state == 'normal':
            self.pos = lumaview.width - 30, 0
        else:
            self.pos = lumaview.width - self.settings_width, 0

class Histogram(Widget):
    bg_color = ObjectProperty(None)
    layer = ObjectProperty(None)

    def __init__(self, **kwargs):
        super(Histogram, self).__init__(**kwargs)
        logger.info('[LVP Main  ] Histogram.__init__()')
        if self.bg_color is None:
            self.bg_color = (1, 1, 1, 1)

        self.hist_range_set = False
        self.edges = [0,255]
        self.stablize = 0.3

    def histogram(self, *args):
        # logger.info('[LVP Main  ] Histogram.histogram()')
        global lumaview
        bins = 128

        if lumaview.scope.camera != False:
            #image = lumaview.scope.get_image()
            image = lumaview.scope.image_buffer
            hist = np.histogram(image, bins=bins,range=(0,256))
            '''
            if self.hist_range_set:
                edges = self.edges
            else:
                edges = np.histogram_bin_edges(image, bins=1)
                edges[0] = self.stablize*self.edges[0] + (1 - self.stablize)*edges[0]
                edges[1] = self.stablize*self.edges[1] + (1 - self.stablize)*edges[1]
            '''
            # mean = np.mean(hist[1],hist[0])
            lumaview.ids['viewer_id'].black = 0.0 # float(edges[0])/255.
            lumaview.ids['viewer_id'].white = 1.0 # float(edges[1])/255.

            # UPDATE SHADER
            self.canvas.clear()
            r, b, g, a = self.bg_color
            self.hist = hist
            #self.edges = edges
            with self.canvas:
                x = self.x
                y = self.y
                w = self.width
                h = self.height
                #Color(r, b, g, a/12)
                #Rectangle(pos=(x, y), size=(256, h))
                #Color(r, b, g, a/4)
                #Rectangle(pos=(x + edges[0], y), size=(edges[1]-edges[0], h))
                Color(r, b, g, a/2)
                #self.color = Color(rgba=self.color)
                logHistogram = lumaview.ids['imagesettings_id'].ids[self.layer].ids['logHistogram_id'].active
                if logHistogram:
                    maxheight = np.log(np.max(hist[0])+1)
                else:
                    maxheight = np.max(hist[0])
                if maxheight > 0:
                    scale=h/maxheight
                    for i in range(len(hist[0])):
                        if logHistogram:
                            counts = scale*np.log(hist[0][i] + 1)
                        else:
                            counts = np.ceil(scale*hist[0][i])
                        self.pos = self.pos
                        Rectangle(pos=(x+max(i*512/bins-1, 1), y), size=(512/bins, counts))
                        #self.line = Line(points=(x+i, y, x+i, y+counts), width=1)


class VerticalControl(BoxLayout):

    def __init__(self, **kwargs):
        super(VerticalControl, self).__init__(**kwargs)
        logger.info('[LVP Main  ] VerticalControl.__init__()')

        # boolean describing whether the scope is currently in the process of autofocus
        self.is_autofocus = False
        self.is_complete = False
        
    def update_gui(self):
        logger.info('[LVP Main  ] VerticalControl.update_gui()')
        try:
            set_pos = lumaview.scope.get_target_position('Z')  # Get target value
        except:
            logger.warning('[LVP Main  ] Error talking to Motor board.')

        self.ids['obj_position'].value = max(0, set_pos)
        self.ids['z_position_id'].text = format(max(0, set_pos), '.2f')

    def coarse_up(self):
        logger.info('[LVP Main  ] VerticalControl.coarse_up()')
        coarse = settings['objective']['z_coarse']
        lumaview.scope.move_relative_position('Z', coarse)                  # Move UP
        self.update_gui()

    def fine_up(self):
        logger.info('[LVP Main  ] VerticalControl.fine_up()')
        fine = settings['objective']['z_fine']
        lumaview.scope.move_relative_position('Z', fine)                    # Move UP
        self.update_gui()

    def fine_down(self):
        logger.info('[LVP Main  ] VerticalControl.fine_down()')
        fine = settings['objective']['z_fine']
        lumaview.scope.move_relative_position('Z', -fine)                   # Move DOWN
        self.update_gui()

    def coarse_down(self):
        logger.info('[LVP Main  ] VerticalControl.coarse_down()')
        coarse = settings['objective']['z_coarse']
        lumaview.scope.move_relative_position('Z', -coarse)                 # Move DOWN
        self.update_gui()

    def set_position(self, pos):
        logger.info('[LVP Main  ] VerticalControl.set_position()')
        lumaview.scope.move_absolute_position('Z', float(pos))
        self.update_gui()

    def set_bookmark(self):
        logger.info('[LVP Main  ] VerticalControl.set_bookmark()')
        height = lumaview.scope.get_current_position('Z')  # Get current z height in um
        settings['bookmark']['z'] = height

    def set_all_bookmarks(self):
        logger.info('[LVP Main  ] VerticalControl.set_all_bookmarks()')
        height = lumaview.scope.get_current_position('Z')  # Get current z height in um
        settings['bookmark']['z'] = height
        settings['BF']['focus'] = height
        settings['PC']['focus'] = height
        settings['EP']['focus'] = height
        settings['Blue']['focus'] = height
        settings['Green']['focus'] = height
        settings['Red']['focus'] = height

    def goto_bookmark(self):
        logger.info('[LVP Main  ] VerticalControl.goto_bookmark()')
        pos = settings['bookmark']['z']
        lumaview.scope.move_absolute_position('Z', pos)
        self.update_gui()

    def home(self):
        logger.info('[LVP Main  ] VerticalControl.home()')
        lumaview.scope.zhome()
        self.update_gui()

    # User selected the autofocus function
    def autofocus(self):
        logger.info('[LVP Main  ] VerticalControl.autofocus()')

        global lumaview
        self.is_autofocus = True
        self.is_complete = False
        
        if lumaview.scope.camera.active == False:
            logger.warning('[LVP Main  ] Error: VerticalControl.autofocus()')

            self.ids['autofocus_id'].state == 'normal'
            self.is_autofocus = False

            return

        center = lumaview.scope.get_current_position('Z')
        range =  settings['objective']['AF_range']

        self.z_min = max(0, center-range)                   # starting minimum z-height for autofocus
        self.z_max = center+range                           # starting maximum z-height for autofocus
        self.resolution = settings['objective']['AF_max']   # starting step size for autofocus
        self.exposure = lumaview.scope.get_exposure_time()  # camera exposure to determine 'wait' time

        self.positions = []       # List of positions to step through
        self.focus_measures = []  # Measure focus score at each position
        self.last_focus = 0       # Last / Previous focus score
        self.last = False         # Are we on the last scan for autofocus?

        # set button text if button is pressed
        if self.ids['autofocus_id'].state == 'down':
            self.ids['autofocus_id'].text = 'Focusing...'
            self.is_autofocus = True

            # Start the autofocus process at z-minimum
            lumaview.scope.move_absolute_position('Z', self.z_min)

            # schedule focus iterate
            logger.info('[LVP Main  ] Clock.schedule_interval(self.focus_iterate, 0.01)')
            Clock.schedule_interval(self.focus_iterate, 0.01)

    def focus_iterate(self, dt):

        logger.info('[LVP Main  ] VerticalControl.focus_iterate()')
        global lumaview

        # If the z-height has reached its target
        if lumaview.scope.get_target_status('Z') and not lumaview.scope.get_overshoot():
        # if lumaview.scope.get_target_status('Z'):

            # Wait two exposure lengths
            time.sleep(2*self.exposure/1000+0.2) # TODO: msec into sec

            # observe the image 
            image = lumaview.scope.get_image()
            rows, cols = image.shape

            # Use center quarter of image for focusing
            image = image[int(rows/4):int(3*rows/4),int(cols/4):int(3*cols/4)]

            # calculate the position and focus measure
            try:
                current = lumaview.scope.get_current_position('Z')
                focus = self.focus_function(image)
                next_target = lumaview.scope.get_target_position('Z') + self.resolution
            except:
                logger.warning('[LVP Main  ] Error talking to motion controller.')
                raise

            # append to positions and focus measures
            self.positions.append(current)
            self.focus_measures.append(focus)

            # if (focus < self.last_focus) or (next_target > self.z_max):
            if next_target > self.z_max:

                # Calculate new step size for resolution
                AF_min = settings['objective']['AF_min']
                prev_resolution = self.resolution
                self.resolution = prev_resolution / 3 # SELECT DESIRED RESOLUTION FRACTION

                if self.resolution < AF_min:
                    self.resolution = AF_min

                # As long as the step size is larger than or equal to the minimum and not the last pass
                if self.resolution >= AF_min and not self.last:

                    # compute best focus
                    focus = self.focus_best(self.positions, self.focus_measures)

                    # assign new z_min, z_max, resolution, and sweep
                    self.z_min = focus-prev_resolution 
                    self.z_max = focus+prev_resolution 

                    # reset positions and focus measures
                    self.positions = []
                    self.focus_measures = []

                    # go to new z_min
                    lumaview.scope.move_absolute_position('Z', self.z_min)

                    if self.resolution == AF_min:
                        self.last = True

                else:
                    # compute best focus
                    focus = self.focus_best(self.positions, self.focus_measures)

                    # go to best focus
                    lumaview.scope.move_absolute_position('Z', focus) # move to absolute target

                    # end autofocus sequence
                    logger.info('[LVP Main  ] Clock.unschedule(self.focus_iterate)')
                    Clock.unschedule(self.focus_iterate)

                    # update button status
                    self.ids['autofocus_id'].state = 'normal'
                    self.ids['autofocus_id'].text = 'Autofocus'
                    self.is_autofocus = False
                    self.is_complete = True

            else:
                # move to next position
                lumaview.scope.move_relative_position('Z', self.resolution)

            # update last focus
            self.last_focus = focus

        # In case user cancels autofocus, end autofocus sequence
        if self.ids['autofocus_id'].state == 'normal':
            self.ids['autofocus_id'].text = 'Autofocus'
            self.is_autofocus = False

            logger.info('[LVP Main  ] Clock.unschedule(self.focus_iterate)')
            Clock.unschedule(self.focus_iterate)

        self.update_gui()

    # Algorithms for estimating the quality of the focus
    def focus_function(self, image, algorithm = 'vollath4'):
        logger.info('[LVP Main  ] VerticalControl.focus_function()')
        w = image.shape[0]
        h = image.shape[1]

        # Journal of Microscopy, Vol. 188, Pt 3, December 1997, pp. 264–272
        if algorithm == 'vollath4': # pg 266
            image = np.double(image)
            sum_one = np.sum(np.multiply(image[:w-1,:h], image[1:w,:h])) # g(i, j).g(i+1, j)
            sum_two = np.sum(np.multiply(image[:w-2,:h], image[2:w,:h])) # g(i, j).g(i+2, j)
            logger.info('[LVP Main  ] Focus Score Vollath: ' + str(sum_one - sum_two))
            return sum_one - sum_two

        elif algorithm == 'skew':
            hist = np.histogram(image, bins=256,range=(0,256))
            hist = np.asarray(hist[0], dtype='int')
            max_index = hist.argmax()

            edges = np.histogram_bin_edges(image, bins=1)
            white_edge = edges[1]

            skew = white_edge-max_index
            logger.info('[LVP Main  ] Focus Score Skew: ' + str(skew))
            return skew

        elif algorithm == 'pixel_variation':
            sum = np.sum(image)
            ssq = np.sum(np.square(image))
            var = ssq*w*h-sum**2
            logger.info('[LVP Main  ] Focus Score Pixel Variation: ' + str(var))
            return var
        
            '''
        elif algorithm == 'convolve2D':
            # Bueno-Ibarra et al. Optical Engineering 44(6), 063601 (June 2005)
            kernel = np.array([ [0, -1, 0],
                                [-1, 4,-1],
                                [0, -1, 0]], dtype='float') / 6
            n = 9
            a = 1
            kernel = np.zeros([n,n])
            for i in range(n):
                for j in range(n):
                    r2 = ((i-(n-1)/2)**2 + (j-(n-1)/2)**2)/a**2
                    kernel[i,j] = 2*(1-r2)*np.exp(-0.5*r2)/np.sqrt(3*a)
            logger.info('[LVP Main  ] kernel\t' + str(kernel))
            convolve = signal.convolve2d(image, kernel, mode='valid')
            sum = np.sum(convolve)
            logger.info('[LVP Main  ] sum\t' + str(sum))
            return sum
            '''
        else:
            return 0

    def focus_best(self, positions, values, algorithm='direct'):
        logger.info('[LVP Main  ] VerticalControl.focus_best()')
        if algorithm == 'direct':
            max_value = max(values)
            max_index = values.index(max_value)
            focus_log(positions, values)
            return positions[max_index]

        elif algorithm == 'mov_avg':
            avg_values = np.convolve(values, [.5, 1, 0.5], 'same')
            max_index = avg_values.argmax()
            return positions[max_index]

        else:
            return positions[0]

    # Image Sharpening using Richardson-Lucy deconvolution algorithm
    def Richardson_Lucy(self, image):
        # https://scikit-image.org/docs/dev/auto_examples/filters/
        # plot_deconvolution.html#sphx-glr-download-auto-examples-filters-plot-deconvolution-py
        pass

    def turret_left(self):
        lumaview.scope.turret_bias -= 1
        angle = 90*lumaview.scope.turret_id + lumaview.scope.turret_bias
        lumaview.scope.tmove(angle)
        
    def turret_right(self):
        lumaview.scope.turret_bias += 1
        angle = 90*lumaview.scope.turret_id + lumaview.scope.turret_bias
        lumaview.scope.tmove(angle)
    
    def turret_home(self):
        lumaview.scope.turret_bias = 0
        lumaview.scope.thome()
        self.ids['turret_pos_1_btn'].state = 'normal'
        self.ids['turret_pos_2_btn'].state = 'normal'
        self.ids['turret_pos_3_btn'].state = 'normal'
        self.ids['turret_pos_4_btn'].state = 'normal'

    def turret_select(self, position):
        #TODO check if turret has been HOMED turret first
        lumaview.scope.turret_id = int(position) - 1
        angle = 90*lumaview.scope.turret_id #+ lumaview.scope.turret_bias
        lumaview.scope.tmove(angle)
        
        #self.ids['turret_pos_1_btn'].state = 'normal'
        #self.ids['turret_pos_2_btn'].state = 'normal'
        #self.ids['turret_pos_3_btn'].state = 'normal'
        #self.ids['turret_pos_4_btn'].state = 'normal'
        #self.ids[f'turret_pos_{position}_btn'].state = 'down'
                    
        if position == '1':
            self.ids['turret_pos_1_btn'].state = 'down'
            self.ids['turret_pos_2_btn'].state = 'normal'
            self.ids['turret_pos_3_btn'].state = 'normal'
            self.ids['turret_pos_4_btn'].state = 'normal'

        elif position == '2':
            self.ids['turret_pos_1_btn'].state = 'normal'
            self.ids['turret_pos_2_btn'].state = 'down'
            self.ids['turret_pos_3_btn'].state = 'normal'
            self.ids['turret_pos_4_btn'].state = 'normal'

        elif position == '3':
            self.ids['turret_pos_1_btn'].state = 'normal'
            self.ids['turret_pos_2_btn'].state = 'normal'
            self.ids['turret_pos_3_btn'].state = 'down'
            self.ids['turret_pos_4_btn'].state = 'normal'

        elif position == '4':
            self.ids['turret_pos_1_btn'].state = 'normal'
            self.ids['turret_pos_2_btn'].state = 'normal'
            self.ids['turret_pos_3_btn'].state = 'normal'
            self.ids['turret_pos_4_btn'].state = 'down'


class XYStageControl(BoxLayout):

    def update_gui(self, dt=0):
        # logger.info('[LVP Main  ] XYStageControl.update_gui()')
        global lumaview
        try:
            x_target = lumaview.scope.get_target_position('X')  # Get target value in um
            x_target = np.clip(x_target, 0, 120000) # prevents crosshairs from leaving the stage area
            y_target = lumaview.scope.get_target_position('Y')  # Get target value in um
            y_target = np.clip(y_target, 0, 80000) # prevents crosshairs from leaving the stage area
        except:
            logger.exception('[LVP Main  ] Error talking to Motor board.')
        else:
            # Convert from plate position to stage position
            protocol_settings = lumaview.ids['motionsettings_id'].ids['protocol_settings_id']
            stage_x, stage_y =  protocol_settings.stage_to_plate(x_target, y_target)

            if not self.ids['x_pos_id'].focus:
                self.ids['x_pos_id'].text = format(max(0, stage_x), '.2f') # display coordinate in mm

            if not self.ids['y_pos_id'].focus:  
                self.ids['y_pos_id'].text = format(max(0, stage_y), '.2f') # display coordinate in mm

            self.ids['stage_control_id'].draw_labware()

    def fine_left(self):
        logger.info('[LVP Main  ] XYStageControl.fine_left()')
        fine = settings['objective']['xy_fine']
        lumaview.scope.move_relative_position('X', -fine)  # Move LEFT fine step
        self.update_gui()

    def fine_right(self):
        logger.info('[LVP Main  ] XYStageControl.fine_right()')
        fine = settings['objective']['xy_fine']
        lumaview.scope.move_relative_position('X', fine)  # Move RIGHT fine step
        self.update_gui()

    def coarse_left(self):
        logger.info('[LVP Main  ] XYStageControl.coarse_left()')
        coarse = settings['objective']['xy_coarse']
        lumaview.scope.move_relative_position('X', -coarse)  # Move LEFT coarse step
        self.update_gui()

    def coarse_right(self):
        logger.info('[LVP Main  ] XYStageControl.coarse_right()')
        coarse = settings['objective']['xy_coarse']
        lumaview.scope.move_relative_position('X', coarse)  # Move RIGHT
        self.update_gui()

    def fine_back(self):
        logger.info('[LVP Main  ] XYStageControl.fine_back()')
        fine = settings['objective']['xy_fine']
        lumaview.scope.move_relative_position('Y', -fine)  # Move BACK 
        self.update_gui()

    def fine_fwd(self):
        logger.info('[LVP Main  ] XYStageControl.fine_fwd()')
        fine = settings['objective']['xy_fine']
        lumaview.scope.move_relative_position('Y', fine)  # Move FORWARD 
        self.update_gui()

    def coarse_back(self):
        logger.info('[LVP Main  ] XYStageControl.coarse_back()')
        coarse = settings['objective']['xy_coarse']
        lumaview.scope.move_relative_position('Y', -coarse)  # Move BACK
        self.update_gui()

    def coarse_fwd(self):
        logger.info('[LVP Main  ] XYStageControl.coarse_fwd()')
        coarse = settings['objective']['xy_coarse']
        lumaview.scope.move_relative_position('Y', coarse)  # Move FORWARD 
        self.update_gui()

    def set_xposition(self, x_pos):
        logger.info('[LVP Main  ] XYStageControl.set_xposition()')
        global lumaview

        # x_pos is the the plate position in mm
        # Find the coordinates for the stage
        protocol_settings = lumaview.ids['motionsettings_id'].ids['protocol_settings_id']
        stage_x, stage_y =  protocol_settings.plate_to_stage(float(x_pos), 0)
        logger.info(f'[LVP Main  ] X pos {x_pos} Stage X {stage_x}')

        # Move to x-position
        lumaview.scope.move_absolute_position('X', stage_x)  # position in text is in mm
        self.update_gui()

    def set_yposition(self, y_pos):
        logger.info('[LVP Main  ] XYStageControl.set_yposition()')
        global lumaview

        # y_pos is the the plate position in mm
        # Find the coordinates for the stage
        protocol_settings = lumaview.ids['motionsettings_id'].ids['protocol_settings_id']
        stage_x, stage_y =  protocol_settings.plate_to_stage(0, float(y_pos))

        # Move to y-position
        lumaview.scope.move_absolute_position('Y', stage_y)  # position in text is in mm
        self.update_gui()

    def set_xbookmark(self):
        logger.info('[LVP Main  ] XYStageControl.set_xbookmark()')
        global lumaview

        # Get current stage x-position in um     
        x_pos = lumaview.scope.get_current_position('X')
 
        # Save plate x-position to settings
        protocol_settings = lumaview.ids['motionsettings_id'].ids['protocol_settings_id']
        plate_x, plate_y =  protocol_settings.stage_to_plate(x_pos, 0)
        settings['bookmark']['x'] = plate_x

    def set_ybookmark(self):
        logger.info('[LVP Main  ] XYStageControl.set_ybookmark()')
        global lumaview

        # Get current stage y-position in um
        y_pos = lumaview.scope.get_current_position('Y')  

        # Save plate y-position to settings
        protocol_settings = lumaview.ids['motionsettings_id'].ids['protocol_settings_id']
        plate_x, plate_y =  protocol_settings.stage_to_plate(0, y_pos)
        settings['bookmark']['y'] = plate_y

    def goto_xbookmark(self):
        logger.info('[LVP Main  ] XYStageControl.goto_xbookmark()')
        global lumaview

        # Get bookmark plate x-position in mm
        x_pos = settings['bookmark']['x']

        # Move to x-position
        protocol_settings = lumaview.ids['motionsettings_id'].ids['protocol_settings_id']
        stage_x, stage_y =  protocol_settings.plate_to_stage(x_pos, 0)
        lumaview.scope.move_absolute_position('X', stage_x)  # set current x position in um

    def goto_ybookmark(self):
        logger.info('[LVP Main  ] XYStageControl.goto_ybookmark()')
        global lumaview

        # Get bookmark plate y-position in mm
        y_pos = settings['bookmark']['y']

        # Move to y-position
        protocol_settings = lumaview.ids['motionsettings_id'].ids['protocol_settings_id']
        stage_x, stage_y =  protocol_settings.plate_to_stage(0, y_pos)
        lumaview.scope.move_absolute_position('Y', stage_y)  # set current y position in um

    # def calibrate(self):
    #     logger.info('[LVP Main  ] XYStageControl.calibrate()')
    #     global lumaview
    #     x_pos = lumaview.scope.get_current_position('X')  # Get current x position in um
    #     y_pos = lumaview.scope.get_current_position('Y')  # Get current x position in um

    #     current_labware = WellPlate()
    #     current_labware.load_plate(settings['protocol']['labware'])
    #     x_plate_offset = current_labware.plate['offset']['x']*1000
    #     y_plate_offset = current_labware.plate['offset']['y']*1000

    #     settings['stage_offset']['x'] = x_plate_offset-x_pos
    #     settings['stage_offset']['y'] = y_plate_offset-y_pos
    #     self.update_gui()

    def home(self):
        logger.info('[LVP Main  ] XYStageControl.home()')
        global lumaview

        if lumaview.scope.motion.driver: # motor controller is actively connected
            lumaview.scope.xyhome()
            # TODO: update GUI, 
            
        else:
            logger.warning('[LVP Main  ] Motion controller not available.')

# Protocol settings tab
class ProtocolSettings(CompositeCapture):
    global settings

    def __init__(self, **kwargs):

        super(ProtocolSettings, self).__init__(**kwargs)
        logger.info('[LVP Main  ] ProtocolSettings.__init__()')

        # Load all Possible Labware from JSON
        os.chdir(source_path)
        try:
            read_file = open('./data/labware.json', "r")
        except:
            logger.exception("[LVP Main  ] Error reading labware definition file 'data/labware.json'")
            if not os.path.isdir('./data'):
                raise FileNotFoundError("Couldn't find 'data' directory.")
            else:
                raise
            #self.labware = False
        else:
            self.labware = json.load(read_file)
            read_file.close()

        

        self.step_names = list()
        self.step_values = []
        self.curr_step = 0   # TODO isn't step 1 indexed? Why is is 0?
        
        self.tiling_config = TilingConfig()
        self.tiling_min = {
            "x": 120000,
            "y": 80000
        }
        self.tiling_max = {
            "x": 0,
            "y": 0
        }

        self.tiling_count = self.tiling_config.get_mxn_size(self.tiling_config.default_config())

        self.exposures = 1  # 1 indexed
        Clock.schedule_once(self._init_ui, 0)


    def _init_ui(self, dt=0):
        self.ids['tiling_size_spinner'].values = self.tiling_config.available_configs()
        self.ids['tiling_size_spinner'].text = self.tiling_config.default_config()


    # Update Protocol Period   
    def update_period(self):
        logger.info('[LVP Main  ] ProtocolSettings.update_period()')
        try:
            settings['protocol']['period'] = float(self.ids['capture_period'].text)
        except:
            logger.exception('[LVP Main  ] Update Period is not an acceptable value')

    # Update Protocol Duration   
    def update_duration(self):
        logger.info('[LVP Main  ] ProtocolSettings.update_duration()')
        try:
            settings['protocol']['duration'] = float(self.ids['capture_dur'].text)
        except:
            logger.warning('[LVP Main  ] Update Duration is not an acceptable value')

    # Labware Selection
    def select_labware(self, labware : str = None):
        global settings
        logger.info('[LVP Main  ] ProtocolSettings.select_labware()')
        if labware is None:
            spinner = self.ids['labware_spinner']
            spinner.values = list(self.labware['Wellplate'].keys())
            settings['protocol']['labware'] = spinner.text
        else:
            spinner = self.ids['labware_spinner']
            spinner.values = list('Center Plate',)
            settings['protocol']['labware'] = labware


    def set_labware_selection_visibility(self, visible):
        labware_spinner = self.ids['labware_spinner']
        labware_spinner.visible = visible
        labware_spinner.size_hint_y = None if visible else 0
        labware_spinner.height = '30dp' if visible else 0
        labware_spinner.opacity = 1 if visible else 0
        labware_spinner.disabled = not visible
    
    
    def plate_to_stage(self, px, py):
        # plate coordinates in mm from top left
        # stage coordinates in um from bottom right

        # Determine current labware
        os.chdir(source_path)
        current_labware = WellPlate()
        current_labware.load_plate(settings['protocol']['labware'])

        # Get labware dimensions
        x_max = current_labware.plate['dimensions']['x'] # in mm
        y_max = current_labware.plate['dimensions']['y'] # in mm

        # Convert coordinates
        sx = x_max - settings['stage_offset']['x']/1000 - px
        sy = y_max - settings['stage_offset']['y']/1000 - py

        sx = sx*1000
        sy = sy*1000

        # return
        return sx, sy
    
    def stage_to_plate(self, sx, sy):
        # stage coordinates in um from bottom right
        # plate coordinates in mm from top left

        # Determine current labware
        os.chdir(source_path)
        current_labware = WellPlate()
        current_labware.load_plate(settings['protocol']['labware'])

        # Get labware dimensions
        x_max = current_labware.plate['dimensions']['x']
        y_max = current_labware.plate['dimensions']['y']

        # Convert coordinates
        px = x_max - (settings['stage_offset']['x'] + sx)/1000
        py = y_max - (settings['stage_offset']['y'] + sy)/1000
 
        return px, py
    
    def plate_to_pixel(self, px, py, scale_x, scale_y):
        # plate coordinates in mm from top left
        # pixel coordinates in px from bottom left

        # Determine current labware
        os.chdir(source_path)
        current_labware = WellPlate()
        current_labware.load_plate(settings['protocol']['labware'])

        # Get labware dimensions
        x_max = current_labware.plate['dimensions']['x']
        y_max = current_labware.plate['dimensions']['y']

        # Convert coordinates
        pixel_x = px*scale_x
        pixel_y = (y_max-py)*scale_y

        return pixel_x, pixel_y

    def stage_to_pixel(self, sx, sy, scale_x, scale_y):
        # stage coordinates in um from bottom right
        # plate coordinates in mm from top left
        # pixel coordinates in px from bottom left

        px, py = self.stage_to_plate(sx, sy)
        pixel_x, pixel_y = self.plate_to_pixel(px, py, scale_x, scale_y)

        return pixel_x, pixel_y
        


    # Create New Protocol
    def new_protocol(self):
        logger.info('[LVP Main  ] ProtocolSettings.new_protocol()')

        os.chdir(source_path)
        current_labware = WellPlate()
        current_labware.load_plate(settings['protocol']['labware'])
        current_labware.set_positions()
        
        tiling_pos_list = self.tiling_config.get_tile_centers(
            config_label=self.ids['tiling_size_spinner'].text,
            focal_length=settings['objective']['focal_length'],
            frame_size=settings['frame'],
            fill_factor=1
        )
        
        self.step_names = list()
        self.step_values = []

         # Iterate through all the positions in the scan
        for pos in current_labware.pos_list:
            for tile in tiling_pos_list:
                # Iterate through all the colors to create the steps
                layers = ['BF', 'PC', 'EP', 'Blue', 'Green', 'Red']
                for layer in layers:
                    if settings[layer]['acquire'] == True:

                        x = pos[0] + tile[0]/1000 # in 'plate' coordinates
                        y = pos[1] + tile[1]/1000 # in 'plate' coordinates
                        z = settings[layer]['focus']
                        af = settings[layer]['autofocus']
                        ch = lumaview.scope.color2ch(layer)
                        fc = settings[layer]['false_color']
                        ill = settings[layer]['ill']
                        gain = settings[layer]['gain']
                        auto_gain = int(settings[layer]['auto_gain'])
                        exp = settings[layer]['exp']

                        self.step_values.append([x, y, z, af, ch, fc, ill, gain, auto_gain, exp])

        self.step_values = np.array(self.step_values)

        # Number of Steps
        length =  self.step_values.shape[0]
              
        # Update text with current step and number of steps in protocol
        self.curr_step = 0 # start at the first step
        self.ids['step_number_input'].text = str(self.curr_step+1)
        self.ids['step_total_input'].text = str(length)

        # self.step_names = [self.ids['step_name_input'].text] * length
        self.step_names = [''] * length
        settings['protocol']['filepath'] = ''        
        self.ids['protocol_filename'].text = ''


    def _validate_labware(self, labware: str):
        scope_configs = lumaview.ids['motionsettings_id'].ids['microscope_settings_id'].scopes
        selected_scope_config = scope_configs[settings['microscope']]

        # If XY motion is available, any type of labware is acceptable
        if selected_scope_config['XYStage'] is True:
            return True, labware
        
        # If XY motion is not available, only Center Plate
        if labware == "Center Plate":
            return True, labware
        else:
            return False, "Center Plate"
            

    # Load Protocol from File
    def load_protocol(self, filepath="./data/example_protocol.tsv"):
        logger.info('[LVP Main  ] ProtocolSettings.load_protocol()')

        # Load protocol
        file_pointer = open(filepath, 'r')                      # open the file
        csvreader = csv.reader(file_pointer, delimiter='\t') # access the file using the CSV library
        verify = next(csvreader)
        if not (verify[0] == 'LumaViewPro Protocol'):
            return
        period = next(csvreader)
        period = float(period[1])
        duration = next(csvreader)
        duration = float(duration[1])
        labware = next(csvreader)
        labware = labware[1]

        orig_labware = labware
        labware_valid, labware = self._validate_labware(labware=orig_labware)
        if not labware_valid:
            logger.error(f'[LVP Main  ] ProtocolSettings.load_protocol() -> Invalid labware in protocol: {orig_labware}, setting to {labware}')

        header = next(csvreader) # skip a line

        self.step_names = list()
        self.step_values = []

        for row in csvreader:
            self.step_names.append(row[0])
            self.step_values.append(row[1:])

        file_pointer.close()
        self.step_values = np.array(self.step_values)
        self.step_values = self.step_values.astype(float)

        settings['protocol']['filepath'] = filepath
        self.ids['protocol_filename'].text = os.path.basename(filepath)

        # Update GUI
        self.curr_step = 0 # start at first step
        self.ids['step_number_input'].text = str(self.curr_step+1)
        self.ids['step_name_input'].text = ''
        self.ids['step_total_input'].text = str(len(self.step_names))
        self.ids['capture_period'].text = str(period)
        self.ids['capture_dur'].text = str(duration)
       
        # Update Protocol
        settings['protocol']['period'] = period
        settings['protocol']['duration'] = duration
        settings['protocol']['labware'] = labware

        # Update Labware Selection in Spinner
        self.ids['labware_spinner'].text = settings['protocol']['labware']
    
    # Save Protocol to File
    def save_protocol(self, filepath=''):
        logger.info('[LVP Main  ] ProtocolSettings.save_protocol()')

        # Gather information
        period = settings['protocol']['period']
        duration = settings['protocol']['duration']
        labware = settings['protocol']['labware'] 
        self.step_names
        self.step_values

        if len(filepath)==0:
            # If there is no current file path, "save" button will act as "save as" 
            if len(settings['protocol']['filepath']) == 0:
                FileSaveBTN_instance=FileSaveBTN()
                FileSaveBTN_instance.choose('saveas_protocol')
                return
            filepath = settings['protocol']['filepath']
        else:
            settings['protocol']['filepath'] = filepath

        if filepath[-4:].lower() != '.tsv':
            filepath = filepath+'.tsv'

        self.ids['protocol_filename'].text = os.path.basename(filepath)

        # Write a TSV file
        file_pointer = open(filepath, 'w')                      # open the file
        csvwriter = csv.writer(file_pointer, delimiter='\t', lineterminator='\n') # access the file using the CSV library

        csvwriter.writerow(['LumaViewPro Protocol'])
        csvwriter.writerow(['Period', period])
        csvwriter.writerow(['Duration', duration])
        csvwriter.writerow(['Labware', labware])
        csvwriter.writerow(['Name', 'X', 'Y', 'Z', 'Auto_Focus', 'Channel', 'False_Color', 'Illumination', 'Gain', 'Auto_Gain', 'Exposure'])

        for i in range(len(self.step_names)):
            c_name = self.step_names[i]
            c_values = list(self.step_values[i])
            c_values.insert(0, c_name)

            # write the row
            csvwriter.writerow(c_values)

        # Close the TSV file
        file_pointer.close()

    #
    # Multiple Exposures
    # ------------------------------
    #
    # # increase exposure count
    # def exposures_down_button(self):
    #     logger.info('[LVP Main  ] ProtocolSettings.exposures_up_button()')
    #     self.exposures = max(self.exposures-1,1)
    #     self.ids['exposures_number_input'].text = str(self.exposures)
        
    # # increase exposure count
    # def exposures_up_button(self):
    #     logger.info('[LVP Main  ] ProtocolSettings.exposures_up_button()')
    #     self.exposures = self.exposures+1
    #     self.ids['exposures_number_input'].text = str(self.exposures)
    
    #
    # Edit steps
    # ------------------------------
    #
    # Goto to Previous Step
    def prev_step(self):
        logger.info('[LVP Main  ] ProtocolSettings.prev_step()')
        if len(self.step_names) <= 0:
            return
        self.curr_step = max(self.curr_step - 1, 0)
        self.ids['step_number_input'].text = str(self.curr_step+1)
        self.go_to_step()
 
    # Go to Next Step
    def next_step(self):
        logger.info('[LVP Main  ] ProtocolSettings.next_step()')
        if len(self.step_names) <= 0:
            return
        self.curr_step = min(self.curr_step + 1, len(self.step_names)-1)
        self.ids['step_number_input'].text = str(self.curr_step+1)
        self.go_to_step()
    
    # Go to Input Step
    def go_to_step(self):
        logger.info('[LVP Main  ] ProtocolSettings.go_to_step()')

        if len(self.step_names) <= 0:
            self.ids['step_number_input'].text = '0'
            return
        
        # Get the Current Step Number
        self.curr_step = int(self.ids['step_number_input'].text)-1

        if self.curr_step < 0 or self.curr_step > len(self.step_names):
            self.ids['step_number_input'].text = '0'
            return

        # Extract Values from protocol list and array
        name =      str(self.step_names[self.curr_step])
        x =         self.step_values[self.curr_step, 0]
        y =         self.step_values[self.curr_step, 1]
        z =         self.step_values[self.curr_step, 2]
        af =        self.step_values[self.curr_step, 3]
        ch =        self.step_values[self.curr_step, 4]
        fc =        self.step_values[self.curr_step, 5]
        ill =       self.step_values[self.curr_step, 6]
        gain =      self.step_values[self.curr_step, 7]
        auto_gain = self.step_values[self.curr_step, 8]
        exp =       self.step_values[self.curr_step, 9]

        self.ids['step_name_input'].text = name

        # Convert plate coordinates to stage coordinates
        sx, sy = self.plate_to_stage(x, y)

        # Move into position
        if lumaview.scope.motion.driver:
            lumaview.scope.move_absolute_position('X', sx)
            lumaview.scope.move_absolute_position('Y', sy)
            lumaview.scope.move_absolute_position('Z', z)
        else:
            logger.warning('[LVP Main  ] Motion controller not available.')

        ch = lumaview.scope.ch2color(ch)
        layer  = lumaview.ids['imagesettings_id'].ids[ch]

        # open ImageSettings
        lumaview.ids['imagesettings_id'].ids['toggle_imagesettings'].state = 'down'
        lumaview.ids['imagesettings_id'].toggle_settings()
        
        # set accordion item to corresponding channel
        id = ch + '_accordion'
        lumaview.ids['imagesettings_id'].ids[id].collapse = False

        # set autofocus checkbox
        logger.info('[LVP Main  ] autofocus:  ' + str(bool(af)))
        settings[ch]['autofocus'] = bool(af)
        layer.ids['autofocus'].active = bool(af)
        
        # set false_color checkbox
        logger.info('[LVP Main  ] false_color:' + str(bool(fc)))
        settings[ch]['false_color'] = bool(fc)
        layer.ids['false_color'].active = bool(fc)

        # set illumination settings, text, and slider
        logger.info('[LVP Main  ] ill:        ' + str(ill))
        settings[ch]['ill'] = ill
        layer.ids['ill_text'].text = str(ill)
        layer.ids['ill_slider'].value = float(ill)

        # set gain settings, text, and slider
        logger.info('[LVP Main  ] gain:       ' + str(gain))
        settings[ch]['gain'] = gain
        layer.ids['gain_text'].text = str(gain)
        layer.ids['gain_slider'].value = float(gain)

        # set auto_gain checkbox
        logger.info('[LVP Main  ] auto_gain:  ' + str(auto_gain))
        settings[ch]['auto_gain'] = bool(auto_gain)
        layer.ids['auto_gain'].active = bool(auto_gain)

        # set exposure settings, text, and slider
        logger.info('[LVP Main  ] exp:        ' + str(exp))
        settings[ch]['exp'] = exp
        layer.ids['exp_text'].text = str(exp)
        layer.ids['exp_slider'].value = float(exp)

        # update position in stage control
        lumaview.ids['motionsettings_id'].update_xy_stage_control_gui()


    # Delete Current Step of Protocol
    def delete_step(self):
        logger.info('[LVP Main  ] ProtocolSettings.delete_step()')

        if len(self.step_names) < 1:
            return
        
        self.step_names.pop(self.curr_step)
        self.step_values = np.delete(self.step_values, self.curr_step, axis = 0)
        self.curr_step = self.curr_step - 1

        # Update total number of steps to GUI
        self.ids['step_total_input'].text = str(len(self.step_names))
        self.next_step()

    # Modify Current Step of Protocol
    def modify_step(self):
        logger.info('[LVP Main  ] ProtocolSettings.modify_step()')

        if len(self.step_names) < 1:
            return

        self.step_names[self.curr_step] = self.ids['step_name_input'].text

        # Determine and update plate position
        if lumaview.scope.motion.driver:
            sx = lumaview.scope.get_current_position('X')
            sy = lumaview.scope.get_current_position('Y')
            px, py = self.stage_to_plate(sx, sy)

            self.step_values[self.curr_step, 0] = px # x
            self.step_values[self.curr_step, 1] = py # y
            self.step_values[self.curr_step, 2] = lumaview.scope.get_current_position('Z')      # z
        else:
            logger.warning('[LVP Main  ] Motion controller not availabble.')

        c_layer = False

        layers = ['BF', 'PC', 'EP', 'Blue', 'Green', 'Red']
        for layer in layers:
            accordion = layer + '_accordion'
            if lumaview.ids['imagesettings_id'].ids[accordion].collapse == False:
                c_layer = layer

        if c_layer == False:
            mssg = "No layer currently selected"
            return mssg

        ch = lumaview.scope.color2ch(c_layer)

        layer_id = lumaview.ids['imagesettings_id'].ids[c_layer]
        self.step_values[self.curr_step, 3] = int(layer_id.ids['autofocus'].active) # autofocus
        self.step_values[self.curr_step, 4] = ch # channel
        self.step_values[self.curr_step, 5] = int(layer_id.ids['false_color'].active) # false color
        self.step_values[self.curr_step, 6] = layer_id.ids['ill_slider'].value # ill
        self.step_values[self.curr_step, 7] = layer_id.ids['gain_slider'].value # gain
        self.step_values[self.curr_step, 8] = int(layer_id.ids['auto_gain'].active) # auto_gain
        self.step_values[self.curr_step, 9] = layer_id.ids['exp_slider'].value # exp

    # Append Current Step to Protocol at Current Position
    def append_step(self):
        logger.info('[LVP Main  ] ProtocolSettings.append_step()')
        
    # Insert Current Step to Protocol at Current Position
    def insert_step(self):
        logger.info('[LVP Main  ] ProtocolSettings.insert_step()')

         # Determine Values
        name = self.ids['step_name_input'].text
        c_layer = False

        layers = ['BF', 'PC', 'EP', 'Blue', 'Green', 'Red']
        for layer in layers:
            accordion = layer + '_accordion'
            if lumaview.ids['imagesettings_id'].ids[accordion].collapse == False:
                c_layer = layer

        if c_layer == False:
            mssg = "No layer currently selected"
            return mssg

        ch = lumaview.scope.color2ch(c_layer)
        layer_id = lumaview.ids['imagesettings_id'].ids[c_layer]

        # Determine and update plate position
        sx = lumaview.scope.get_current_position('X')
        sy = lumaview.scope.get_current_position('Y')
        px, py = self.stage_to_plate(sx, sy)

        step = [px,                                      # x
                py,                                      # y
                lumaview.scope.get_current_position('Z'),# z
                int(layer_id.ids['autofocus'].active),   # autofocus
                ch,                                      # ch 
                int(layer_id.ids['false_color'].active), # false color
                layer_id.ids['ill_slider'].value,        # ill
                layer_id.ids['gain_slider'].value,       # gain
                int(layer_id.ids['auto_gain'].active),   # auto_gain
                layer_id.ids['exp_slider'].value,        # exp
        ]

        # Insert into List and Array
        self.step_names.insert(self.curr_step, name)
        self.step_values = np.insert(self.step_values, self.curr_step, step, axis=0)

        self.ids['step_total_input'].text = str(len(self.step_names))


    #
    # Tiling
    # ---------------------------
    #
    # def select_tiling_size(self):
    #     logger.debug('[LVP Main  ] PostProcessing.select_tiling_size() partially implemented')
    #     logger.info('[LVP Main  ] ProtocolSettings.select_tiling_size()')
    #     spinner = self.ids['tiling_size_spinner']
        #settings['protocol']['labware'] = spinner.text #TODO change key
<<<<<<< HEAD
        # self.tiling_count = self.tiling_config.get_mxn_size(spinner.text)
=======
        x_count = int(spinner.text[0])
        y_count = int(spinner.text[0]) # For now, only squares are allowed so x_ = y_
        self.tiling_count = [x_count, y_count]
        #print(self.x_tiling_count)
        focal_length = settings['objective']['focal_length']
        magnification = 47.8 / focal_length # Etaluma tube focal length [mm]
                                            # in theory could be different in different scopes
                                            # could be looked up by model number
                                            # although all are currently the same
        pixel_width = 2.0 # [um/pixel] Basler pixel size (could be looked up from Camera class)
        um_per_pixel = pixel_width / magnification

        fov_size_x = um_per_pixel * settings['frame']['width']
        fov_size_y = um_per_pixel * settings['frame']['height']
        fillfactor = 0.85 # this is to ensure some of the tile images overlap.
                          # TODO this should be a setting in the gui
        #print(magnification)
        #print(settings['frame']['width'])
>>>>>>> 943cd4cb
        
        # # x_count = int(spinner.text[0])
        # # y_count = int(spinner.text[0]) # For now, only squares are allowed so x_ = y_
        # # self.tiling_count = (x_count, y_count)
        # focal_length = settings['objective']['focal_length']
        # magnification = 47.8 / focal_length # Etaluma tube focal length [mm]
        #                                     # in theory could be different in different scopes
        #                                     # could be looked up by model number
        #                                     # although all are currently the same
        # pixel_width = 2.0 # [um/pixel] Basler pixel size (could be looked up from Camera class)
        # um_per_pixel = pixel_width / magnification

        # fov_size_x = um_per_pixel * settings['frame']['width']
        # fov_size_y = um_per_pixel * settings['frame']['height']
        # # fill_factor = 0.75 # this is to ensure some of the tile images overlap.
        #                      # TODO this should be a setting in the gui
        # fill_factor = 1
        # #print(magnification)
        # #print(settings['frame']['width'])
        
        # x_fov = fill_factor * fov_size_x
        # y_fov = fill_factor * fov_size_y
        # #x_current = lumaview.scope.get_current_position('X')
        # #x_current = np.clip(x_current, 0, 120000) # prevents crosshairs from leaving the stage area
        # x_center = 60000 # TODO make center of a well
        # #y_current = lumaview.scope.get_current_position('Y')
        # #y_current = np.clip(y_current, 0, 80000) # prevents crosshairs from leaving the stage area
        # y_center = 40000 # TODO make center of a well
        # self.tiling_min = {
        #     "x": x_center - self.tiling_count["n"]*x_fov/2,
        #     "y": y_center - self.tiling_count["m"]*y_fov/2
        # }

        # #print(self.tiling_min)
        # self.tiling_max = {
        #     "x": x_center + self.tiling_count["n"]*x_fov/2,
        #     "y": y_center + self.tiling_count["m"]*y_fov/2
        # }
        #print(self.tiling_max)
       
        # DEPRECATED this talks to the wrong stage view
        #lumaview.ids['motionsettings_id'].ids['post_processing_id'].ids['tiling_stage_id'].ROI_count = self.tiling_count
        #lumaview.ids['motionsettings_id'].ids['post_processing_id'].ids['tiling_stage_id'].ROI_min = self.tiling_min
        #lumaview.ids['motionsettings_id'].ids['post_processing_id'].ids['tiling_stage_id'].ROI_max = self.tiling_max
        #print(lumaview.ids['motionsettings_id'].ids['post_processing_id'].ids['tiling_stage_id'].ROI_min)
        #print(lumaview.ids['motionsettings_id'].ids['post_processing_id'].ids['tiling_stage_id'].ROI_max)
        # return
        
    # def start_tiling(self):
    #     logger.debug('[LVP Main  ] PostProcessing.start_tiling() not yet implemented')
    #     return self.get_tile_centers()
        
    # def get_tile_centers(self):
    #     logger.info('[LVP Main  ] PostProcessing.get_tile_centers()')
    #     tiles = []
    #     ax = (self.tiling_max["x"] + self.tiling_min["x"])/2
    #     ay = (self.tiling_max["y"] + self.tiling_min["y"])/2
    #     dx = (self.tiling_max["x"] - self.tiling_min["x"])/self.tiling_count["x"]
    #     dy = (self.tiling_max["y"] - self.tiling_min["y"])/self.tiling_count["y"]
    #     for i in range(self.tiling_count["x"]):
    #         for j in range(self.tiling_count["y"]):
    #             tiles.append(
    #                 {
    #                     "x": self.tiling_min["x"] + (i+0.5)*dx - ax,
    #                     "y": self.tiling_min["y"] + (j+0.5)*dy - ay
    #                 }
    #             )
    #     return tiles
        
    # Run one scan of protocol, autofocus at each step, and update protocol
    def run_zstack_scan(self):
        logger.debug('[LVP Main  ] ProtocolSettings.run_zstack_scan() not yet implemented')
        #logger.info('[LVP Main  ] ProtocolSettings.run_zstack_scan()')
        # TODO
        
    # Run one scan of protocol, autofocus at each step, and update protocol
    def run_autofocus_scan(self):
        logger.info('[LVP Main  ] ProtocolSettings.run_autofocus_scan()')

        # If there are no steps, do not continue
        if len(self.step_names) < 1:
            logger.warning('[LVP Main  ] Protocol has no steps.')
            self.ids['run_autofocus_btn'].state =='normal'
            self.ids['run_autofocus_btn'].text = 'Scan and Autofocus All Steps'
            return

        # If the toggle button is in the down position: start autofocus scan
        if self.ids['run_autofocus_btn'].state == 'down':
            self.ids['run_autofocus_btn'].text = 'Running Autofocus Scan'

            # reset the is_complete flag on autofocus
            lumaview.ids['motionsettings_id'].ids['verticalcontrol_id'].is_complete = False

            # begin at current step (curr_step = 0)
            self.curr_step = 0
            self.ids['step_number_input'].text = str(self.curr_step+1)

            x = self.step_values[self.curr_step, 0]
            y = self.step_values[self.curr_step, 1]
            z = self.step_values[self.curr_step, 2]
 
            # Convert plate coordinates to stage coordinates
            sx, sy = self.plate_to_stage(x, y)

            # Move into position
            lumaview.scope.move_absolute_position('X', sx)
            lumaview.scope.move_absolute_position('Y', sy)
            lumaview.scope.move_absolute_position('Z', z)

            logger.info('[LVP Main  ] Clock.schedule_interval(self.autofocus_scan_iterate, 0.1)')
            Clock.schedule_interval(self.autofocus_scan_iterate, 0.1)

        # If the toggle button is in the up position: Stop Running Autofocus Scan
        else:  # self.ids['run_autofocus_btn'].state =='normal'
            self.ids['run_autofocus_btn'].text = 'Scan and Autofocus All Steps'

            # toggle all LEDs AND TOGGLE BUTTONS OFF
            scope_leds_off()

            layers = ['BF', 'PC', 'EP', 'Blue', 'Green', 'Red']
            for layer in layers:
                lumaview.ids['imagesettings_id'].ids[layer].ids['apply_btn'].state = 'normal'

            logger.info('[LVP Main  ] Clock.unschedule(self.autofocus_scan_iterate)')
            Clock.unschedule(self.autofocus_scan_iterate) # unschedule all copies of autofocus scan iterate
        
    def autofocus_scan_iterate(self, dt):
        global lumaview
        global settings

        # If the autofocus is currently active, leave the function before continuing step
        is_autofocus = lumaview.ids['motionsettings_id'].ids['verticalcontrol_id'].is_autofocus
        if is_autofocus:
            return

        # If the autofocus just completed, go to next steps
        is_complete = lumaview.ids['motionsettings_id'].ids['verticalcontrol_id'].is_complete

        if is_complete:
            # reset the is_complete flag on autofocus
            lumaview.ids['motionsettings_id'].ids['verticalcontrol_id'].is_complete = False

            # update protocol to focused z-position
            self.step_values[self.curr_step, 2] = lumaview.scope.get_current_position('Z')

            # increment to the next step
            self.curr_step += 1

            # determine and go to next positions
            if self.curr_step < len(self.step_names):
                # Update Step number text
                self.ids['step_number_input'].text = str(self.curr_step+1)
                self.go_to_step()

            # if all positions have already been reached
            else:
                logger.info('[LVP Main  ] Autofocus Scan Complete')
                self.ids['run_autofocus_btn'].state = 'normal'
                self.ids['run_autofocus_btn'].text = 'Scan and Autofocus All Steps'
                scope_leds_off()


                logger.info('[LVP Main  ] Clock.unschedule(self.autofocus_scan_iterate)')
                Clock.unschedule(self.autofocus_scan_iterate) # unschedule all copies of scan iterate
            
            return

        # Check if at desired position 
        x_status = lumaview.scope.get_target_status('X')
        y_status = lumaview.scope.get_target_status('Y')
        z_status = lumaview.scope.get_target_status('Z')

        # If target location has been reached
        if x_status and y_status and z_status and not lumaview.scope.get_overshoot():
            logger.info('[LVP Main  ] Autofocus Scan Step:' + str(self.step_names[self.curr_step]) )

            # identify image settings
            ch =        self.step_values[self.curr_step, 4] # LED channel
            fc =        self.step_values[self.curr_step, 5] # image false color
            ill =       self.step_values[self.curr_step, 6] # LED illumination
            gain =      self.step_values[self.curr_step, 7] # camera gain
            auto_gain = self.step_values[self.curr_step, 8] # camera autogain
            exp =       self.step_values[self.curr_step, 9] # camera exposure
            
            # set camera settings and turn on LED
            lumaview.scope.leds_off()
            lumaview.scope.led_on(ch, ill)
            lumaview.scope.set_gain(gain)
            lumaview.scope.set_auto_gain(bool(auto_gain))
            lumaview.scope.set_exposure_time(exp)

            # Begin autofocus routine
            lumaview.ids['motionsettings_id'].ids['verticalcontrol_id'].ids['autofocus_id'].state = 'down'
            lumaview.ids['motionsettings_id'].ids['verticalcontrol_id'].autofocus()
            return
   
    # Run one scan of the protocol
    def run_scan(self, protocol = False):
        logger.info('[LVP Main  ] ProtocolSettings.run_scan()')
 
        # If there are no steps, do not continue
        if len(self.step_names) < 1:
            logger.warning('[LVP Main  ] Protocol has no steps.')
            self.ids['run_scan_btn'].state =='normal'
            self.ids['run_scan_btn'].text = 'Run One Scan'
            return

        # If the toggle button is in the down position: Start Running Scan
        if self.ids['run_scan_btn'].state == 'down' or protocol == True:
            self.ids['run_scan_btn'].text = 'Running Scan'

            # TODO: shut off live updates

            # reset the is_complete flag on autofocus
            lumaview.ids['motionsettings_id'].ids['verticalcontrol_id'].is_complete = False

            # begin at current step set to 0 (curr_step = 0)
            self.curr_step = 0
            self.ids['step_number_input'].text = str(self.curr_step+1)

            x = self.step_values[self.curr_step, 0]
            y = self.step_values[self.curr_step, 1]
            z = self.step_values[self.curr_step, 2]
 
            # Convert plate coordinates to stage coordinates
            sx, sy = self.plate_to_stage(x, y)

            # Move into position
            lumaview.scope.move_absolute_position('X', sx)
            lumaview.scope.move_absolute_position('Y', sy)
            lumaview.scope.move_absolute_position('Z', z)

            logger.info('[LVP Main  ] Clock.schedule_interval(self.scan_iterate, 0.1)')
            Clock.schedule_interval(self.scan_iterate, 0.1)

        # If the toggle button is in the up position: Stop Running Scan
        else:  # self.ids['run_scan_btn'].state =='normal'
            self.ids['run_scan_btn'].text = 'Run One Scan'

            # toggle all LEDs AND TOGGLE BUTTONS OFF
            scope_leds_off()

            layers = ['BF', 'PC', 'EP', 'Blue', 'Green', 'Red']
            for layer in layers:
                lumaview.ids['imagesettings_id'].ids[layer].ids['apply_btn'].state = 'normal'

            logger.info('[LVP Main  ] Clock.unschedule(self.scan_iterate)')
            Clock.unschedule(self.scan_iterate) # unschedule all copies of scan iterate
    
    def scan_iterate(self, dt):
        global lumaview
        global settings

        # If the autofocus is currently active, leave the function before continuing step
        is_autofocus = lumaview.ids['motionsettings_id'].ids['verticalcontrol_id'].is_autofocus
        if is_autofocus:
            return

        # Identify if an autofocus cycle completed
        is_complete = lumaview.ids['motionsettings_id'].ids['verticalcontrol_id'].is_complete

        # Check if at desired position
        x_status = lumaview.scope.get_target_status('X')
        y_status = lumaview.scope.get_target_status('Y')
        z_status = lumaview.scope.get_target_status('Z')

        # If target location has been reached
        if x_status and y_status and z_status and not lumaview.scope.get_overshoot():
            logger.info('[LVP Main  ] Scan Step:' + str(self.step_names[self.curr_step]))

            # identify image settings
            af =        self.step_values[self.curr_step, 3] # autofocus
            ch =        self.step_values[self.curr_step, 4] # LED channel
            fc =        self.step_values[self.curr_step, 5] # image false color
            ill =       self.step_values[self.curr_step, 6] # LED illumination
            gain =      self.step_values[self.curr_step, 7] # camera gain
            auto_gain = self.step_values[self.curr_step, 8] # camera autogain
            exp =       self.step_values[self.curr_step, 9] # camera exposure
            
            # Set camera settings
            lumaview.scope.set_gain(gain)
            lumaview.scope.set_auto_gain(bool(auto_gain))
            lumaview.scope.set_exposure_time(exp)
            
            # If the autofocus is selected, is not currently running and has not completed, begin autofocus
            if af and not is_complete:
                # turn on LED
                lumaview.scope.leds_off()
                lumaview.scope.led_on(ch, ill)

                # Begin autofocus routine
                lumaview.ids['motionsettings_id'].ids['verticalcontrol_id'].ids['autofocus_id'].state = 'down'
                lumaview.ids['motionsettings_id'].ids['verticalcontrol_id'].autofocus()
                
                return
            
            # reset the is_complete flag on autofocus
            lumaview.ids['motionsettings_id'].ids['verticalcontrol_id'].is_complete = False

            # capture image
            self.custom_capture(ch, ill, gain, exp, bool(fc))

            # increment to the next step
            self.curr_step += 1

            if self.curr_step < len(self.step_names):

                # Update Step number text
                self.ids['step_number_input'].text = str(self.curr_step+1)
                self.go_to_step()

            # if all positions have already been reached
            else:
                logger.info('[LVP Main  ] Scan Complete')
                self.ids['run_scan_btn'].state = 'normal'
                self.ids['run_scan_btn'].text = 'Run One Scan'

                logger.info('[LVP Main  ] Clock.unschedule(self.scan_iterate)')
                Clock.unschedule(self.scan_iterate) # unschedule all copies of scan iterate

    # Run protocol without xy movement
    def run_stationary(self):
        logger.info('[LVP Main  ] ProtocolSettings.run_stationary()')

        if self.ids['run_stationary_btn'].state == 'down':
            self.ids['run_stationary_btn'].text = 'State == Down'
        else:
            self.ids['run_stationary_btn'].text = 'Run Stationary Protocol' # 'normal'


    # Run the complete protocol 
    def run_protocol(self):
        logger.info('[LVP Main  ] ProtocolSettings.run_protocol()')
        self.n_scans = int(float(settings['protocol']['duration'])*60 / float(settings['protocol']['period']))
        self.start_t = time.time() # start of cycle in seconds

        if self.ids['run_protocol_btn'].state == 'down':
            logger.info('[LVP Main  ] Clock.unschedule(self.scan_iterate)')
            Clock.unschedule(self.scan_iterate) # unschedule all copies of scan iterate
            self.run_scan(protocol = True)
            logger.info('[LVP Main  ] Clock.schedule_interval(self.protocol_iterate, 1)')
            Clock.schedule_interval(self.protocol_iterate, 1)

        else:
            self.ids['run_protocol_btn'].text = 'Run Full Protocol' # 'normal'

            logger.info('[LVP Main  ] Clock.unschedule(self.scan_iterate)')
            Clock.unschedule(self.scan_iterate) # unschedule all copies of scan iterate
            logger.info('[LVP Main  ] Clock.unschedule(self.protocol_iterate)')
            Clock.unschedule(self.protocol_iterate) # unschedule all copies of protocol iterate
            # self.protocol_event.cancel()
            scope_leds_off()
 
    def protocol_iterate(self, dt):
        logger.info('[LVP Main  ] ProtocolSettings.protocol_iterate()')

        # Simplified variables
        start_t = self.start_t # start of cycle in seconds
        curr_t = time.time()   # current time in seconds
        n_scans = self.n_scans # current number of scans left
        period = settings['protocol']['period']*60 # length of cycle in seconds

        # compute time remaining
        sec_remaining = n_scans*period - (curr_t - start_t)
        # compute time remaining until next scan
        # sec_remaining = period - (curr_t - start_t)
        min_remaining = sec_remaining / 60
        hrs_remaining = min_remaining / 60

        hrs = np.floor(hrs_remaining)
        minutes = np.floor((hrs_remaining - hrs)*60)

        hrs = '%d' % hrs
        minutes = '%02d' % minutes

        # Update Button
        self.ids['run_protocol_btn'].text = str(n_scans) + ' scans remaining. Press to ABORT'

        # Check if reached next Period
        if (time.time()-self.start_t) > period:

            # reset the start time and update number of scans remaining
            self.start_t = time.time()
            self.n_scans = self.n_scans - 1

            if self.n_scans > 0:
                logger.info('[LVP Main  ] Scans Remaining: ' + str(self.n_scans))
                self.run_scan(protocol = True)
            else:
               self.ids['run_protocol_btn'].state = 'normal' # 'normal'
               self.ids['run_protocol_btn'].text = 'Run Full Protocol' # 'normal'

               logger.info('[LVP Main  ] Clock.unschedule(self.scan_iterate)')
               Clock.unschedule(self.scan_iterate) # unschedule all copies of scan iterate
               logger.info('[LVP Main  ] Clock.unschedule(self.protocol_iterate)')
               Clock.unschedule(self.protocol_iterate) # unschedule all copies of protocol iterate
               scope_leds_off()

# Widget for displaying Microscope Stage area, labware, and current position 
class Stage(Widget):
    bg_color = ObjectProperty(None)
    layer = ObjectProperty(None)

    def __init__(self, **kwargs):
        super(Stage, self).__init__(**kwargs)
        logger.info('[LVP Main  ] Stage.__init__()')
        self.ROI_min = [0,0]
        self.ROI_max = [0,0]
        self._motion_enabled = True
        self.ROIs = []
        
    def append_ROI(self, x_min, y_min, x_max, y_max):
        self.ROI_min = [x_min, y_min]
        self.ROI_max = [x_max, y_max]
        self.ROIs.append([self.ROI_min, self.ROI_max])
    
    def set_motion_capability(self, enabled: bool):
        self._motion_enabled = enabled

    def on_touch_down(self, touch):
        logger.info('[LVP Main  ] Stage.on_touch_down()')

        if not self._motion_enabled:
            return

        if self.collide_point(*touch.pos) and touch.button == 'left':

            # Get mouse position in pixels
            (mouse_x, mouse_y) = touch.pos

            # Convert to relative mouse position in pixels
            mouse_x = mouse_x-self.x
            mouse_y = mouse_y-self.y
           
            # Create current labware instance
            current_labware = WellPlate()
            current_labware.load_plate(settings['protocol']['labware'])

            # Get labware dimensions
            x_max = current_labware.plate['dimensions']['x']
            y_max = current_labware.plate['dimensions']['y']

            # Scale from pixels to mm (from the bottom left)
            scale_x = x_max / self.width
            scale_y = y_max / self.height

            # Convert to plate position in mm (from the top left)
            plate_x = mouse_x*scale_x
            plate_y = y_max- mouse_y*scale_y

            # Convert from plate position to stage position
            stage_x, stage_y =  lumaview.ids['motionsettings_id'].ids['protocol_settings_id'].plate_to_stage(plate_x, plate_y)

            lumaview.scope.move_absolute_position('X', stage_x)
            lumaview.scope.move_absolute_position('Y', stage_y)
            lumaview.ids['motionsettings_id'].update_xy_stage_control_gui()
    

    def draw_labware(self, *args): # View the labware from front and above
        # logger.info('[LVP Main  ] Stage.draw_labware()')
        global lumaview
        global settings

        # Create current labware instance
        
        os.chdir(source_path)
        current_labware = WellPlate()
        current_labware.load_plate(settings['protocol']['labware'])

        self.canvas.clear()

        with self.canvas:
            w = self.width
            h = self.height
            x = self.x
            y = self.y

            # Get labware dimensions
            x_max = current_labware.plate['dimensions']['x']
            y_max = current_labware.plate['dimensions']['y']

            # mm to pixels scale
            scale_x = w/x_max
            scale_y = h/y_max

            # Stage Coordinates (120x80 mm)
            stage_w = 120
            stage_h = 80

            stage_x = settings['stage_offset']['x']/1000
            stage_y = settings['stage_offset']['y']/1000

            # Needed for grean cicles, cross hairs and roi
            # ------------------
            protocol_settings = lumaview.ids['motionsettings_id'].ids['protocol_settings_id']

            # Get target position
            # Outline of Stage Area from Above
            # ------------------
            Color(.2, .2, .2 , 0.5)                # dark grey
            Rectangle(pos=(x+(x_max-stage_w-stage_x)*scale_x, y+stage_y*scale_y),
                           size=(stage_w*scale_x, stage_h*scale_y))

            # Outline of Plate from Above
            # ------------------
            Color(50/255, 164/255, 206/255, 1.)                # kivy aqua
            Line(points=(x, y, x, y+h-15), width = 1)          # Left
            Line(points=(x+w, y, x+w, y+h), width = 1)         # Right
            Line(points=(x, y, x+w, y), width = 1)             # Bottom
            Line(points=(x+15, y+h, x+w, y+h), width = 1)      # Top
            Line(points=(x, y+h-15, x+15, y+h), width = 1)     # Diagonal

            # ROI rectangle
            # ------------------
            if self.ROI_max[0] > self.ROI_min[0]:
                roi_min_x, roi_min_y = protocol_settings.stage_to_pixel(self.ROI_min[0], self.ROI_min[1], scale_x, scale_y)
                roi_max_x, roi_max_y = protocol_settings.stage_to_pixel(self.ROI_max[0], self.ROI_max[1], scale_x, scale_y)
                Color(50/255, 164/255, 206/255, 1.)                # kivy aqua
                Line(rectangle=(x+roi_min_x, y+roi_min_y, roi_max_x - roi_min_x, roi_max_y - roi_min_y))
            
            # Draw all ROI rectangles
            # ------------------
            # TODO (for each step)
            '''
            for ROI in self.ROIs:
                if self.ROI_max[0] > self.ROI_min[0]:
                    roi_min_x, roi_min_y = protocol_settings.stage_to_pixel(self.ROI_min[0], self.ROI_min[1], scale_x, scale_y)
                    roi_max_x, roi_max_y = protocol_settings.stage_to_pixel(self.ROI_max[0], self.ROI_max[1], scale_x, scale_y)
                    Color(50/255, 164/255, 206/255, 1.)                # kivy aqua
                    Line(rectangle=(x+roi_min_x, y+roi_min_y, roi_max_x - roi_min_x, roi_max_y - roi_min_y))
            '''
            
            # Draw all wells
            # ------------------
            cols = current_labware.plate['columns']
            rows = current_labware.plate['rows']

            Color(0.4, 0.4, 0.4, 0.5)
            rx = current_labware.plate['spacing']['x']
            ry = current_labware.plate['spacing']['y']
            for i in range(cols):
                for j in range(rows):
                    #  THIS ONE
                    well_x, well_y = current_labware.get_well_position(i, j)
                    x_center = int(x+well_x*scale_x) # on screen center
                    y_center = int(y+well_y*scale_y) # on screen center
                    Ellipse(pos=(x_center-rx, y_center-ry), size=(rx*2, ry*2))

            try:
                x_target = lumaview.scope.get_target_position('X')
                y_target = lumaview.scope.get_target_position('Y')
            except:
                logger.exception('[LVP Main  ] Error talking to Motor board.')
                raise
                
            x_target, y_target = protocol_settings.stage_to_plate(x_target, y_target)

            i, j = current_labware.get_well_index(x_target, y_target)
            well_x, well_y = current_labware.get_well_position(i, j)

            # Convert plate coordinates to relative pixel coordinates
            sx, sy = protocol_settings.plate_to_pixel(well_x, well_y, scale_x, scale_y)

            Color(0., 1., 0., 1.)
            Line(circle=(x+sx, y+sy, rx))
            
            #  Red Crosshairs
            # ------------------
            if self._motion_enabled:
                x_current = lumaview.scope.get_current_position('X')
                x_current = np.clip(x_current, 0, 120000) # prevents crosshairs from leaving the stage area
                y_current = lumaview.scope.get_current_position('Y')
                y_current = np.clip(y_current, 0, 80000) # prevents crosshairs from leaving the stage area

                # Convert stage coordinates to relative pixel coordinates
                pixel_x, pixel_y = protocol_settings.stage_to_pixel(x_current, y_current, scale_x, scale_y)
                Color(1., 0., 0., 1.)
                Line(points=(x+pixel_x-10, y+pixel_y, x+pixel_x+10, y+pixel_y), width = 1) # horizontal line
                Line(points=(x+pixel_x, y+pixel_y-10, x+pixel_x, y+pixel_y+10), width = 1) # vertical line


class MicroscopeSettings(BoxLayout):

    def __init__(self, **kwargs):
        super(MicroscopeSettings, self).__init__(**kwargs)
        logger.info('[LVP Main  ] MicroscopeSettings.__init__()')

        try:
            os.chdir(source_path)
            with open('./data/scopes.json', "r") as read_file:
                self.scopes = json.load(read_file)
        except:
            logger.exception('[LVP Main  ] Unable to read scopes.json.')
            raise

        try:
            os.chdir(source_path)
            with open('./data/objectives.json', "r") as read_file:
                self.objectives = json.load(read_file)
        except:
            logger.exception('[LVP Main  ] Unable to open objectives.json.')
            raise

    # load settings from JSON file
    def load_settings(self, filename="./data/current.json"):
        logger.info('[LVP Main  ] MicroscopeSettings.load_settings()')
        global lumaview
        global settings

        # load settings JSON file
        try:
            os.chdir(source_path)
            read_file = open(filename, "r")
        except:
            logger.exception('[LVP Main  ] Unable to open file '+filename)
            raise
            
        else:
            try:
                settings = json.load(read_file)
                # update GUI values from JSON data:
                self.ids['scope_spinner'].text = settings['microscope']
                self.ids['objective_spinner'].text = settings['objective']['ID']
                # TODO self.ids['objective_spinner'].text = settings['objective']['description']
                self.ids['magnification_id'].text = str(settings['objective']['magnification'])
                self.ids['focal_length_id'].text = str(settings['objective']['focal_length'])
                self.ids['frame_width_id'].text = str(settings['frame']['width'])
                self.ids['frame_height_id'].text = str(settings['frame']['height'])

                protocol_settings = lumaview.ids['motionsettings_id'].ids['protocol_settings_id']
                protocol_settings.ids['capture_period'].text = str(settings['protocol']['period'])
                protocol_settings.ids['capture_dur'].text = str(settings['protocol']['duration'])
                protocol_settings.ids['labware_spinner'].text = settings['protocol']['labware']
                protocol_settings.select_labware()

                zstack_settings = lumaview.ids['motionsettings_id'].ids['verticalcontrol_id'].ids['zstack_id']
                zstack_settings.ids['zstack_spinner'].text = settings['zstack']['position']
                zstack_settings.ids['zstack_stepsize_id'].text = str(settings['zstack']['step_size'])
                zstack_settings.ids['zstack_range_id'].text = str(settings['zstack']['range'])

                if settings['zstack']['step_size'] != 0:
                    n_steps = np.floor( settings['zstack']['range'] / settings['zstack']['step_size'])
                    zstack_settings.ids['zstack_steps_id'].text = str(int(n_steps))
                else:
                    zstack_settings.ids['zstack_steps_id'].text = '0'

                layers = ['BF', 'PC', 'EP', 'Blue', 'Green', 'Red']
                for layer in layers:
                    lumaview.ids['imagesettings_id'].ids[layer].ids['ill_slider'].value = settings[layer]['ill']
                    lumaview.ids['imagesettings_id'].ids[layer].ids['gain_slider'].value = settings[layer]['gain']
                    lumaview.ids['imagesettings_id'].ids[layer].ids['exp_slider'].value = settings[layer]['exp']
                    # lumaview.ids['imagesettings_id'].ids[layer].ids['exp_slider'].value = float(np.log10(settings[layer]['exp']))
                    lumaview.ids['imagesettings_id'].ids[layer].ids['root_text'].text = settings[layer]['file_root']
                    lumaview.ids['imagesettings_id'].ids[layer].ids['false_color'].active = settings[layer]['false_color']
                    lumaview.ids['imagesettings_id'].ids[layer].ids['acquire'].active = settings[layer]['acquire']
                    lumaview.ids['imagesettings_id'].ids[layer].ids['autofocus'].active = settings[layer]['autofocus']

                lumaview.scope.set_frame_size(settings['frame']['width'], settings['frame']['height'])
            except:
                logger.exception('[LVP Main  ] Incompatible JSON file for Microscope Settings')
        
        self.set_ui_features_for_scope()


    # Save settings to JSON file
    def save_settings(self, file="./data/current.json"):
        logger.info('[LVP Main  ] MicroscopeSettings.save_settings()')
        global settings
        os.chdir(source_path)
        with open(file, "w") as write_file:
            json.dump(settings, write_file, indent = 4)

    def load_scopes(self):
        logger.info('[LVP Main  ] MicroscopeSettings.load_scopes()')
        spinner = self.ids['scope_spinner']
        spinner.values = list(self.scopes.keys())

    def select_scope(self):
        logger.info('[LVP Main  ] MicroscopeSettings.select_scope()')
        global lumaview
        global settings

        spinner = self.ids['scope_spinner']
        settings['microscope'] = spinner.text

        self.set_ui_features_for_scope()


    def set_ui_features_for_scope(self) -> None:
        scope_configs = lumaview.ids['motionsettings_id'].ids['microscope_settings_id'].scopes
        selected_scope_config = scope_configs[settings['microscope']]
        motion_settings =  lumaview.ids['motionsettings_id']
        motion_settings.set_turret_control_visibility(visible=selected_scope_config['Turret'])
        motion_settings.set_xystage_control_visibility(visible=selected_scope_config['XYStage'])

        protocol_settings = lumaview.ids['motionsettings_id'].ids['protocol_settings_id']
        protocol_settings.set_labware_selection_visibility(visible=selected_scope_config['XYStage'])

        if selected_scope_config['XYStage'] is False:
            protocol_settings.select_labware(labware="Center Plate")

        protocol_settings.ids['stage_widget_id'].set_motion_capability(enabled=selected_scope_config['XYStage'])
        protocol_settings.ids['stage_widget_id'].draw_labware()

           
    def load_ojectives(self):
        logger.info('[LVP Main  ] MicroscopeSettings.load_ojectives()')
        spinner = self.ids['objective_spinner']
        spinner.values = list(self.objectives.keys())

    def select_objective(self):
        logger.info('[LVP Main  ] MicroscopeSettings.select_objective()')
        global lumaview
        global settings

        spinner = self.ids['objective_spinner']
        settings['objective'] = self.objectives[spinner.text]
        settings['objective']['ID'] = spinner.text
        microscope_settings_id = lumaview.ids['motionsettings_id'].ids['microscope_settings_id']
        microscope_settings_id.ids['magnification_id'].text = str(settings['objective']['magnification'])
        microscope_settings_id.ids['focal_length_id'].text = str(settings['objective']['focal_length'])


    def frame_size(self):
        logger.info('[LVP Main  ] MicroscopeSettings.frame_size()')
        global lumaview
        global settings

        w = int(self.ids['frame_width'].text)
        h = int(self.ids['frame_height'].text)

        width = int(min(int(w), lumaview.scope.get_max_width())/4)*4
        height = int(min(int(h), lumaview.scope.get_max_height())/4)*4

        settings['frame']['width'] = width
        settings['frame']['height'] = height

        self.ids['frame_width'].text = str(width)
        self.ids['frame_height'].text = str(height)

        lumaview.scope.set_frame_size(width, height)


# Modified Slider Class to enable on_release event
# ---------------------------------------------------------------------
class ModSlider(Slider):
    def __init__(self, **kwargs):
        self.register_event_type('on_release')
        super(ModSlider, self).__init__(**kwargs)
        logger.info('[LVP Main  ] ModSlider.__init__()')

    def on_release(self):
        pass

    def on_touch_up(self, touch):
        super(ModSlider, self).on_touch_up(touch)
        # logger.info('[LVP Main  ] ModSlider.on_touch_up()')
        if touch.grab_current == self:
            self.dispatch('on_release')
            return True

# LayerControl Layout class
# ---------------------------------------------------------------------
class LayerControl(BoxLayout):
    layer = StringProperty(None)
    bg_color = ObjectProperty(None)
    global settings

    def __init__(self, **kwargs):
        super(LayerControl, self).__init__(**kwargs)
        logger.info('[LVP Main  ] LayerControl.__init__()')
        if self.bg_color is None:
            self.bg_color = (0.5, 0.5, 0.5, 0.5)

    def ill_slider(self):
        logger.info('[LVP Main  ] LayerControl.ill_slider()')
        illumination = self.ids['ill_slider'].value
        settings[self.layer]['ill'] = illumination
        self.apply_settings()

    def ill_text(self):
        logger.info('[LVP Main  ] LayerControl.ill_text()')
        ill_min = self.ids['ill_slider'].min
        ill_max = self.ids['ill_slider'].max
        ill_val = float(self.ids['ill_text'].text)
        illumination = float(np.clip(ill_val, ill_min, ill_max))

        settings[self.layer]['ill'] = illumination
        self.ids['ill_slider'].value = illumination
        self.ids['ill_text'].text = str(illumination)

        self.apply_settings()

    def auto_gain(self):
        logger.info('[LVP Main  ] LayerControl.auto_gain()')
        if self.ids['auto_gain'].state == 'down':
            state = True
        else:
            state = False
        settings[self.layer]['auto_gain'] = state
        self.apply_settings()

    def gain_slider(self):
        logger.info('[LVP Main  ] LayerControl.gain_slider()')
        gain = self.ids['gain_slider'].value
        settings[self.layer]['gain'] = gain
        self.apply_settings()

    def gain_text(self):
        logger.info('[LVP Main  ] LayerControl.gain_text()')
        gain_min = self.ids['gain_slider'].min
        gain_max = self.ids['gain_slider'].max
        gain_val = float(self.ids['gain_text'].text)
        gain = float(np.clip(gain_val, gain_min, gain_max))

        settings[self.layer]['gain'] = gain
        self.ids['gain_slider'].value = gain
        self.ids['gain_text'].text = str(gain)

        self.apply_settings()

    def exp_slider(self):
        logger.info('[LVP Main  ] LayerControl.exp_slider()')
        exposure = self.ids['exp_slider'].value
        # exposure = 10 ** self.ids['exp_slider'].value # slider is log_10(ms)
        settings[self.layer]['exp'] = exposure        # exposure in ms
        self.apply_settings()

    def exp_text(self):
        logger.info('[LVP Main  ] LayerControl.exp_text()')
        exp_min = self.ids['exp_slider'].min
        exp_max = self.ids['exp_slider'].max
        exp_val = float(self.ids['exp_text'].text)
        exposure = float(np.clip(exp_val, exp_min, exp_max))

        settings[self.layer]['exp'] = exposure
        self.ids['exp_slider'].value = exposure
        # self.ids['exp_slider'].value = float(np.log10(exposure)) # convert slider to log_10
        self.ids['exp_text'].text = str(exposure)

        self.apply_settings()

    def root_text(self):
        logger.info('[LVP Main  ] LayerControl.root_text()')
        settings[self.layer]['file_root'] = self.ids['root_text'].text

    def false_color(self):
        logger.info('[LVP Main  ] LayerControl.false_color()')
        settings[self.layer]['false_color'] = self.ids['false_color'].active
        self.apply_settings()

    def update_acquire(self):
        logger.info('[LVP Main  ] LayerControl.update_acquire()')
        settings[self.layer]['acquire'] = self.ids['acquire'].active

    def update_autofocus(self):
        logger.info('[LVP Main  ] LayerControl.update_autofocus()')
        settings[self.layer]['autofocus'] = self.ids['autofocus'].active

    def save_focus(self):
        logger.info('[LVP Main  ] LayerControl.save_focus()')
        global lumaview
        pos = lumaview.scope.get_current_position('Z')
        settings[self.layer]['focus'] = pos

    def goto_focus(self):
        logger.info('[LVP Main  ] LayerControl.goto_focus()')
        global lumaview
        pos = settings[self.layer]['focus']
        lumaview.scope.move_absolute_position('Z', pos)  # set current z height in usteps
        control = lumaview.ids['motionsettings_id'].ids['verticalcontrol_id']
        control.update_gui()

    def apply_settings(self):
        logger.info('[LVP Main  ] LayerControl.apply_settings()')
        global lumaview
        # global gain_vals

        # update illumination to currently selected settings
        # -----------------------------------------------------
        illumination = settings[self.layer]['ill']
        if self.ids['apply_btn'].state == 'down': # if the button is down
            # In active channel,turn on LED
            if lumaview.scope.led:
                lumaview.scope.led_on(lumaview.scope.color2ch(self.layer), illumination)
                logger.info('[LVP Main  ] lumaview.scope.led_on(lumaview.scope.color2ch(self.layer), illumination)')
            else:
                logger.warning('[LVP Main  ] LED controller not available.')
            
            #  turn the state of remaining channels to 'normal' and text to 'OFF'
            layers = ['BF', 'PC', 'EP', 'Blue', 'Green', 'Red']
            
            for layer in layers:
                Clock.unschedule(lumaview.ids['imagesettings_id'].ids[layer].ids['histo_id'].histogram)
                if layer == self.layer:
                    Clock.schedule_interval(lumaview.ids['imagesettings_id'].ids[self.layer].ids['histo_id'].histogram, 0.5)
                    logger.info('[LVP Main  ] Clock.schedule_interval(...[self.layer]...histogram, 0.5)')
                else:
                    lumaview.ids['imagesettings_id'].ids[layer].ids['apply_btn'].state = 'normal'

        else: # if the button is 'normal' meaning not active
            # In active channel, and turn off LED
            scope_leds_off()

        # update gain to currently selected settings
        # -----------------------------------------------------
        state = settings[self.layer]['auto_gain']
        lumaview.scope.set_auto_gain(state)

        if not(state):
            gain = settings[self.layer]['gain']
            lumaview.scope.set_gain(gain)

        # update exposure to currently selected settings
        # -----------------------------------------------------
        exposure = settings[self.layer]['exp']
        lumaview.scope.set_exposure_time(exposure)

        # choose correct active toggle button image based on color
        # -----------------------------------------------------
        if self.ids['apply_btn'].state == 'down':
            if(self.layer) == 'Red':
                self.ids['apply_btn'].background_down = './data/icons/ToggleRR.png'
            elif(self.layer) == 'Green':
                self.ids['apply_btn'].background_down = './data/icons/ToggleRG.png'
            elif(self.layer) == 'Blue':
                self.ids['apply_btn'].background_down = './data/icons/ToggleRB.png'
        else:
            self.ids['apply_btn'].background_down = './data/icons/ToggleRW.png'

        # update false color to currently selected settings and shader
        # -----------------------------------------------------
        for i in np.arange(0.1, 2, 0.1):
            Clock.schedule_once(self.update_shader, i)

    def update_shader(self, dt):
        # logger.info('[LVP Main  ] LayerControl.update_shader()')
        if self.ids['false_color'].active:
            lumaview.ids['viewer_id'].update_shader(self.layer)
        else:
            lumaview.ids['viewer_id'].update_shader('none')

# Z Stack functions class
# ---------------------------------------------------------------------
class ZStack(CompositeCapture):
    def set_steps(self):
        logger.info('[LVP Main  ] ZStack.set_steps()')

        step_size = self.ids['zstack_stepsize_id'].text
        step_size = float(step_size)
        settings['zstack']['step_size'] = step_size

        range = self.ids['zstack_range_id'].text
        range = float(range)
        settings['zstack']['range'] = range

        if step_size != 0:
            n_steps = np.floor( range / step_size)
            self.ids['zstack_steps_id'].text = str(int(n_steps))
        else:
            self.ids['zstack_steps_id'].text = '0'

    def set_position(self):
        settings['zstack']['position'] = self.ids['zstack_spinner'].text

    def aquire_zstack(self):
        logger.info('[LVP Main  ] ZStack.aquire_zstack()')
        global lumaview

        step_size = self.ids['zstack_stepsize_id'].text
        step_size = float(step_size)

        range = self.ids['zstack_range_id'].text
        range = float(range)

        n_steps = self.ids['zstack_steps_id'].text
        n_steps = int(n_steps)

        if n_steps <= 0:
            return False

        spinner_values = self.ids['zstack_spinner'].values
        spinner_value = self.ids['zstack_spinner'].text

        # Get current position
        current_pos = lumaview.scope.get_current_position('Z')

        # Set start position
        if spinner_value == spinner_values[0]:   # 'Current Position at Top'
            start_pos = current_pos - range
        elif spinner_value == spinner_values[1]: # 'Current Position at Center'
            start_pos = current_pos - range / 2
        elif spinner_value == spinner_values[2]: # 'Current Position at Bottom'
            start_pos = current_pos

        # Make array of positions
        self.positions = np.arange(n_steps)*step_size + start_pos

        # begin moving to the first position
        self.n_pos = 0
        lumaview.scope.move_absolute_position('Z', self.positions[self.n_pos])

        if self.ids['zstack_aqr_btn'].state == 'down':
            logger.info('[LVP Main  ] Clock.schedule_interval(self.zstack_iterate, 0.01)')
            Clock.schedule_interval(self.zstack_iterate, 0.01)
            self.ids['zstack_aqr_btn'].text = 'Acquiring ZStack'

        else:
            self.ids['zstack_aqr_btn'].text = 'Acquire'
            # self.zstack_event.cancel()
            logger.info('[LVP Main  ] Clock.unschedule(self.zstack_iterate)')
            Clock.unschedule(self.zstack_iterate)

    def zstack_iterate(self, dt):
        logger.info('[LVP Main  ] ZStack.zstack_iterate()')

        if lumaview.scope.get_target_status('Z'):
            logger.info('[LVP Main  ] Z at target')
            self.live_capture()
            self.n_pos += 1

            if self.n_pos < len(self.positions):
                lumaview.scope.move_absolute_position('Z', self.positions[self.n_pos])
            else:
                self.ids['zstack_aqr_btn'].text = 'Acquire'
                self.ids['zstack_aqr_btn'].state = 'normal'
                logger.info('[LVP Main  ] Clock.unschedule(self.zstack_iterate)')
                Clock.unschedule(self.zstack_iterate)


# Button the triggers 'filechooser.open_file()' from plyer
class FileChooseBTN(Button):
    context  = StringProperty()
    selection = ListProperty([])

    def choose(self, context):
        logger.info('[LVP Main  ] FileChooseBTN.choose()')
        # Call plyer filechooser API to run a filechooser Activity.
        self.context = context
        if self.context == 'load_settings':
            filechooser.open_file(on_selection=self.handle_selection, filters = ["*.json"])   
        elif self.context == 'load_protocol':
            filechooser.open_file(on_selection=self.handle_selection, filters = ["*.tsv"])
        elif self.context == 'load_cell_count_input_image':
            filechooser.open_file(on_selection=self.handle_selection, filters = ["*.tif?","*.jpg","*.bmp","*.png","*.gif"])
        elif self.context == 'load_cell_count_method':
            filechooser.open_file(on_selection=self.handle_selection, filters = ["*.json"]) 

    def handle_selection(self, selection):
        logger.info('[LVP Main  ] FileChooseBTN.handle_selection()')
        if selection:
            self.selection = selection
            self.on_selection_function()

    def on_selection_function(self, *a, **k):
        logger.info('[LVP Main  ] FileChooseBTN.on_selection_function()')
        global lumaview
        
        if self.selection:
            if self.context == 'load_settings':
                lumaview.ids['motionsettings_id'].ids['microscope_settings_id'].load_settings(self.selection[0])

            elif self.context == 'load_protocol':
                lumaview.ids['motionsettings_id'].ids['protocol_settings_id'].load_protocol(filepath = self.selection[0])
            
            elif self.context == 'load_cell_count_input_image':
                cell_count_content.set_preview_source_file(file=self.selection[0])

            elif self.context == 'load_cell_count_method':
                cell_count_content.load_method_from_file(file=self.selection[0])

        else:
            return

# Button the triggers 'filechooser.choose_dir()' from plyer
class FolderChooseBTN(Button):
    context  = StringProperty()
    selection = ListProperty([])

    def choose(self, context):
        logger.info(f'[LVP Main  ] FolderChooseBTN.choose({context})')
        self.context = context
        logger.info(f"Settings: {settings}")

        # Show previously selected/default folder
        selected_path = None
        if (context == 'live_folder') and ('live_folder' in settings):
            selected_path = settings['live_folder']
        elif context in settings:
            selected_path = settings[context]['save_folder']

        # Note: Could likely use tkinter filedialog for all platforms
        # works on windows and MacOSX
        # but needs testing on Linux
        if sys.platform in ('win32','darwin'):
            # Tested for Windows/Mac platforms
            selection = tkinter_filedialog.askdirectory(
                initialdir=selected_path
            )

            # Nothing selected/cancel
            if selection == '':
                return
            
            self.handle_selection(selection=[selection])     
        else:
            filechooser.choose_dir(
                on_selection=self.handle_selection
                # path=selected_path
            )
            return
        

    def handle_selection(self, selection):
        logger.info('[LVP Main  ] FolderChooseBTN.handle_selection()')
        if selection:
            self.selection = selection
            self.on_selection_function()


    def on_selection_function(self, *a, **k):
        global settings
        logger.info('[LVP Main  ] FolderChooseBTN.on_selection_function()')
        if self.selection:
            path = self.selection[0]
        else:
            return

        if self.context == 'live_folder':
            settings['live_folder'] = path

        elif self.context == 'video_input_images_folder':
            video_creation_controls.set_input_images_loc(directory=path)

        elif self.context == 'apply_cell_count_method_to_folder':
            cell_count_content.apply_method_to_folder(
                path=path
            )

        else: # Channel Save Folder selections
            settings[self.context]['save_folder'] = path

# Button the triggers 'filechooser.save_file()' from plyer
class FileSaveBTN(Button):
    context  = StringProperty()
    selection = ListProperty([])

    def choose(self, context):
        logger.info('[LVP Main  ] FileSaveBTN.choose()')
        self.context = context
        if self.context == 'save_settings':
            filechooser.save_file(on_selection=self.handle_selection, filters = ["*.json"])
        elif self.context == 'saveas_protocol':
            filechooser.save_file(on_selection=self.handle_selection, filters = ["*.tsv"])
        elif self.context == 'saveas_cell_count_method':
            filechooser.save_file(on_selection=self.handle_selection, filters = ["*.json"])
        elif self.context == 'video_output_path':
            filechooser.save_file(on_selection=self.handle_selection, filters = ["*.avi"])


    def handle_selection(self, selection):
        logger.info('[LVP Main  ] FileSaveBTN.handle_selection()')
        if selection:
            self.selection = selection
            self.on_selection_function()

    def on_selection_function(self, *a, **k):
        logger.info('[LVP Main  ] FileSaveBTN.on_selection_function()')
        global lumaview
        
        if self.context == 'save_settings':
            if self.selection:
                lumaview.ids['motionsettings_id'].ids['microscope_settings_id'].save_settings(self.selection[0])
                logger.info('[LVP Main  ] Saving Settings to File:' + self.selection[0])

        elif self.context == 'saveas_protocol':
            if self.selection:
                lumaview.ids['motionsettings_id'].ids['protocol_settings_id'].save_protocol(filepath = self.selection[0])
                logger.info('[LVP Main  ] Saving Protocol to File:' + self.selection[0])
        
        elif self.context == 'saveas_cell_count_method':
            if self.selection:
                logger.info('[LVP Main  ] Saving Cell Count Method to File:' + self.selection[0])
                filename = self.selection[0]
                if os.path.splitext(filename)[1] == "":
                    filename += ".json"
                cell_count_content.save_method_as(file=filename)
        
        elif self.context == 'video_output_path':
            if self.selection:
                logger.info('[LVP Main  ] Set video output path to file:' + self.selection[0])
                filepath = pathlib.Path(self.selection[0])
                if filepath.suffix == "":
                    filepath = filepath.with_suffix(".avi")
                video_creation_controls.set_output_file_loc(file_loc=filepath)


# -------------------------------------------------------------------------
# RUN LUMAVIEWPRO APP
# -------------------------------------------------------------------------
class LumaViewProApp(App):
    def on_start(self):
        logger.info('[LVP Main  ] LumaViewProApp.on_start()')
        lumaview.scope.xyhome()
        # if profiling:
        #     self.profile = cProfile.Profile()
        #     self.profile.enable()
        # Clock.schedule_once(lumaview.ids['motionsettings_id'].ids['protocol_settings_id'].ids['stage_widget_id'].draw_labware, 5)

    def build(self):
        current_time = time.strftime("%m/%d/%Y", time.localtime())
        logger.info('[LVP Main  ] LumaViewProApp.build()')

        logger.info('[LVP Main  ] -----------------------------------------')
        logger.info('[LVP Main  ] Code Compiled On: %s', current_time)
        logger.info('[LVP Main  ] Run Time: ' + time.strftime("%Y %m %d %H:%M:%S"))
        logger.info('[LVP Main  ] -----------------------------------------')

        global Window
        global lumaview
        global cell_count_content
        global video_creation_controls
        self.icon = './data/icons/icon.png'

        try:
            from kivy.core.window import Window
            #Window.bind(on_resize=self._on_resize)
            lumaview = MainDisplay()
            cell_count_content = CellCountControls()
            #Window.maximize()
        except:
            logger.exception('[LVP Main  ] Cannot open main display.')
            raise

        if getattr(sys, 'frozen', False):
            pyi_splash.close()

        # load settings file
        if os.path.exists("./data/current.json"):
            lumaview.ids['motionsettings_id'].ids['microscope_settings_id'].load_settings("./data/current.json")
        elif os.path.exists("./data/settings.json"):
            lumaview.ids['motionsettings_id'].ids['microscope_settings_id'].load_settings("./data/settings.json")
        else:
            if not os.path.isdir('./data'):
                raise FileNotFoundError("Cound't find 'data' directory.")
            else:
                raise FileNotFoundError('No settings files found.')
        
        # Continuously update image of stage and protocol
        Clock.schedule_interval(lumaview.ids['motionsettings_id'].ids['protocol_settings_id'].ids['stage_widget_id'].draw_labware, 0.1)
        Clock.schedule_interval(lumaview.ids['motionsettings_id'].update_xy_stage_control_gui, 0.1) # Includes text boxes, not just stage
        #Clock.schedule_interval(lumaview.ids['motionsettings_id'].ids['post_processing_id'].ids['tiling_stage_id'].draw_labware, 0.1)

        try:
            filepath = settings['protocol']['filepath']
            lumaview.ids['motionsettings_id'].ids['protocol_settings_id'].load_protocol(filepath=filepath)
        except:
            logger.exception('[LVP Main  ] Unable to load protocol at startup')
            # If protocol file is missing or incomplete, file name and path are cleared from memory. 
            filepath=''	
            settings['protocol']['filepath']=''

        lumaview.ids['imagesettings_id'].ids['BF'].apply_settings()
        scope_leds_off()

        return lumaview

    def _on_resize(self, window, w, h):
        pass
        #Clock.schedule_once(lumaview.ids['motionsettings_id'].check_settings, 0.1)
        #Clock.schedule_once(lumaview.ids['imagesettings_id'].check_settings, 0.1)

    def on_stop(self):
        logger.info('[LVP Main  ] LumaViewProApp.on_stop()')
        # if profiling:
        #     self.profile.disable()
        #     self.profile.dump_stats('./logs/LumaViewProApp.profile')
        #     stats = pstats.Stats('./logs/LumaViewProApp.profile')
        #     stats.sort_stats('cumulative').print_stats(30)
        #     stats.sort_stats('cumulative').dump_stats('./logs/LumaViewProApp.stats')

        global lumaview

        scope_leds_off()

        lumaview.ids['motionsettings_id'].ids['microscope_settings_id'].save_settings("./data/current.json")

LumaViewProApp().run()<|MERGE_RESOLUTION|>--- conflicted
+++ resolved
@@ -2209,7 +2209,7 @@
             config_label=self.ids['tiling_size_spinner'].text,
             focal_length=settings['objective']['focal_length'],
             frame_size=settings['frame'],
-            fill_factor=1
+            fill_factor=0.85
         )
         
         self.step_names = list()
@@ -2612,28 +2612,7 @@
     #     logger.info('[LVP Main  ] ProtocolSettings.select_tiling_size()')
     #     spinner = self.ids['tiling_size_spinner']
         #settings['protocol']['labware'] = spinner.text #TODO change key
-<<<<<<< HEAD
         # self.tiling_count = self.tiling_config.get_mxn_size(spinner.text)
-=======
-        x_count = int(spinner.text[0])
-        y_count = int(spinner.text[0]) # For now, only squares are allowed so x_ = y_
-        self.tiling_count = [x_count, y_count]
-        #print(self.x_tiling_count)
-        focal_length = settings['objective']['focal_length']
-        magnification = 47.8 / focal_length # Etaluma tube focal length [mm]
-                                            # in theory could be different in different scopes
-                                            # could be looked up by model number
-                                            # although all are currently the same
-        pixel_width = 2.0 # [um/pixel] Basler pixel size (could be looked up from Camera class)
-        um_per_pixel = pixel_width / magnification
-
-        fov_size_x = um_per_pixel * settings['frame']['width']
-        fov_size_y = um_per_pixel * settings['frame']['height']
-        fillfactor = 0.85 # this is to ensure some of the tile images overlap.
-                          # TODO this should be a setting in the gui
-        #print(magnification)
-        #print(settings['frame']['width'])
->>>>>>> 943cd4cb
         
         # # x_count = int(spinner.text[0])
         # # y_count = int(spinner.text[0]) # For now, only squares are allowed so x_ = y_
