#!/usr/bin/python3

'''
MIT License

Copyright (c) 2024 Etaluma, Inc.

Permission is hereby granted, free of charge, to any person obtaining a copy
of this software and associated documentation files (the "Software"), to deal
in the Software without restriction, including without limitation the rights
to use, copy, modify, merge, publish, distribute, sublicense, and/or sell
copies of the Software, and to permit persons to whom the Software is
furnished to do so, subject to the following conditions:

The above copyright notice and this permission notice shall be included in all
copies or substantial portions of the Software.

THE SOFTWARE IS PROVIDED "AS IS", WITHOUT WARRANTY OF ANY KIND, EXPRESS OR
IMPLIED, INCLUDING BUT NOT LIMITED TO THE WARRANTIES OF MERCHANTABILITY,
FITNESS FOR A PARTICULAR PURPOSE AND NONINFRINGEMENT. IN NO EVENT SHALL THE
AUTHORS OR COPYRIGHT HOLDERS BE LIABLE FOR ANY CLAIM, DAMAGES OR OTHER
LIABILITY, WHETHER IN AN ACTION OF CONTRACT, TORT OR OTHERWISE, ARISING FROM,
OUT OF OR IN CONNECTION WITH THE SOFTWARE OR THE USE OR OTHER DEALINGS IN THE
SOFTWARE.


```

```
This open source software was developed for use with Etaluma microscopes.

AUTHORS:
Kevin Peter Hickerson, The Earthineering Company
Anna Iwaniec Hickerson, Keck Graduate Institute
Bryan Tiedemann, The Earthineering Company
Gerard Decker, The Earthineering Company
'''

# General

import copy
import logging
import datetime
from datetime import datetime as date_time
import functools
import math
import os
import pathlib
import matplotlib.pyplot as plt
from matplotlib.dates import ConciseDateFormatter
import numpy as np
import pandas as pd
import time
import json
import subprocess
import sys
import typing
import shutil
import userpaths
import queue
import threading
from lvp_logger import logger
import tkinter
from tkinter import filedialog, Tk
from plyer import filechooser

import imagej.doctor
import imagej


import scyjava

import modules.profiling_utils as profiling_utils

from concurrent.futures import ThreadPoolExecutor, ProcessPoolExecutor, as_completed

#post processing
from image_stitcher import image_stitcher
from modules.video_builder import VideoBuilder

from modules.tiling_config import TilingConfig
import modules.common_utils as common_utils

import labware
from modules.autofocus_executor import AutofocusExecutor
from modules.stitcher import Stitcher
import modules.binning as binning
from modules.composite_generation import CompositeGeneration
from modules.contrast_stretcher import ContrastStretcher
import modules.coord_transformations as coord_transformations
import modules.labware_loader as labware_loader
import modules.objectives_loader as objectives_loader
from modules.protocol import Protocol
from modules.sequenced_capture_executor import SequencedCaptureExecutor
from modules.sequenced_capture_run_modes import SequencedCaptureRunMode
from modules.stack_builder import StackBuilder
from modules.zstack_config import ZStackConfig
from modules.json_helper import CustomJSONizer
from modules.timedelta_formatter import strfdelta
import modules.imagej_helper as imagej_helper
import modules.zprojector as zprojector
from modules.video_writer import VideoWriter
from modules.sequential_io_executor import IOTask, SequentialIOExecutor

import cv2
import skimage

global debug_mode
debug_mode = True


# Hardware
import lumascope_api
import post_processing

import image_utils
import yappi


if __name__ == "__main__":
    
    disable_homing = False

    ############################################################################
    #---------------------Directory Initialization-----------------------------#
    ############################################################################
    
    """Main application entry point"""
    # All the initialization code goes here
    global version, windows_machine, num_cores
    global lumaview, settings, cell_count_content, graphing_controls
    global kivy_events, max_exposure, wellplate_loader, objective_helper
    global coordinate_transformer, sequenced_capture_executor
    global show_tooltips, protocol_running_global, live_histo_setting
    global last_save_folder, stage, ENGINEERING_MODE, debug_counter
    global display_update_counter, start_str, focus_round
<<<<<<< HEAD
    global io_executor, camera_executor, temp_ij_executor, protocol_executor, file_io_executor, autofocus_thread_executor, stage_executor, turret_executor
=======
    global io_executor, camera_executor, temp_ij_executor, protocol_executor, file_io_executor, autofocus_thread_executor
    global cpu_pool
>>>>>>> c87bc072
    global motorboard_lock, ledboard_lock, camera_lock
    global ij_helper

    ij_helper = None
    
    # Directory initialization
    abspath = os.path.abspath(__file__)
    basename = os.path.basename(__file__)
    script_path = abspath[:-len(basename)]

    print(f"Script Location: {script_path}")

    os.chdir(script_path)
    # The version.txt file is in the same directory as the actual script, so making sure it can find the version file.


    windows_machine = False

    if os.name == "nt":
        windows_machine = True
        

    version = ""
    try:
        with open("version.txt") as f:
            version = f.readlines()[0].strip()
    except:
        pass

    PROTOCOL_DATA_DIR_NAME = "ProtocolData"

    try:
        with open("marker.lvpinstalled") as f:
            lvp_installed = True
    except:
        lvp_installed = False

    if windows_machine and (lvp_installed == True):
        print("Machine-Type - WINDOWS")
        documents_folder = userpaths.get_my_documents()
        os.chdir(documents_folder)
        lvp_appdata = os.path.join(documents_folder, f"LumaViewPro {version}")

        if os.path.exists(lvp_appdata):
            pass
        else:
            os.mkdir(lvp_appdata)

        source_path = lvp_appdata
        print(f"Data Location: {source_path}")

        os.chdir(source_path)

        if os.path.exists(os.path.join(lvp_appdata, "data")):
            pass
        else:
            shutil.copytree(os.path.join(script_path, "data"), os.path.join(lvp_appdata, "data"))

        if os.path.exists(os.path.join(lvp_appdata, "logs")):
            pass
        else:
            shutil.copytree(os.path.join(script_path, "logs"), os.path.join(lvp_appdata, "logs"))

    elif windows_machine and (lvp_installed == False):
        print("Machine-Type - WINDOWS (not installed)")
        source_path = script_path
    else:
        print("Machine-Type - NON-WINDOWS")
        source_path = script_path

    num_cores = os.cpu_count()
    print(f"Num cores identified as {num_cores}")


    ############################################################################
    #--------------------------------------------------------------------------#
    ############################################################################

 
    imagej.doctor.checkup()

    global profiling_helper
    profiling_helper = None


    if getattr(sys, 'frozen', False):
        import pyi_splash # type: ignore
        pyi_splash.update_text("")

    # Deactivate kivy logging
    #os.environ["KIVY_NO_CONSOLELOG"] = "1"

    # Kivy configurations
    # Configurations must be set befor Kivy is imported
    from kivy.config import Config
    Config.set('input', 'mouse', 'mouse, disable_multitouch')
    Config.set('graphics', 'resizable', True) # this seemed to have no effect so may be unnessesary
    Config.set('kivy', 'exit_on_escape', '0')
    Config.set('modules', 'monitor', '')

    if debug_mode:
        Config.set('modules', 'monitor', '')

    # if fixed size at launch
    #Config.set('graphics', 'width', '1920')
    #Config.set('graphics', 'height', '1080')

    # if maximized at launch
    Config.set('graphics', 'window_state', 'maximized')

    import kivy
    kivy.require("2.1.0")

    from kivy.app import App
    from kivy.factory import Factory
    from kivy.graphics import RenderContext
    from kivy.input.motionevent import MotionEvent
    from kivy.properties import StringProperty, ObjectProperty, BooleanProperty, ListProperty
    #from kivy.properties import BoundedNumericProperty, ColorProperty, OptionProperty, NumericProperty
    from kivy.clock import Clock
    from kivy.metrics import dp
    #from kivy.animation import Animation
    from kivy.graphics import Line, Color, Rectangle, Ellipse
    from kivy_garden.matplotlib.backend_kivyagg import FigureCanvasKivyAgg

    # User Interface
    from kivy.uix.accordion import AccordionItem
    from kivy.uix.boxlayout import BoxLayout
    from kivy.uix.floatlayout import FloatLayout
    from kivy.uix.scatter import Scatter
    from kivy.uix.widget import Widget
    from kivy.uix.slider import Slider
    from kivy.uix.image import Image
    from kivy.uix.button import Button
    from kivy.uix.scrollview import ScrollView
    from kivy.uix.popup import Popup
    from kivy.uix.label import Label

    # Video Related
    from kivy.graphics.texture import Texture

    # User Interface Custom Widgets
    from custom_widgets.range_slider import RangeSlider
    from custom_widgets.progress_popup import show_popup
    from custom_widgets.notification_popup import show_notification_popup


    import image_utils_kivy



    
    wellplate_loader = None

    
    objective_helper = None

    
    coordinate_transformer = None



    
    sequenced_capture_executor = None

    
    show_tooltips = False

    
    protocol_running_global = False

    # global autofocus_executor
    # autofocus_executor = None

    live_histo_setting = False

    last_save_folder = None
    stage = None

    ENGINEERING_MODE = False

    debug_counter = 0

    display_update_counter = 0

    start_str = time.strftime("%Y %m %d %H_%M_%S")
    start_str = str(int(round(time.time() * 1000)))

    focus_round = 0



    #thread_pool = ThreadPoolExecutor() # Thread pool can be used for any IO that can be concurrent
    io_executor = SequentialIOExecutor(name="IO")    # Use for serial IO (Ie need something to complete before moving to the next) (mainly used for movement)
    camera_executor = SequentialIOExecutor(name="CAMERA")    # Can use to queue camera instructions immediately (may want to include LED instructions in here as well)
    temp_ij_executor = SequentialIOExecutor(name="IJ")   # Temporary fix for imageJ loading (should probably be on another process, but that is later down the line)
    protocol_executor = SequentialIOExecutor(name="PROTOCOL")
    file_io_executor = SequentialIOExecutor(name="FILE")
    autofocus_thread_executor = SequentialIOExecutor(name="AUTOFOCUS")
    scope_display_thread_executor = SequentialIOExecutor(name="SCOPEDISPLAY")
<<<<<<< HEAD
    stage_executor = SequentialIOExecutor(name="STAGE")
    turret_executor = SequentialIOExecutor(name="TURRET")
    #cpu_pool = ProcessPoolExecutor() 
=======

    import multiprocessing
    multiprocessing.freeze_support()
    multiprocessing.set_start_method('spawn', force=True) 

    # Import existing writer for process pool
    from modules.sequenced_capture_writer import write_capture, worker_initializer, _noop
    
    # def worker_initializer():
    #     """Initialize worker process to prevent Kivy initialization."""
    #     import os
    #     import sys
        
    #     # Set environment variables to prevent Kivy initialization
    #     os.environ['KIVY_NO_CONSOLELOG'] = '1'
    #     os.environ['KIVY_NO_ARGS'] = '1'
    #     os.environ['KIVY_NO_CONFIG'] = '1'
    #     os.environ['KIVY_LOGGER_LEVEL'] = 'critical'
        
    #     # Prevent pygame sound initialization
    #     os.environ['SDL_AUDIODRIVER'] = 'dummy'
        
    #     print(f"Worker process {os.getpid()} initialized with Kivy isolation")

    from lvp_logger import lvp_appdata as lvp_appdata_logger
    
    # Create ProcessPoolExecutor with worker initializer
    cpu_pool = ProcessPoolExecutor(
        max_workers=num_cores-1, 
        initializer=worker_initializer,
        initargs=(lvp_appdata_logger,)
    )

    # Warm up the pool
    futures = [cpu_pool.submit(_noop, i) for i in range(num_cores-1)]

    for f in futures:
        f.result()

    print("All warmup complete")
    


>>>>>>> c87bc072
else:
    # Minimal dummy class definitions for subprocess compatibility
    class App:
        def __init__(self, **kwargs): pass
        def build(self): pass
        def run(self): pass
        def on_start(self): pass
        def on_stop(self): pass
    
    class Widget:
        def __init__(self, **kwargs): 
            self.ids = {}
            self.parent = None
        def add_widget(self, widget): pass
        def remove_widget(self, widget): pass
    
    class BoxLayout(Widget): pass
    class FloatLayout(Widget): pass
    class Scatter(Widget): pass
    class Image(Widget): pass
    class Button(Widget): pass
    class Label(Widget): pass
    class Slider(Widget): pass
    class ScrollView(Widget): pass
    class Popup(Widget): pass
    class AccordionItem(Widget): pass
    
    # Graphics classes
    class RenderContext: pass
    class Line: pass
    class Color: pass
    class Rectangle: pass
    class Ellipse: pass
    class Texture: pass
    
    # Properties - FIXED to accept arguments
    class StringProperty:
        def __init__(self, default_value="", **kwargs): 
            self.default_value = default_value
        def __get__(self, obj, objtype): return self.default_value
        def __set__(self, obj, value): pass
    
    class ObjectProperty:
        def __init__(self, default_value=None, **kwargs): 
            self.default_value = default_value
        def __get__(self, obj, objtype): return self.default_value
        def __set__(self, obj, value): pass
    
    class BooleanProperty:
        def __init__(self, default_value=False, **kwargs): 
            self.default_value = default_value
        def __get__(self, obj, objtype): return self.default_value
        def __set__(self, obj, value): pass
    
    class ListProperty:
        def __init__(self, default_value=None, **kwargs): 
            self.default_value = default_value or []
        def __get__(self, obj, objtype): return self.default_value
        def __set__(self, obj, value): pass
    
    # Other classes
    class MotionEvent: pass
    class Factory: pass
    
    # Clock dummy
    class Clock:
        @staticmethod
        def schedule_once(func, timeout): pass
        @staticmethod
        def schedule_interval(func, interval): pass
        @staticmethod
        def unschedule(func): pass
    
    # Metrics
    def dp(value): return value
    
    # Custom widgets dummies
    class RangeSlider(Widget): pass
    class FigureCanvasKivyAgg(Widget): pass
    
    # Custom widget functions
    def show_popup(*args, **kwargs): pass
    def show_notification_popup(*args, **kwargs): pass
    
    # Module dummy
    class image_utils_kivy:
        @staticmethod
        def any_method(*args, **kwargs): pass


    
def test_worker_isolation():
    """Test function to verify worker process isolation."""
    import sys
    import os
    
    print(f"[Worker {os.getpid()}] Testing worker isolation...")
    
    # Check if Kivy modules are imported
    kivy_modules = [name for name in sys.modules.keys() if name.startswith('kivy')]
    if kivy_modules:
        print(f"[Worker {os.getpid()}] WARNING: Kivy modules detected: {kivy_modules}")
        return False
    else:
        print(f"[Worker {os.getpid()}] SUCCESS: No Kivy modules detected")
        return True

# Test worker process isolation
def test_process_isolation():
    """Test that worker processes are properly isolated from Kivy."""
    logger.info("Testing process isolation...")
    future = cpu_pool.submit(test_worker_isolation)
    result = future.result(timeout=10)
    if result:
        logger.info("SUCCESS: Worker processes are isolated from Kivy")
    else:
        logger.warning("WARNING: Worker processes may have Kivy dependencies")
    return result 

def set_last_save_folder(dir: pathlib.Path | None):
    if dir is None:
        return
    
    global last_save_folder
    last_save_folder=dir


def focus_log(positions, values):
    global focus_round
    if False:
        os.chdir(source_path)
        try:
            file = open('./logs/focus_log.txt', 'a')
        except:
            if not os.path.isdir('./logs'):
                raise FileNotFoundError("Couldn't find 'logs' directory.")
            else:
                raise
        for i, p in enumerate(positions):
            mssg = str(focus_round) + '\t' + str(p) + '\t' + str(values[i]) + '\n'
            file.write(mssg)
        file.close()
        focus_round += 1

def update_autofocus_selection_after_protocol():
    for layer in common_utils.get_layers():
        layer_obj = lumaview.ids['imagesettings_id'].layer_lookup(layer=layer)
        layer_obj.init_autofocus()

def _handle_ui_for_leds_off():
    global lumaview
    for layer in common_utils.get_layers_with_led():
        layer_obj = lumaview.ids['imagesettings_id'].layer_lookup(layer=layer)
        layer_obj.ids['enable_led_btn'].state = 'normal'


def _handle_ui_for_led(layer: str, enabled: bool, **kwargs):
    global lumaview
    if enabled:
        state = "down"
    else:
        state = "normal"

    layer_obj = lumaview.ids['imagesettings_id'].layer_lookup(layer=layer)
    layer_obj.ids['enable_led_btn'].state = state


def scope_leds_off():
    global lumaview

    if protocol_running_global:
        return

    if not lumaview.scope.led:
        logger.warning('[LVP Main  ] LED controller not available.')
        return
    
    camera_executor.put(IOTask(action=lumaview.scope.leds_off, callback=_handle_ui_for_leds_off))
    #lumaview.scope.leds_off()
    logger.info('[LVP Main  ] lumaview.scope.leds_off()')
    #_handle_ui_for_leds_off()


def is_image_saving_enabled() -> bool:
    if ENGINEERING_MODE == True:
        if lumaview.ids['motionsettings_id'].ids['protocol_settings_id'].ids['protocol_disable_image_saving_id'].active:
            return False
    
    return True


def _update_step_number_callback(step_num: int):
    protocol_settings = lumaview.ids['motionsettings_id'].ids['protocol_settings_id']
    protocol_settings.curr_step = step_num-1
    Clock.schedule_once(lambda dt: protocol_settings.update_step_ui(), 0)


def go_to_step(
    protocol: Protocol,
    step_idx: int,
    ignore_auto_gain: bool = False,
    include_move: bool = True,
    called_from_protocol: bool = True
):
    num_steps = protocol.num_steps()
    protocol_settings = lumaview.ids['motionsettings_id'].ids['protocol_settings_id']
    if num_steps <= 0:
        protocol_settings.curr_step = -1
        protocol_settings.update_step_ui()
        return

    if (step_idx < 0) or (step_idx >= num_steps):
        protocol_settings.curr_step = -1
        protocol_settings.update_step_ui()
        return
    
    step = protocol.step(idx=step_idx)
    Clock.schedule_once(lambda dt: protocol_settings.generate_step_name_input(), 0)

    # Convert plate coordinates to stage coordinates
    if include_move:
        _, labware = get_selected_labware()
        sx, sy = coordinate_transformer.plate_to_stage(
            labware=labware,
            stage_offset=settings['stage_offset'],
            px=step["X"],
            py=step["Y"]
        )

        turret_pos = None
        if lumaview.scope.has_turret():
            step_objective_id = step["Objective"]
            turret_pos = lumaview.scope.get_turret_position_for_objective_id(
                objective_id=step_objective_id,
            )

            if turret_pos is None:
                logger.error(f"Cannot move turret for step {step_idx}. No position found with objective {step_objective_id}")                
      
        # Move into position
        if lumaview.scope.motion.driver:
            if not called_from_protocol:
                if turret_pos is not None:
                    io_executor.put(IOTask(action=move_absolute_position,kwargs={"axis":'T',"pos": turret_pos,"protocol": False}))
                    Clock.schedule_once(lambda dt: lumaview.ids['motionsettings_id'].ids['verticalcontrol_id'].update_turret_gui(turret_pos), 0)
                io_executor.put(IOTask(action=move_absolute_position,kwargs={"axis":'X',"pos": sx,"protocol": False}))
                io_executor.put(IOTask(
                        action=move_absolute_position,
                        kwargs={
                            "axis":'Y',
                            "pos": sy,
                            "protocol": False
                        }
                    ))
                io_executor.put(IOTask(
                        action=move_absolute_position,
                        kwargs={
                            "axis":'Z',
                            "pos": step['Z'],
                            "protocol": False
                        }
                    ))
            else:
                if turret_pos is not None:
                    move_absolute_position(axis='T', pos=turret_pos, protocol=True)
                    Clock.schedule_once(lambda dt: lumaview.ids['motionsettings_id'].ids['verticalcontrol_id'].update_turret_gui(turret_pos), 0)
                move_absolute_position('X', sx, protocol=True)
                move_absolute_position('Y', sy, protocol=True)
                move_absolute_position('Z', step["Z"], protocol=True)
        else:
            logger.warning('[LVP Main  ] Motion controller not available.')

        # Update settings to correspond with step
        color = step['Color']
        settings[color]['autofocus'] = step['Auto_Focus']
        settings[color]['false_color'] = step['False_Color']
        settings[color]['ill'] = step["Illumination"]
        settings[color]['gain'] = step["Gain"]
        settings[color]['auto_gain'] = step["Auto_Gain"]
        settings[color]['exp'] = step["Exposure"]
        settings[color]['sum'] = step["Sum"]
        settings[color]['acquire'] = step['Acquire']

        layer_obj = lumaview.ids['imagesettings_id'].layer_lookup(layer=color)
        layer_obj.apply_settings(ignore_auto_gain=ignore_auto_gain, protocol=True)
        Clock.schedule_once(lambda dt: go_to_step_update_ui(step), 0)



def go_to_step_update_ui(step):


    color = step['Color']
    layer_obj = lumaview.ids['imagesettings_id'].layer_lookup(layer=color)

    # open ImageSettings
    lumaview.ids['imagesettings_id'].ids['toggle_imagesettings'].state = 'down'
    lumaview.ids['imagesettings_id'].toggle_settings()
    
    # set accordion item to corresponding channel
    accordion_item_obj = lumaview.ids['imagesettings_id'].accordion_item_lookup(layer=color)
    accordion_item_obj.collapse = False

    # set autofocus checkbox
    logger.info(f'[LVP Main  ] autofocus: {step["Auto_Focus"]}')
    
    layer_obj.ids['autofocus'].active = step['Auto_Focus']
    
    # set false_color checkbox
    logger.info(f'[LVP Main  ] false_color: {step["False_Color"]}')
    
    layer_obj.ids['false_color'].active = step['False_Color']

    # set illumination settings, text, and slider
    logger.info(f'[LVP Main  ] ill: {step["Illumination"]}')
    
    layer_obj.ids['ill_text'].text = str(step["Illumination"])
    layer_obj.ids['ill_slider'].value = float(step["Illumination"])

    # set gain settings, text, and slider
    logger.info(f'[LVP Main  ] gain: {step["Gain"]}')
    
    layer_obj.ids['gain_text'].text = str(step["Gain"])
    layer_obj.ids['gain_slider'].value = float(step["Gain"])

    # set auto_gain checkbox
    logger.info(f'[LVP Main  ] auto_gain: {step["Auto_Gain"]}')
    
    layer_obj.ids['auto_gain'].active = step["Auto_Gain"]

    # set exposure settings, text, and slider
    logger.info(f'[LVP Main  ] exp: {step["Exposure"]}')
    
    layer_obj.ids['exp_text'].text = str(step["Exposure"])
    layer_obj.ids['exp_slider'].value = float(step["Exposure"])

    # set sum count settings, text, and slider
    logger.info(f'[LVP Main  ] sum: {step["Sum"]}')
    
    layer_obj.ids['sum_text'].text = str(step["Sum"])
    layer_obj.ids['sum_slider'].value = int(step["Sum"])

    # acquire type
    
    for acquire_sel in ('acquire_video', 'acquire_image', 'acquire_none'):  
        layer_obj.ids[acquire_sel].active = False

    if step['Acquire'] == 'video':
        layer_obj.ids['acquire_video'].active = True
    elif step['Acquire'] == 'image':
        layer_obj.ids['acquire_image'].active = True
    else:
        layer_obj.ids['acquire_none'].active = True



def get_binning_from_ui() -> int:
    try:
        return int(lumaview.ids['motionsettings_id'].ids['microscope_settings_id'].ids['binning_spinner'].text)
    except:
        return 1


def get_zstack_params() -> dict:
    zstack_settings = lumaview.ids['motionsettings_id'].ids['verticalcontrol_id'].ids['zstack_id']
    range = float(zstack_settings.ids['zstack_range_id'].text)
    step_size = float(zstack_settings.ids['zstack_stepsize_id'].text)
    z_reference = common_utils.convert_zstack_reference_position_setting_to_config(
        text_label=zstack_settings.ids['zstack_spinner'].text
    )

    return {
        'range': range,
        'step_size': step_size,
        'z_reference': z_reference,
    }


def get_zstack_positions() -> tuple[bool, dict]:
    config = get_zstack_params()

    current_pos = lumaview.scope.get_current_position('Z')

    zstack_config = ZStackConfig(
        range=config['range'],
        step_size=config['step_size'],
        current_z_reference=config['z_reference'],
        current_z_value=current_pos
    )

    if zstack_config.number_of_steps() <= 0:
        return False, {None: None}

    return True, zstack_config.step_positions()


def get_layer_configs(
    specific_layers: list | None = None,
) -> dict[dict]:
    layer_configs = {}
    for layer in common_utils.get_layers():

        if (specific_layers is not None) and (layer not in specific_layers):
            continue

        layer_configs[layer] = {}
        layer_settings = settings[layer]

        acquire = layer_settings['acquire']
        video_config = layer_settings['video_config']
        autofocus = layer_settings['autofocus']
        false_color = layer_settings['false_color']
        illumination = round(layer_settings['ill'], common_utils.max_decimal_precision('illumination'))
        sum = layer_settings['sum']
        gain = round(layer_settings['gain'], common_utils.max_decimal_precision('gain'))
        auto_gain = common_utils.to_bool(layer_settings['auto_gain'])
        exposure = round(layer_settings['exp'], common_utils.max_decimal_precision('exposure'))
        focus = layer_settings['focus']

        layer_configs[layer] = {
            'acquire': acquire,
            'video_config': video_config,
            'autofocus': autofocus,
            'false_color': false_color,
            'illumination': illumination,
            'gain': gain,
            'auto_gain': auto_gain,
            'exposure': exposure,
            'sum': sum,
            'focus': focus
        }

    return layer_configs


def get_active_layer_config() -> tuple[str, dict]:
    c_layer = None
    for layer in common_utils.get_layers():
        accordion_item_obj = lumaview.ids['imagesettings_id'].accordion_item_lookup(layer=layer)
        if accordion_item_obj.collapse == False:
            c_layer = layer
            break

    if c_layer is None:
        raise Exception("No layer currently selected")
    
    layer_configs = get_layer_configs(
        specific_layers=[c_layer]
    )
    
    return c_layer, layer_configs[c_layer]


def get_current_plate_position():
    if not lumaview.scope.motion.driver:
        logger.error(f"Cannot retrieve current plate position")
        return {
            'x': 0,
            'y': 0,
            'z': 0
        }
    
    pos = lumaview.scope.get_current_position(axis=None)
    _, labware = get_selected_labware()
    px, py = coordinate_transformer.stage_to_plate(
        labware=labware,
        stage_offset=settings['stage_offset'],
        sx=pos['X'],
        sy=pos['Y'],
    )

    return {
        'x': round(px, common_utils.max_decimal_precision('x')),
        'y': round(py, common_utils.max_decimal_precision('y')),
        'z': round(pos['Z'], common_utils.max_decimal_precision('z'))
    }


def get_current_frame_dimensions() -> dict:
    microscope_settings = lumaview.ids['motionsettings_id'].ids['microscope_settings_id']
    try:
        frame_width = int(microscope_settings.ids['frame_width_id'].text)
        frame_height = int(microscope_settings.ids['frame_height_id'].text)
    except:
        raise ValueError(f"Invalid value for frame width/height")
    
    frame = {
        'width': frame_width,
        'height': frame_height
    }
    return frame


def get_protocol_time_params() -> dict:
    protocol_settings = lumaview.ids['motionsettings_id'].ids['protocol_settings_id']
    try:
        period = float(protocol_settings.ids['capture_period'].text)
    except:
        period = 1

    period = datetime.timedelta(minutes=period)
    try:
        duration = float(protocol_settings.ids['capture_dur'].text)
    except:
        duration = 1

    duration = datetime.timedelta(hours=duration)

    return {
        'period': period,
        'duration': duration
    }


def get_selected_labware() -> tuple[str, labware.WellPlate]:
    protocol_settings = lumaview.ids['motionsettings_id'].ids['protocol_settings_id']
    labware_id = protocol_settings.ids['labware_spinner'].text
    
    if len(labware_id) < 1:
        labware_id = settings['protocol']['labware']
    try:
        labware = wellplate_loader.get_plate(plate_key=labware_id)
        return labware_id, labware
    except Exception as e:
        logger.exception("LVP Main: Settings file issue. Replace file with a known working version")
        logger.exception(e)



def get_image_capture_config_from_ui() -> dict:
    microscope_settings = lumaview.ids['motionsettings_id'].ids['microscope_settings_id']
    output_format = {
        'live': microscope_settings.ids['live_image_output_format_spinner'].text,
        'sequenced': microscope_settings.ids['sequenced_image_output_format_spinner'].text,
    }
    use_full_pixel_depth = lumaview.ids['viewer_id'].ids['scope_display_id'].use_full_pixel_depth
    return {
        'output_format': output_format,
        'use_full_pixel_depth': use_full_pixel_depth,
    }

def get_sequenced_capture_config_from_ui() -> dict:
    objective_id, _ = get_current_objective_info()
    time_params = get_protocol_time_params()
    labware_id, _ = get_selected_labware()
    protocol_settings = lumaview.ids['motionsettings_id'].ids['protocol_settings_id']
    tiling = protocol_settings.ids['tiling_size_spinner'].text
    use_zstacking = protocol_settings.ids['acquire_zstack_id'].active
    frame_dimensions = get_current_frame_dimensions()
    zstack_params = get_zstack_params()

    layer_configs = get_layer_configs()

    config = {
        'labware_id': labware_id,
        'objective_id': objective_id,
        'zstack_params': zstack_params,
        'use_zstacking': use_zstacking,
        'tiling': tiling,
        'layer_configs': layer_configs,
        'period': time_params['period'],
        'duration': time_params['duration'],
        'frame_dimensions': frame_dimensions,
        'binning_size': get_binning_from_ui(),
    }

    return config


def get_auto_gain_settings() -> dict:
    autogain_settings = settings['protocol']['autogain'].copy()
    autogain_settings['max_duration'] = datetime.timedelta(seconds=autogain_settings['max_duration_seconds'])
    del autogain_settings['max_duration_seconds']
    return autogain_settings


def create_hyperstacks_if_needed():
    image_capture_config = get_image_capture_config_from_ui()
    if image_capture_config['output_format']['sequenced'] == 'ImageJ Hyperstack':
        _, objective = get_current_objective_info()
        stack_builder = StackBuilder(
            has_turret=lumaview.scope.has_turret(),
        )
        stack_builder.load_folder(
            path=sequenced_capture_executor.run_dir(),
            tiling_configs_file_loc=pathlib.Path(source_path) / "data" / "tiling.json",
            binning_size=get_binning_from_ui(),
            focal_length=objective['focal_length'],
        )


def get_current_objective_info() -> tuple[str, dict]:
    objective_id = settings['objective_id']
    objective = objective_helper.get_objective_info(objective_id=objective_id)
    return objective_id, objective


def _handle_ui_update_for_axis(axis: str, vertical_control: bool = False):
    axis = axis.upper()
    if axis == 'Z':
        lumaview.ids['motionsettings_id'].ids['verticalcontrol_id'].update_gui(vertical_control=vertical_control)
    elif axis in ('X', 'Y', 'XY'):
        lumaview.ids['motionsettings_id'].update_xy_stage_control_gui()

def _handle_autofocus_ui(pos: float):
    lumaview.ids['motionsettings_id'].ids['verticalcontrol_id'].update_autofocus_gui(pos=pos)


# Wrapper function when moving to update UI position
def move_absolute_position(
    axis: str,
    pos: float,
    wait_until_complete: bool = False,
    overshoot_enabled: bool = True,
    protocol: bool = False,
    vertical_control: bool = False
):
    if protocol:
        put_func = io_executor.protocol_put
    else:
        put_func = io_executor.put

    if axis == 'T':
        if not protocol:
            io_executor.put(IOTask(
                action=lumaview.ids['motionsettings_id'].ids['verticalcontrol_id'].turret_select,
                kwargs={
                    "selected_position":pos
                },
                callback=_handle_ui_update_for_axis,
                cb_kwargs={
                    "axis":axis,
                    "vertical_control":vertical_control
                }
            ))
        else:
            lumaview.ids['motionsettings_id'].ids['verticalcontrol_id'].turret_select(selected_position=pos)
    else:
        if not protocol:
            io_executor.put(IOTask(
                action=lumaview.scope.move_absolute_position,
                kwargs={
                    "axis":axis,
                    "pos":pos,
                    "wait_until_complete":wait_until_complete,
                    "overshoot_enabled":overshoot_enabled
                },
                callback=_handle_ui_update_for_axis,
                cb_kwargs={
                    "axis":axis
                }
            ))
        else:
            lumaview.scope.move_absolute_position(
                axis=axis,
                pos=pos,
                wait_until_complete=protocol,
                overshoot_enabled=overshoot_enabled
            )

        Clock.schedule_once(lambda dt: _handle_ui_update_for_axis(axis=axis), 0)


# Wrapper function when moving to update UI position
def move_relative_position(
    axis: str,
    um: float,
    wait_until_complete: bool = False,
    overshoot_enabled: bool = True
):
    io_executor.put(IOTask(
        action=lumaview.scope.move_relative_position,
        kwargs={
            "axis":axis,
            "um":um,
            "wait_until_complete":wait_until_complete,
            "overshoot_enabled":overshoot_enabled
        },
        callback=_handle_ui_update_for_axis,
        cb_kwargs={
            "axis":axis
        }
    ))
    # lumaview.scope.move_relative_position(
    #     axis=axis,
    #     um=um,
    #     wait_until_complete=wait_until_complete,
    #     overshoot_enabled=overshoot_enabled
    # )

   # _handle_ui_update_for_axis(axis=axis)


def move_home(axis: str):
    global version
    axis = axis.upper()



    #Window.set_title(f"Lumaview Pro {version}   |   Homing, please wait...")
    if axis == 'Z':
        io_executor.put(IOTask(action=lumaview.scope.zhome, callback=move_home_cb, cb_args=(axis)))
    elif axis == 'XY':
        io_executor.put(IOTask(action=lumaview.scope.xyhome, callback=move_home_cb, cb_args=(axis)))
    elif axis == 'T':
        io_executor.put(IOTask(action=lumaview.scope.thome, callback=move_home_cb, cb_args=(axis)))




def move_home_cb(axis):
    _handle_ui_update_for_axis(axis=axis)
    Window.set_title(f"Lumaview Pro {version}")

def live_histo_off():
    if live_histo_setting == True and lumaview.ids['viewer_id'].ids['scope_display_id'].use_live_image_histogram_equalization == True:
        lumaview.ids['viewer_id'].ids['scope_display_id'].use_live_image_histogram_equalization = False
        logger.info('[LVP Main  ] Live Histogram Equalization] False')

def live_histo_reverse(): 
    if live_histo_setting == True and lumaview.ids['viewer_id'].ids['scope_display_id'].use_live_image_histogram_equalization == False:
        lumaview.ids['viewer_id'].ids['scope_display_id'].use_live_image_histogram_equalization = True
        logger.info('[LVP Main  ] Live Histogram Equalization] True')

# -------------------------------------------------------------------------
# SCOPE DISPLAY Image representing the microscope camera
# -------------------------------------------------------------------------
class ScopeDisplay(Image):
    record = BooleanProperty(None)
    record = False
    play = BooleanProperty(None)
    play = True

    def __init__(self, **kwargs):
        super(ScopeDisplay,self).__init__(**kwargs)
        logger.info('[LVP Main  ] ScopeDisplay.__init__()')
        self.use_bullseye = False
        self.use_crosshairs = False
        self.use_live_image_histogram_equalization = False

        self._contrast_stretcher = ContrastStretcher(
            window_len=3,
            bottom_pct=0.3,
            top_pct=0.3,
        )
        
        self.use_full_pixel_depth = False
        self.start()

    def start(self, fps = 10):
        logger.info('[LVP Main  ] ScopeDisplay.start()')
        self.fps = fps
        logger.info('[LVP Main  ] Clock.schedule_interval(self.update, 1.0 / self.fps)')
        Clock.schedule_interval(self.update_scopedisplay, 1.0 / self.fps)

    def stop(self):
        logger.info('[LVP Main  ] ScopeDisplay.stop()')
        logger.info('[LVP Main  ] Clock.unschedule(self.update)')
        Clock.unschedule(self.update_scopedisplay)


    def touch(self, target: Widget, event: MotionEvent):
        if event.is_touch and (event.device == 'mouse') and (event.button == 'right'):
            norm_texture_width, norm_texture_height = self.norm_image_size
            norm_texture_x_min = self.center_x - norm_texture_width/2
            norm_texture_x_max = self.center_x + norm_texture_width/2
            norm_texture_y_min = self.center_y - norm_texture_height/2
            norm_texture_y_max = self.center_y + norm_texture_height/2

            click_pos_x = event.pos[0]
            click_pos_y = event.pos[1]

            # Check if click occurred within texture
            if (click_pos_x >= norm_texture_x_min) and (click_pos_x <= norm_texture_x_max) and \
               (click_pos_y >= norm_texture_y_min) and (click_pos_y <= norm_texture_y_max):
                norm_texture_click_pos_x = click_pos_x - norm_texture_x_min
                norm_texture_click_pos_y = click_pos_y - norm_texture_y_min
                texture_width, texture_height = self.texture_size

                # Scale to image pixels
                texture_click_pos_x = norm_texture_click_pos_x * texture_width / norm_texture_width
                texture_click_pos_y = norm_texture_click_pos_y * texture_height / norm_texture_height

                # Distance from center
                x_dist_pixel = texture_click_pos_x - texture_width/2 # Positive means to the right of center
                y_dist_pixel = texture_click_pos_y - texture_height/2 # Positive means above center

                _, objective = get_current_objective_info()
                pixel_size_um = common_utils.get_pixel_size(
                    focal_length=objective['focal_length'],
                    binning_size=get_binning_from_ui(),
                )

                x_dist_um = x_dist_pixel * pixel_size_um
                y_dist_um = y_dist_pixel * pixel_size_um

                stage_executor.put(IOTask(move_relative_position, kwargs={'axis':'X', 'um':x_dist_um}))
                stage_executor.put(IOTask(move_relative_position, kwargs={'axis':'Y', 'um':y_dist_um}))


    @staticmethod
    def add_crosshairs(image):
        height, width = image.shape[0], image.shape[1]

        if image.ndim == 3:
            is_color = True
        else:
            is_color = False

        center_x = round(width/2)
        center_y = round(height/2)

        # Crosshairs - 2 pixels wide
        if is_color:
            image[:,center_x-1:center_x+1,:] = 255
            image[center_y-1:center_y+1,:,:] = 255
        else:
            image[:,center_x-1:center_x+1] = 255
            image[center_y-1:center_y+1,:] = 255

        # Radiating circles
        num_circles = 4
        minimum_dimension = min(height, width)
        circle_spacing = round(minimum_dimension/ 2 / num_circles)
        for i in range(num_circles):
            radius = (i+1) * circle_spacing
            rr, cc = skimage.draw.circle_perimeter(center_y, center_x, radius=radius, shape=image.shape)
            image[rr, cc] = 255

            # To make circles 2 pixel wide...
            rr, cc = skimage.draw.circle_perimeter(center_y, center_x, radius=radius+1, shape=image.shape)
            image[rr, cc] = 255

        return image
    

    @staticmethod
    def transform_to_bullseye(image):
        image_bullseye = np.zeros((*image.shape, 3), dtype=np.uint8)

        # The range is defined by (start_value, end_value]
        # key: [start_value, end_value, RGB Value]
        color_map = {
            0:  [ -1,   5,   0,   0,   0],
            1:  [  5,  15,   0, 255,   0],
            2:  [ 15,  25,   0,   0,   0],
            3:  [ 25,  35,   0, 255,   0],
            4:  [ 35,  45,   0,   0,   0],
            5:  [ 45,  55,   0, 255,   0],
            6:  [ 55,  65,   0,   0,   0],
            7:  [ 65,  75,   0, 255,   0],
            8:  [ 75,  85,   0,   0,   0],
            9:  [ 85,  95,   0, 255,   0],
            10: [ 95, 105,   0,   0,   0],
            11: [105, 115,   0, 255,   0],
            12: [115, 125,   0,   0,   0],
            13: [125, 135,   0,   0, 255],
            14: [135, 145,   0,   0,   0],
            15: [145, 155,   0, 255,   0],
            16: [155, 165,   0,   0,   0],
            17: [165, 175,   0, 255,   0],
            18: [175, 185,   0,   0,   0],
            19: [185, 195,   0, 255,   0],
            20: [195, 205,   0,   0,   0],
            21: [205, 215,   0, 255,   0],
            22: [215, 225,   0,   0,   0],
            23: [225, 235,   0, 255,   0],
            24: [235, 245,   0,   0,   0],
            25: [245, 255, 255,   0,   0]
        }

        for key in color_map.keys():
            start, end, *_rgb = color_map[key]
            boolean_array = np.logical_and(image > start, image <= end)
            image_bullseye[boolean_array] = _rgb

        return image_bullseye
    

    def update_scopedisplay(self, dt=0):
        scope_display_thread_executor.put(IOTask(self.update_scopedisplay_thread))

    def set_engineering_ui(self, mean, stddev, af_score, open_layer):
        open_layer_obj = lumaview.ids['imagesettings_id'].layer_lookup(layer=open_layer)
        open_layer_obj.ids['image_stats_mean_id'].text = f"Mean: {mean}"
        open_layer_obj.ids['image_stats_stddev_id'].text = f"StdDev: {stddev}"
        open_layer_obj.ids['image_af_score_id'].text = f"AF Score: {af_score}"

    def update_scopedisplay_thread(self):
        global lumaview
        global debug_counter
        global display_update_counter

        display_update_counter += 1

        if lumaview.scope.camera.active == False:
            self.source = "./data/icons/camera to USB.png"
            return

        # Likely not an IO call as image will be stored in buffer
        image = lumaview.scope.get_image_from_buffer(force_to_8bit=True)
        #image = lumaview.scope.image_buffer
        if (image is False) or (image.size == 0) :
            return

        if display_update_counter % 10 == 0:
            display_update_counter = 0

            layer, layer_config = get_active_layer_config()

            if True == layer_config['auto_gain']:
                camera_executor.put(IOTask(action=self.get_true_gain_exp, args=(layer)))
                

        if ENGINEERING_MODE == True:
            debug_counter += 1
            if debug_counter == 30:
                debug_counter = 0

            if debug_counter % 10 == 0:
                mean = round(np.mean(a=image), 2)
                stddev = round(np.std(a=image), 2)
                af_score = lumaview.scope.focus_function(
                    image=image,
                    include_logging=False
                )

                open_layer = None
                for layer in common_utils.get_layers():
                    accordion_item_obj = lumaview.ids['imagesettings_id'].accordion_item_lookup(layer=layer)
                    if accordion_item_obj.collapse == False:
                        open_layer = layer
                        break
                
                
                if open_layer is not None:
                    Clock.schedule_once(lambda dt: self.set_engineering_ui(mean, stddev, af_score, open_layer), 0)

            if debug_counter % 3 == 0:
                if self.use_bullseye:
                    image_bullseye = self.transform_to_bullseye(image=image)

                    if self.use_crosshairs:
                        image_bullseye = self.add_crosshairs(image=image_bullseye)

                    Clock.schedule_once(lambda dt: self.create_and_set_bullseye_texture(image_bullseye), 0)
            
        if not self.use_bullseye:
            if self.use_live_image_histogram_equalization:
                image = self._contrast_stretcher.update(image)
                # image=cv2.normalize(src=image, dst=None, alpha=0, beta=255, norm_type=cv2.NORM_MINMAX, dtype=cv2.CV_8U)

            if self.use_crosshairs:
                image = self.add_crosshairs(image=image)

            # Convert to texture for display (using OpenGL)
            Clock.schedule_once(lambda dt: self.create_and_set_texture(image), 0)

        if self.record == True:
            lumaview.live_capture()

    def create_and_set_bullseye_texture(self, image):
        texture = Texture.create(size=(image.shape[1],image.shape[0]), colorfmt='rgb')
        texture.blit_buffer(image.tobytes(), colorfmt='rgb', bufferfmt='ubyte')
        self.texture = texture

    def create_and_set_texture(self, image):
        texture = Texture.create(size=(image.shape[1],image.shape[0]), colorfmt='luminance')
        texture.blit_buffer(image.flatten(), colorfmt='luminance', bufferfmt='ubyte')
        self.texture = texture

   

    def get_true_gain_exp(self, layer):
        actual_gain = lumaview.scope.camera.get_gain()
        actual_exp = lumaview.scope.camera.get_exposure_t()
        Clock.schedule_once(lambda dt: self.update_auto_gain_ui(layer, actual_gain, actual_exp), 0)

    def update_auto_gain_ui(self, layer, actual_gain, actual_exp):
        layer_obj = lumaview.ids['imagesettings_id'].layer_lookup(layer=layer)
        layer_obj.ids['gain_slider'].value = actual_gain
        layer_obj.ids['exp_slider'].value = actual_exp
    
# -------------------------------------------------------------------------
# COMPOSITE CAPTURE FloatLayout with shared capture capabilities
# -------------------------------------------------------------------------
class CompositeCapture(FloatLayout):

    def __init__(self, **kwargs):
        super(CompositeCapture,self).__init__(**kwargs)

    # Gets the current well label (ex. A1, C2, ...) 
    def get_well_label(self):
        _, labware = get_selected_labware()

        # Get target position
        try:
            x_target = lumaview.scope.get_target_position('X')
            y_target = lumaview.scope.get_target_position('Y')
        except:
            logger.exception('[LVP Main  ] Error talking to Motor board.')
            raise

        x_target, y_target = coordinate_transformer.stage_to_plate(
            labware=labware,
            stage_offset=settings['stage_offset'],
            sx=x_target,
            sy=y_target
        )

        return labware.get_well_label(x=x_target, y=y_target)


    def live_capture(self):
        logger.info('[LVP Main  ] CompositeCapture.live_capture()')
        global lumaview

        file_root = 'live_'
        color = 'BF'
        well_label = self.get_well_label()

        use_full_pixel_depth = lumaview.ids['viewer_id'].ids['scope_display_id'].use_full_pixel_depth
        force_to_8bit_pixel_depth = not use_full_pixel_depth

        for layer in common_utils.get_layers():
            layer_obj = lumaview.ids['imagesettings_id'].layer_lookup(layer=layer)
            accordion_item_obj =  lumaview.ids['imagesettings_id'].accordion_item_lookup(layer=layer)
            if accordion_item_obj.collapse == False:
                append = f'{well_label}_{layer}'
                if layer_obj.ids['false_color'].active:
                    color = layer
                    
                break
        
        save_folder = pathlib.Path(settings['live_folder']) / "Manual"
        separate_folder_per_channel = lumaview.ids['motionsettings_id'].ids['microscope_settings_id']._seperate_folder_per_channel
        if separate_folder_per_channel:
            save_folder = save_folder / layer

        save_folder.mkdir(parents=True, exist_ok=True)
        set_last_save_folder(dir=save_folder)

        sum_iteration_callback = lumaview.ids['viewer_id'].ids['scope_display_id'].update_scopedisplay

        layer_configs = get_layer_configs(specific_layers=layer)
        sum_delay_s=layer_configs[layer]['exposure']/1000
        sum_count=layer_configs[layer]['sum']

        if ENGINEERING_MODE is False:
            return lumaview.scope.save_live_image(
                save_folder,
                file_root,
                append,
                color,
                force_to_8bit=force_to_8bit_pixel_depth,
                output_format=settings['image_output_format']['live'],
                sum_count=sum_count,
                sum_delay_s=sum_delay_s,
                sum_iteration_callback=sum_iteration_callback,
                turn_off_all_leds_after=False,
            )
        
        else:
            use_bullseye = lumaview.ids['viewer_id'].ids['scope_display_id'].use_bullseye
            use_crosshairs = lumaview.ids['viewer_id'].ids['scope_display_id'].use_crosshairs

            if not use_bullseye and not use_crosshairs:
                return lumaview.scope.save_live_image(
                    save_folder,
                    file_root,
                    append,
                    color,
                    force_to_8bit=force_to_8bit_pixel_depth,
                    output_format=settings['image_output_format'],
                    sum_count=sum_count,
                    sum_delay_s=sum_delay_s,
                    sum_iteration_callback=sum_iteration_callback,
                    turn_off_all_leds_after=False,
                )
            
            image_orig = lumaview.scope.get_image(force_to_8bit=force_to_8bit_pixel_depth)
            if image_orig is False:
                return 
            
            # Save both versions of the image (unaltered and overlayed)
            now = datetime.datetime.now()
            time_string = now.strftime("%Y%m%d_%H%M%S")
            append = f"{append}_{time_string}"
            
            # If not in 8-bit mode, generate an 8-bit copy of the image for visualization
            if use_full_pixel_depth:
                image = image_utils.convert_12bit_to_8bit(image_orig)
            else:
                image = image_orig

            # Original image may be in 8 or 12-bit
            lumaview.scope.save_image(
                array=image_orig,
                save_folder=save_folder,
                file_root=file_root,
                append=append,
                color=color,
                tail_id_mode=None,
                output_format=settings['image_output_format']
            )

            if use_bullseye:
                bullseye_image = lumaview.ids['viewer_id'].ids['scope_display_id'].transform_to_bullseye(image)

                # Swap red/blue channels to match required format
                red = bullseye_image[:,:,0].copy()
                blue = bullseye_image[:,:,2].copy()
                bullseye_image[:,:,0] = blue
                bullseye_image[:,:,2] = red
            else:
                bullseye_image = image

            if use_crosshairs:
                crosshairs_image = lumaview.ids['viewer_id'].ids['scope_display_id'].add_crosshairs(bullseye_image)
            else:
                crosshairs_image = bullseye_image

            # Overlay image is in 8-bits
            lumaview.scope.save_image(
                array=crosshairs_image,
                save_folder=save_folder,
                file_root=file_root,
                append=f"{append}_overlay",
                color=color,
                tail_id_mode=None,
                output_format=settings['image_output_format']
            )


    # capture and save a composite image using the current settings
    def composite_capture(self):

        z_stage_present = not disable_homing

        logger.info('[LVP Main  ] CompositeCapture.composite_capture()')
        global lumaview

        initial_layer = common_utils.get_opened_layer(lumaview.ids['imagesettings_id'])

        acquired_channel_count = 0
        most_recent_aq_channel = None

        live_histo_off()

        if lumaview.scope.camera.active == False:
            return

        scope_display = self.ids['viewer_id'].ids['scope_display_id']
        use_full_pixel_depth = scope_display.use_full_pixel_depth

        if use_full_pixel_depth:
            dtype = np.uint16
        else:
            dtype = np.uint8

        img = np.zeros((settings['frame']['height'], settings['frame']['width'], 3), dtype=dtype)
        transmitted_present = False

        for trans_layer in common_utils.get_transmitted_layers():
            trans_layer_obj = lumaview.ids['imagesettings_id'].layer_lookup(layer=trans_layer)
            if settings[trans_layer]["acquire"] == "image":
                transmitted_present = True
                acquired_channel_count += 1
                most_recent_aq_channel = trans_layer

                if z_stage_present:
                    # Go to focus and wait for arrival
                    trans_layer_obj.goto_focus()

                    while not lumaview.scope.get_target_status('Z'):
                        time.sleep(.001)

                # set the gain and exposure
                gain = settings[trans_layer]['gain']
                lumaview.scope.set_gain(gain)
                exposure = settings[trans_layer]['exp']
                lumaview.scope.set_exposure_time(exposure)

                # update illumination to currently selected settings
                illumination = settings[trans_layer]['ill']

                # Florescent capture
                if lumaview.scope.led:
                    lumaview.scope.led_on(lumaview.scope.color2ch(trans_layer), illumination)
                    logger.info('[LVP Main  ] lumaview.scope.led_on(lumaview.scope.color2ch(layer), illumination)')
                else:
                    logger.warning('LED controller not available.')

                # TODO: replace sleep + get_image with scope.capture - will require waiting on capture complete
                time.sleep(2*exposure/1000+0.2)
            
                transmitted_channel = lumaview.scope.get_image(force_to_8bit=not use_full_pixel_depth)
                scope_leds_off()
                
                img = np.array(transmitted_channel, dtype=dtype)

                # Init mask to keep track of changed pixels
                # Set all values in the mask for changed to False
                mask_transmitted_changed = img == None

                # Prep transmitted channel to have 3 channels for RGB value manipulation
                img = np.repeat(transmitted_channel[:, :, None], 3, axis=2)

                # Can only use one transmitted channel per composite
                break

        
        layer_map = {
            'Blue': 0,
            'Green': 1,
            'Red': 2,
            'Lumi': 0,
        }

        scope_leds_off()

        for layer in (*common_utils.get_fluorescence_layers(), *common_utils.get_luminescence_layers()):
            layer_obj = lumaview.ids['imagesettings_id'].layer_lookup(layer=layer)
            if settings[layer]['acquire'] == "image":
                acquired_channel_count += 1
                most_recent_aq_channel = layer

                if z_stage_present:
                    # Go to focus and wait for arrival
                    layer_obj.goto_focus()

                    while not lumaview.scope.get_target_status('Z'):
                        time.sleep(.001)

                # set the gain and exposure
                gain = settings[layer]['gain']
                lumaview.scope.set_gain(gain)
                exposure = settings[layer]['exp']
                lumaview.scope.set_exposure_time(exposure)
                sum_count=settings[layer]['sum']
                sum_iteration_callback = lumaview.ids['viewer_id'].ids['scope_display_id'].update_scopedisplay

                # Set brightness threshold for composites dealing with transmitted channels
                # If given in percentage, convert to 8 or 16 bit value
                if not use_full_pixel_depth:
                    brightness_threshold = settings[layer]["composite_brightness_threshold"] / 100 * 255
                else:
                    brightness_threshold = settings[layer]["composite_brightness_threshold"] / 100 * 4095

                # update illumination to currently selected settings
                illumination = settings[layer]['ill']

                # Florescent capture
                # Check to make sure we are not capturing from a luminescence layer which doesn't use an LED
                if layer not in common_utils.get_transmitted_layers():
                    if lumaview.scope.led:
                        lumaview.scope.led_on(lumaview.scope.color2ch(layer), illumination)
                        logger.info('[LVP Main  ] lumaview.scope.led_on(lumaview.scope.color2ch(layer), illumination)')
                    else:
                        logger.warning('LED controller not available.')

                # TODO: replace sleep + get_image with scope.capture - will require waiting on capture complete
                time.sleep(2*exposure/1000+0.2)
                
                img_gray = lumaview.scope.get_image(
                    force_to_8bit=not use_full_pixel_depth,
                    sum_count=sum_count,
                    sum_delay_s=exposure/1000,
                    sum_iteration_callback=sum_iteration_callback,
                )
                lumaview.scope.leds_off()

                img_gray = np.array(img_gray)

                if transmitted_present:
                    # Create mask of every pixel > brightness threshold in channel image
                    channel_above_threshold_mask = img_gray > brightness_threshold

                    # Create masks for pixels that correspond to changed/unchanged pixels in the transmitted image
                    not_changed_mask = channel_above_threshold_mask & (~mask_transmitted_changed)
                    changed_mask = channel_above_threshold_mask & mask_transmitted_changed

                    # Find channel index value
                    channel_index = layer_map[layer]

                    # For not-yet changed pixels, set every other channel to 0, then the desired color channel value
                    # Allows desired channel to show up fully
                    img[not_changed_mask, 0] = 0
                    img[not_changed_mask, 1] = 0
                    img[not_changed_mask, 2] = 0

                    img[not_changed_mask, channel_index] = img_gray[not_changed_mask]

                    # Update changed pixels
                    mask_transmitted_changed[not_changed_mask] = True

                    # For already changed pixels, only update the current channel value (allows stacking of RGB values)
                    img[changed_mask, channel_index] = img_gray[changed_mask]


                else:
                    # No transmitted channel present
                    # buffer the images
                    if layer in ('Blue', 'Lumi'):
                        img[:,:,0] = img_gray
                    elif layer == 'Green':
                        img[:,:,1] = img_gray
                    elif layer == 'Red':
                        img[:,:,2] = img_gray

            scope_leds_off()

            Clock.unschedule(layer_obj.ids['histo_id'].histogram)
            logger.info('[LVP Main  ] Clock.unschedule(lumaview...histogram)')



        lumaview.ids['composite_btn'].state = 'normal'

        append = f'{self.get_well_label()}'

        save_folder = pathlib.Path(settings['live_folder']) / "Manual"
        save_folder.mkdir(parents=True, exist_ok=True)
        set_last_save_folder(dir=save_folder)
        
        if acquired_channel_count != 1 and acquired_channel_count != 0:
            lumaview.scope.save_image(
                array=img,
                save_folder=save_folder,
                file_root='composite_',
                append=append,
                color=None,
                tail_id_mode='increment',
                output_format=settings['image_output_format']
            )
        elif acquired_channel_count != 0:
            lumaview.scope.save_image(
                array=img,
                save_folder=save_folder,
                file_root=f"{most_recent_aq_channel}_Image_",
                append=append,
                color=None,
                tail_id_mode='increment',
                output_format=settings['image_output_format']
            )
        else:
            logger.info("[Composite Capture  ] No image saved as no channels were selected")

        live_histo_reverse()

        # Reverse to settings of the channel that were originally selected
        if initial_layer is not None:
            gain = settings[initial_layer]['gain']
            lumaview.scope.set_gain(gain)
            exposure = settings[initial_layer]['exp']
            lumaview.scope.set_exposure_time(exposure)
            sum_count=settings[initial_layer]['sum']
            sum_iteration_callback = lumaview.ids['viewer_id'].ids['scope_display_id'].update_scopedisplay

# -------------------------------------------------------------------------
# MAIN DISPLAY of LumaViewPro App
# -------------------------------------------------------------------------
class MainDisplay(CompositeCapture): # i.e. global lumaview
    
    def __init__(self, **kwargs):
        super(MainDisplay,self).__init__(**kwargs)
        self.scope = lumascope_api.Lumascope()
        self.recording = False

    def cam_toggle(self):
        logger.info('[LVP Main  ] MainDisplay.cam_toggle()')
        scope_display = self.ids['viewer_id'].ids['scope_display_id']
        if self.scope.camera.active == False:
            return

        if scope_display.play == True:
            scope_display.play = False
            if self.scope.led:
                self.scope.leds_off()
                logger.info('[LVP Main  ] self.scope.leds_off()')
            scope_display.stop()
        else:
            scope_display.play = True
            scope_display.start()

    def record_button(self):
        if self.recording:
            return
        self.record_init()

    def open_save_folder_button(self):
        open_last_save_folder()

    def record_init(self):
        logger.info('[LVP Main  ] MainDisplay.record()')
        if self.scope.camera.active == False:
            return

        self.video_as_frames = settings['video_as_frames']

        color = None

        for layer in common_utils.get_layers():
            layer_accordion_obj = lumaview.ids['imagesettings_id'].accordion_item_lookup(layer=layer)
            layer_obj = lumaview.ids['imagesettings_id'].layer_lookup(layer=layer)
            if layer_accordion_obj.collapse == False:

                if layer_obj.ids['false_color'].active:
                    color = layer
                    
                break

        if color is not None:
            self.video_false_color = color
        else:
            self.video_false_color = None

        max_fps = 40
        max_frames = 3000

        # Clamp the FPS to be no faster than the exposure rate
        frame_size = self.scope.camera.get_frame_size()
        exposure = self.scope.camera.get_exposure_t()
        exposure_freq = 1.0 / (exposure / 1000)
        video_fps = min(exposure_freq, max_fps)
        max_duration = 30   # in seconds
        
        start_time = datetime.datetime.now()
        self.start_time_str = start_time.strftime("%Y-%m-%d_%H.%M.%S")
        
        if self.video_as_frames:
            save_folder = pathlib.Path(settings['live_folder']) / "Manual" / f"Video_{self.start_time_str}"
        else:
            save_folder = pathlib.Path(settings['live_folder']) / "Manual"
            
        self.video_save_folder = save_folder

        self.start_ts = time.time()
        self.stop_ts = self.start_ts + max_duration
        seconds_per_frame = 1.0 / video_fps


        self.memmap_location = settings['live_folder'] + "/" + "recording_temp.dat"

        if os.path.exists(self.memmap_location):
            os.remove(self.memmap_location)


        if color is not None:
            self.current_video_frames = np.memmap(self.memmap_location, dtype="uint8", mode="w+", shape=(max_frames, frame_size["height"], frame_size["width"], 3))
        else:
            self.current_video_frames = np.memmap(self.memmap_location, dtype="uint8", mode="w+", shape=(max_frames, frame_size["height"], frame_size["width"]))

        self.current_captured_frames = 0
        self.timestamps = []

        logger.info(f"Manual-Video] Capturing video...")
        
        self.recording = True
        self.recording_check = Clock.schedule_interval(self.check_recording_state, seconds_per_frame)
        self.recording_event = Clock.schedule_interval(self.record_helper, seconds_per_frame)

    def check_recording_state(self, dt):
        # Over the max duration, stop video
        if time.time() >= self.stop_ts:
            Clock.unschedule(self.recording_check)
            Clock.unschedule(self.recording_event)
            self.video_duration = time.time() - self.start_ts
            self.recording_complete_event = Clock.schedule_once(self.recording_complete)
            self.ids['record_btn'].state = 'normal'
            
        # Button not clicked yet, keep recording
        if self.ids['record_btn'].state == 'down':
            return
        
        # Button clicked, stop recording
        Clock.unschedule(self.recording_check)
        Clock.unschedule(self.recording_event)
        self.video_duration = time.time() - self.start_ts
        self.recording_complete_event = Clock.schedule_once(self.recording_complete)

    def recording_complete(self, dt):
        self.recording = False

        calculated_fps = self.current_captured_frames//self.video_duration

        logger.info(f"Manual-Video] Images present in video array: {len(self.current_video_frames) > 0}")
        logger.info(f"Manual-Video] Captured Frames: {self.current_captured_frames}")
        logger.info(f"Manual-Video] Video FPS: {calculated_fps}")
        logger.info("Manual-Video] Writing video...")

        if self.video_as_frames:
            save_folder = self.video_save_folder

            if not save_folder.exists():
                save_folder.mkdir(exist_ok=True, parents=True)

            for frame_num in range(self.current_captured_frames):

                image = self.current_video_frames[frame_num]
                ts = self.timestamps[frame_num]
                ts_str = ts.strftime("%Y-%m-%d %H:%M:%S.%f")[:-3]

                image = image_utils.add_timestamp(image=image, timestamp_str=ts_str)

                frame_name = f"ManualVideo_Frame_{frame_num:04}"

                output_file_loc = save_folder / f"{frame_name}.tiff"

                metadata = {
                            "datetime": ts.strftime("%Y:%m:%d %H:%M:%S"),
                            "timestamp": ts.strftime("%Y:%m:%d %H:%M:%S.%f"),
                            "frame_num": frame_num
                        }
                        
                try:
                    image_utils.write_tiff(
                        data=image,
                        metadata=metadata,
                        file_loc=output_file_loc,
                        video_frame=True,
                        ome=False,
                    )
                except Exception as e:
                    logger.exception(f"Protocol-Video] Failed to write frame {frame_num}: {e}")
                
                frame_num += 1

        else:
            if not self.video_save_folder.exists():
                self.video_save_folder.mkdir(exist_ok=True, parents=True)

            output_file_loc = self.video_save_folder / f"Video_{self.start_time_str}.mp4v"

            video_writer = VideoWriter(
                output_file_loc=output_file_loc,
                fps=calculated_fps,
                include_timestamp_overlay=True
            )

            for frame_num in range(self.current_captured_frames):
                try:
                    video_writer.add_frame(image=self.current_video_frames[frame_num], timestamp=self.timestamps[frame_num])
                except:
                    logger.exception("Manual-Video] FAILED TO WRITE FRAME")

            video_writer.finish()
        
        logger.info("Manual-Video] Video writing finished.")
        self.current_video_frames.flush()
        self.current_video_frames = None

        if os.path.exists(self.memmap_location):
            os.remove(self.memmap_location)

        set_last_save_folder(self.video_save_folder)
        Clock.unschedule(self.recording_complete_event)

    def record_helper(self, dt):

        # Currently only support 8-bit images for video
        force_to_8bit = True
        image = self.scope.get_image(force_to_8bit=force_to_8bit)

        if type(image) == np.ndarray:
            
            # Should never be used since forcing images to 8-bit
            if image.dtype == np.uint16:
                image = image_utils.convert_12bit_to_16bit(image)

            # Note: Currently, if image is 12/16-bit, then we ignore false coloring for video captures.
            if (image.dtype != np.uint16) and (self.video_false_color is not None):
                image = image_utils.add_false_color(array=image, color=self.video_false_color)

            image = np.flip(image, 0)

            self.current_video_frames[self.current_captured_frames] = image
            self.timestamps.append(datetime.datetime.now())

            # self.current_video_frames.append((image, datetime.datetime.now()))

            self.current_captured_frames += 1
            

    def fit_image(self):
        logger.info('[LVP Main  ] MainDisplay.fit_image()')
        if self.scope.camera.active == False:
            return
        self.ids['viewer_id'].scale = 1
        self.ids['viewer_id'].pos = (0,0)

    def one2one_image(self):
        logger.info('[LVP Main  ] MainDisplay.one2one_image()')
        if self.scope.camera.active == False:
            return
        w = self.width
        h = self.height
        scale_hor = float(lumaview.scope.get_width()) / float(w)
        scale_ver = float(lumaview.scope.get_height()) / float(h)
        scale = max(scale_hor, scale_ver)
        self.ids['viewer_id'].scale = scale
        self.ids['viewer_id'].pos = (int((w-scale*w)/2),int((h-scale*h)/2))

if __name__ == "__main__":
    # -----------------------------------------------------------------------------
    # Shader code
    # Based on code from the kivy example Live Shader Editor found at:
    # kivy.org/doc/stable/examples/gen__demo__shadereditor__main__py.html
    # -----------------------------------------------------------------------------
    fs_header = '''
    #ifdef GL_ES
    precision highp float;
    #endif

    /* Outputs from the vertex shader */
    varying vec4 frag_color;
    varying vec2 tex_coord0;

    /* uniform texture samplers */
    uniform sampler2D texture0;

    /* fragment attributes
    attribute float red_gain;
    attribute float green_gain;
    attribute float blue_gain; */

    /* custom one */
    uniform vec2 resolution;
    uniform float time;
    uniform vec4 black_point;
    uniform vec4 white_point;
    '''

    vs_header = '''
    #ifdef GL_ES
    precision highp float;
    #endif

    /* Outputs to the fragment shader */
    varying vec4 frag_color;
    varying vec2 tex_coord0;

    /* vertex attributes */
    attribute vec2     vPosition;
    attribute vec2     vTexCoords0;

    /* uniform variables */
    uniform mat4       modelview_mat;
    uniform mat4       projection_mat;
    uniform vec4       color;
    '''

class ShaderViewer(Scatter):
    black = ObjectProperty(0.)
    white = ObjectProperty(1.)

    fs = StringProperty('''
void main (void) {
	gl_FragColor =
    white_point *
    frag_color *
    texture2D(texture0, tex_coord0)
    - black_point;
    //gl_FragColor = pow(glFragColor.rgb, 1/gamma)
}
''')
    vs = StringProperty('''
void main (void) {
  frag_color = color;
  tex_coord0 = vTexCoords0;
  gl_Position =
  projection_mat *
  modelview_mat *
  vec4(vPosition.xy, 0.0, 1.0);
}
''')


    def __init__(self, **kwargs):
        super(ShaderViewer, self).__init__(**kwargs)
        logger.info('[LVP Main  ] ShaderViewer.__init__()')
        self.canvas = RenderContext()
        self.canvas.shader.fs = fs_header + self.fs
        self.canvas.shader.vs = vs_header + self.vs
        self.white = 1.
        self.black = 0.

        Window.bind(on_key_up=self._key_up)
        Window.bind(on_key_down=self._key_down)

        self._track_keys = ['ctrl', 'shift']
        self._active_key_presses = set()


    def _key_up(self, *args):
        if len(args) < 5: # No modifiers present
            self._active_key_presses.clear()
            return
        
        modifiers = args[4]
        for key in self._track_keys:
            if (key not in modifiers) and (key in self._active_key_presses):
                self._active_key_presses.remove(key)
        

    def _key_down(self, *args):
        modifiers = args[4]
        for key in self._track_keys:
            if (key in modifiers) and (key not in self._active_key_presses):
                self._active_key_presses.add(key)


    def on_touch_down(self, touch, *args):
        logger.info('[LVP Main  ] ShaderViewer.on_touch_down()')
        # Override Scatter's `on_touch_down` behavior for mouse scroll
        if touch.is_mouse_scrolling:

            if 'ctrl' in self._active_key_presses:
                # Focus control
                vertical_control = lumaview.ids['motionsettings_id'].ids['verticalcontrol_id']
                overshoot_enabled = False
                if touch.button == 'scrolldown':
                    if 'shift' in self._active_key_presses:
                        vertical_control.coarse_up(overshoot_enabled=overshoot_enabled)
                    else:
                        vertical_control.fine_up(overshoot_enabled=overshoot_enabled)
                elif touch.button == 'scrollup':
                    if 'shift' in self._active_key_presses:
                        vertical_control.coarse_down(overshoot_enabled=overshoot_enabled)
                    else:
                        vertical_control.fine_down(overshoot_enabled=overshoot_enabled)

            else:
                # Digital zoom control
                if touch.button == 'scrolldown':
                    if self.scale < 100:
                        self.scale = self.scale * 1.1
                elif touch.button == 'scrollup':
                    if self.scale > 1:
                        self.scale = max(1, self.scale * 0.8)
        # If some other kind of "touch": Fall back on Scatter's behavior
        else:
            super(ShaderViewer, self).on_touch_down(touch)


    def current_false_color(self) -> str:
        return self._false_color
    

    def update_shader(self, false_color='BF'):
        # logger.info('[LVP Main  ] ShaderViewer.update_shader()')

        c = self.canvas
        c['projection_mat'] = Window.render_context['projection_mat']
        c['time'] = Clock.get_boottime()
        c['resolution'] = list(map(float, self.size))
        c['black_point'] = (self.black, )*4
        c['gamma'] = 2.2

        if false_color == 'Red':
            c['white_point'] = (self.white, 0., 0., 1.)
        elif false_color == 'Green':
            c['white_point'] = (0., self.white, 0., 1.)
        elif false_color in ('Blue', 'Lumi'):
            c['white_point'] = (0., 0., self.white, 1.)
        else:
            c['white_point'] = (self.white, )*4

    def on_fs(self, instance, value):
        self.canvas.shader.fs = value

    def on_vs(self, instance, value):
        self.canvas.shader.vs = value


if __name__ == "__main__":
    Factory.register('ShaderViewer', cls=ShaderViewer)


class AccordionItemXyStageControl(AccordionItem):
    
    def __init__(self, **kwargs):
        super().__init__(**kwargs)

    
    def update_gui(self, full_redraw: bool = False):
        self.ids['xy_stagecontrol_id'].update_gui(full_redraw=full_redraw)


class AccordionItemImageSettingsBase(AccordionItem):

    def __init__(self, **kwargs):
        super().__init__(**kwargs)

    def accordion_collapse(self):
        lumaview.ids['imagesettings_id'].accordion_collapse()


class AccordionItemImageSettingsLumiControl(AccordionItemImageSettingsBase):
    
    def __init__(self, **kwargs):
        super().__init__(**kwargs)


class AccordionItemImageSettingsDfControl(AccordionItemImageSettingsBase):
    
    def __init__(self, **kwargs):
        super().__init__(**kwargs)


class AccordionItemImageSettingsRedControl(AccordionItemImageSettingsBase):
    
    def __init__(self, **kwargs):
        super().__init__(**kwargs)


class AccordionItemImageSettingsGreenControl(AccordionItemImageSettingsBase):
    
    def __init__(self, **kwargs):
        super().__init__(**kwargs)


class AccordionItemImageSettingsBlueControl(AccordionItemImageSettingsBase):
    
    def __init__(self, **kwargs):
        super().__init__(**kwargs)


class MotionSettings(BoxLayout):
    settings_width = dp(300)

    def __init__(self, **kwargs):
        super().__init__(**kwargs)
        logger.info('[LVP Main  ] MotionSettings.__init__()')
        self._accordion_item_xystagecontrol = AccordionItemXyStageControl()
        self._accordion_item_xystagecontrol_visible = False
        Clock.schedule_once(self._init_ui, 0)

       
    def _init_ui(self, dt=0):
        self.enable_ui_features_for_engineering_mode()


    def enable_ui_features_for_engineering_mode(self):
        if ENGINEERING_MODE == True:
            # for layer in common_utils.get_layers():
            ps = lumaview.ids['motionsettings_id'].ids['protocol_settings_id']
            ps.ids['protocol_disable_image_saving_box_id'].opacity = 1
            ps.ids['protocol_disable_image_saving_box_id'].height = '30dp'
            ps.ids['protocol_disable_image_saving_id'].height = '30dp'
            ps.ids['protocol_disable_image_saving_label_id'].height = '30dp'

            lumaview.ids['motionsettings_id'].ids['microscope_settings_id'].ids['enable_bullseye_box_id'].height = '30dp'
            lumaview.ids['motionsettings_id'].ids['microscope_settings_id'].ids['enable_bullseye_box_id'].opacity = 1
                
    def accordion_collapse(self):
        logger.info('[LVP Main  ] MotionSettings.accordion_collapse()')

        # Handles removing/adding the stage display depending on whether or not the accordion item is visible
        protocol_accordion_item = self.ids['motionsettings_protocol_accordion_id']
        protocol_stage_widget_parent = self.ids['protocol_settings_id'].ids['protocol_stage_holder_id']
        xystage_widget_parent = self._accordion_item_xystagecontrol.ids['xy_stagecontrol_id'].ids['xy_stage_holder_id']

        if (protocol_accordion_item.collapse is True) or (self._accordion_item_xystagecontrol.collapse is True):
            stage.remove_parent()
   
        if protocol_accordion_item.collapse is False:
            stage.pos_hint = {'center_x':0.5, 'center_y':0.5}
            protocol_stage_widget_parent.add_widget(stage)
            stage.full_redraw()
        elif self._accordion_item_xystagecontrol.collapse is False:
            stage.pos_hint = {'center_x':0.5, 'center_y':0.5}
            xystage_widget_parent.add_widget(stage)
            stage.full_redraw()
        

    def set_xystage_control_visibility(self, visible: bool) -> None:
        if visible:
            self._show_xystage_control()
        else:
            self._hide_xystage_control()


    def _show_xystage_control(self):
        if not self._accordion_item_xystagecontrol_visible:
            self._accordion_item_xystagecontrol_visible = True
            self.ids['motionsettings_accordion_id'].add_widget(self._accordion_item_xystagecontrol, 2)


    def _hide_xystage_control(self):
        if self._accordion_item_xystagecontrol_visible:
            self._accordion_item_xystagecontrol_visible = False
            self.ids['motionsettings_accordion_id'].remove_widget(self._accordion_item_xystagecontrol)


    def set_turret_control_visibility(self, visible: bool) -> None:
        vert_control = self.ids['verticalcontrol_id']
        for turret_id in ('turret_selection_label', 'turret_btn_box'):
            vert_control.ids[turret_id].visible = visible
        
        vert_control.ids['set_turret_objective_btn'].disabled = not visible
        vert_control.ids['set_turret_objective_btn'].opacity = 1 if visible else 0


    def set_tiling_control_visibility(self, visible: bool) -> None:
        vert_control = self.ids['protocol_settings_id']

        if visible:
            vert_control.ids['tiling_size_spinner'].disabled = False
            vert_control.ids['tiling_size_spinner'].opacity = 1
            vert_control.ids['tiling_size_apply_id'].disabled = False
            vert_control.ids['tiling_size_apply_id'].opacity = 1
            vert_control.ids['tiling_box_label_id'].opacity = 1
        else:
            vert_control.ids['tiling_size_spinner'].text = '1x1'
            vert_control.ids['tiling_size_spinner'].disabled = True
            vert_control.ids['tiling_size_spinner'].opacity = 0
            vert_control.ids['tiling_size_apply_id'].disabled = True
            vert_control.ids['tiling_size_apply_id'].opacity = 0
            vert_control.ids['tiling_box_label_id'].opacity = 0
            

    # Hide (and unhide) motion settings
    def toggle_settings(self):
        logger.info('[LVP Main  ] MotionSettings.toggle_settings()')
        global lumaview
        scope_display = lumaview.ids['viewer_id'].ids['scope_display_id']
        scope_display.stop()
        self.ids['verticalcontrol_id'].update_gui()
        self.ids['protocol_settings_id'].select_labware()

        # move position of motion control
        if self.ids['toggle_motionsettings'].state == 'normal':
            self.pos = -self.settings_width+30, 0
        else:
            self.pos = 0, 0

        if scope_display.play == True:
            scope_display.start()

    
    def update_xy_stage_control_gui(self, *args, full_redraw: bool=False):
        self._accordion_item_xystagecontrol.update_gui(full_redraw=full_redraw)


    def check_settings(self, *args):
        logger.info('[LVP Main  ] MotionSettings.check_settings()')
        if self.ids['toggle_motionsettings'].state == 'normal':
            self.pos = -self.settings_width+30, 0
        else:
            self.pos = 0, 0

class StitchControls(BoxLayout):

    done = BooleanProperty(False)

    def __init__(self, **kwargs):
        global stitch_controls
        super().__init__(**kwargs)
        stitch_controls = self

    
    def set_button_enabled_state(self, state: bool):
        self.ids['stitch_apply_btn'].disabled = not state


    @show_popup
    def run_stitcher(self, popup, path):
        status_map = {
            True: "Success",
            False: "FAILED"
        }
        popup.title = "Stitcher"
        popup.text = "Generating stitched images..."
        popup.progress = 0
        popup.auto_dismiss = False

        stitcher = Stitcher(
            has_turret=lumaview.scope.has_turret(),
        )
        # result = stitcher.load_folder(
        #     path=pathlib.Path(path),
        #     tiling_configs_file_loc=pathlib.Path(source_path) / "data" / "tiling.json"
        # )
        file_io_executor.put(IOTask(action=stitcher.load_folder,
                             args=(pathlib.Path(path), 
                                    pathlib.Path(source_path) / "data" / "tiling.json",
                                    popup
                                    ),
                             callback=self.stitcher_callback,
                             cb_args=(popup, status_map),
                             pass_result=True))
       

    def stitcher_callback(self, popup, status_map, result=None, exception=None):
        if result is None:
            popup.text = "Stitching images - FAILED"
            Clock.schedule_once(lambda dt: popup.dismiss(), 5)
            return
        
        final_text = f"Stitching images - {status_map[result['status']]}"
        if result['status'] is False:
            final_text += f"\n{result['message']}"
            popup.text = final_text
            Clock.schedule_once(lambda dt: popup.dismiss(), 5)
            return
        
        popup.text = final_text
        Clock.schedule_once(lambda dt: popup.dismiss(), 2)


class ZProjectionControls(BoxLayout):

    done = BooleanProperty(False)

    def __init__(self, **kwargs):
        global zprojection_controls
        super().__init__(**kwargs)
        zprojection_controls = self
        Clock.schedule_once(self._init_ui, 0)
        self.ij_initialized = False
        self.ij_buffer_event = None
        self.ij_buffer_count = 0
        self.ij_buffer_interval = 0.5
    

    def _init_ui(self, dt=0):
        self.ids['zprojection_method_spinner'].values = zprojector.ZProjector.methods()
        self.ids['zprojection_method_spinner'].text = zprojector.ZProjector.methods()[1]


    @show_popup
    def run_zprojection(self, popup, path):
        popup.title = "Z-Projection"
        popup.progress = 0
        popup.auto_dismiss = False
        
        if ij_helper is None:
            popup.text = "     ImageJ is not initialized.\n" + \
                         "Please wait for ImageJ to initialize.\n" + \
                         "   Note: This may take some time.\n" + \
                         "                  \n" + \
                         "               "
            self.ij_initialized = False
            # Run imagej initialization in a separate thread
            # Callback to finish zprojection when imagej is initialized
            file_io_executor.put(IOTask(action=init_ij, callback=self.zprojection_with_imagej, cb_args=(popup, path)))
            self.ij_buffer_event = Clock.schedule_interval(lambda dt: self.waiting_for_imagej(popup), self.ij_buffer_interval)
            return

        self.ij_initialized = True
        # Imagej already initialized, run zprojection
        self.zprojection_with_imagej(popup, path)

    def waiting_for_imagej(self, popup):
        if self.ij_initialized:
            Clock.unschedule(self.ij_buffer_event)
            self.ij_buffer_event = None
            self.ij_buffer_count = 0
            return

        popup.text =     "ImageJ is not initialized. Please wait for ImageJ to initialize.\n" + \
                         "                Note: This may take some time.\n" + \
                         "                  \n" + \
                         "                      " + "o   "*self.ij_buffer_count
        self.ij_buffer_count += 1
        if self.ij_buffer_count > 3:
            self.ij_buffer_count = 0

        return

    def zprojection_with_imagej(self, popup, path):
        status_map = {
            True: "Success",
            False: "FAILED"
        }

        if ij_helper is not None:
            self.ij_initialized = True
            Clock.unschedule(self.ij_buffer_event)
            self.ij_buffer_event = None
            self.ij_buffer_count = 0

        if self.ij_buffer_event is not None:
            Clock.unschedule(self.ij_buffer_event)
            self.ij_buffer_event = None
            self.ij_buffer_count = 0

        if ij_helper is None:
            popup.text = "Failed to initialize ImageJ. Please try again."
            Clock.schedule_once(lambda dt: popup.dismiss(), 5)
            return
        
        popup.text = "Generating Z-Projection images..."

        zproj = zprojector.ZProjector(
            has_turret=lumaview.scope.has_turret(),
            ij_helper=ij_helper
        )
        # result = zproj.load_folder(
        #     path=pathlib.Path(path),
        #     tiling_configs_file_loc=pathlib.Path(source_path) / "data" / "tiling.json",
        #     method=self.ids['zprojection_method_spinner'].text
        # )

        file_io_executor.put(IOTask(action=zproj.load_folder,
                             args=(pathlib.Path(path), 
                                    pathlib.Path(source_path) / "data" / "tiling.json",
                                    popup
                                    ),
                             kwargs={
                                "method": self.ids['zprojection_method_spinner'].text
                             },
                             callback=self.zprojection_callback,
                             cb_args=(popup, status_map),
                             pass_result=True))

    def zprojection_callback(self, popup, status_map, result=None, exception=None):
        popup.progress = 100
        if result is None:
            popup.text = "Generating Z-Projection images - FAILED"
            Clock.schedule_once(lambda dt: popup.dismiss(), 5)
            return
        
        final_text = f"Generating Z-Projection images - {status_map[result['status']]}"
        if result['status'] is False:
            final_text += f"\n{result['message']}"
            popup.text = final_text
            Clock.schedule_once(lambda dt: popup.dismiss(), 5)
            return
        
        popup.text = final_text
        Clock.schedule_once(lambda dt: popup.dismiss(), 2)
        return

class CompositeGenControls(BoxLayout):

    done = BooleanProperty(False)

    def __init__(self, **kwargs):
        global composite_gen_controls
        super().__init__(**kwargs)
        composite_gen_controls = self


    @show_popup
    def run_composite_gen(self, popup, path):
        status_map = {
            True: "Success",
            False: "FAILED"
        }
        popup.title = "Composite Image Generation"
        popup.text = "Generating composite images..."
        popup.progress = 0
        popup.auto_dismiss = False

        composite_gen = CompositeGeneration(
            has_turret=lumaview.scope.has_turret(),
        )

        # For now, progress is only updated on the generation of each composite image, not each image that is used to generate the composite
        # May want to update this in the future
        file_io_executor.put(IOTask(action=composite_gen.load_folder,
                             args=(pathlib.Path(path), 
                                    pathlib.Path(source_path) / "data" / "tiling.json",
                                    popup
                                    ),
                             callback=self.composite_gen_callback,
                             cb_args=(popup, status_map),
                             pass_result=True))

        # result = composite_gen.load_folder(
        #     path=pathlib.Path(path),
        #     tiling_configs_file_loc=pathlib.Path(source_path) / "data" / "tiling.json"
        # )
        # final_text = f"Generating composite images - {status_map[result['status']]}"
        # if result['status'] is False:
        #     final_text += f"\n{result['message']}"
        #     popup.text = final_text
        #     time.sleep(5)
        #     self.done = True
        #     return
        
        # popup.text = final_text
        # time.sleep(2)
        # self.done = True

    def composite_gen_callback(self, popup, status_map, result=None, exception=None):
        if result is None:
            popup.text = "Generating composite images - FAILED"
            Clock.schedule_once(lambda dt: popup.dismiss(), 5)
            return
        
        final_text = f"Generating composite images - {status_map[result['status']]}"
        if result['status'] is False:
            final_text += f"\n{result['message']}"
            popup.text = final_text
            Clock.schedule_once(lambda dt: popup.dismiss(), 5)
            return
        
        popup.text = final_text
        Clock.schedule_once(lambda dt: popup.dismiss(), 2)
        return


class VideoCreationControls(BoxLayout):

    done = BooleanProperty(False)

    def __init__(self, **kwargs):
        global video_creation_controls
        super().__init__(**kwargs)
        video_creation_controls = self


    @show_popup
    def run_video_gen(self, popup, path) -> None:
        status_map = {
            True: "Success",
            False: "FAILED"
        }

        popup.title = "Video Builder"
        popup.text = "Generating video(s)..."
        popup.progress = 0
        popup.auto_dismiss = False

        try:
            fps = int(self.ids['video_gen_fps_id'].text)
        except:
            fps = 5
            logger.error(f"Could not retrieve valid FPS for video generation. Using {fps} fps.")

        ts_overlay_btn = self.ids['enable_timestamp_overlay_btn']
        enable_timestamp_overlay = True if ts_overlay_btn.state == 'down' else False

        if fps < 1:
            msg = "Video generation frames/second must be >= 1 fps"
            final_text = f"Generating video(s) - {status_map[False]}"
            final_text += f"\n{msg}"
            popup.text = final_text
            logger.error(f"{msg}")
            Clock.schedule_once(lambda dt: popup.dismiss(), 5)
            return
            #self.done = True

        video_builder = VideoBuilder(
            has_turret=lumaview.scope.has_turret(),
        )

        file_io_executor.put(IOTask(action=video_builder.load_folder,
                             args=(pathlib.Path(path), 
                                    pathlib.Path(source_path) / "data" / "tiling.json",
                                    popup
                                    ),
                             kwargs={
                                "frames_per_sec": fps,
                                "enable_timestamp_overlay": enable_timestamp_overlay,
                             },
                             callback=self.video_builder_callback,
                             cb_args=(popup, status_map),
                             pass_result=True))
        
        # result = video_builder.load_folder(
        #     path=pathlib.Path(path),
        #     tiling_configs_file_loc=pathlib.Path(source_path) / "data" / "tiling.json",
        #     frames_per_sec=fps,
        #     enable_timestamp_overlay=enable_timestamp_overlay,
        #     popup=popup
        # )

    def video_builder_callback(self, popup, status_map, result=None, exception=None):
        if result is None:
            popup.text = "Generating video(s) - FAILED"
            Clock.schedule_once(lambda dt: popup.dismiss(), 5)
            return
        
        final_text = f"Generating video(s) - {status_map[result['status']]}"
        if result['status'] is False:
            final_text += f"\n{result['message']}"
            popup.text = final_text
            Clock.schedule_once(lambda dt: popup.dismiss(), 5)
            return
        
        final_text = f"Generating video(s) - {status_map[result['status']]}"
        popup.text = final_text
        Clock.schedule_once(lambda dt: popup.dismiss(), 2)
        return
        # self._launch_video()       

    
    # def _launch_video(self) -> None:
    #     try:
    #         os.startfile(self._output_file_loc)
    #     except Exception as e:
    #         logger.error(f"Unable to launch video {self._output_file_loc}:\n{e}")

class GraphingControls(BoxLayout):
    x_axis_label = "X-Axis"
    y_axis_label = "Y-Axis"
    graph_title = ""
    available_axes = ['No Data Loaded']
    
    def __init__(self, **kwargs):
        super().__init__(**kwargs)
        logger.info('LVP Main: GraphingControls.__init__()')
        self._source_csv = None
        self.fig = None
        self._post = post_processing.PostProcessing()
        self.graphing_area = self.ids.graphing_area
        self.graph_widget = None
        self.x_axis_data = []
        self.y_axis_data = []
        self.selected_x_axis = None
        self.selected_y_axis = None
        self.trendline_enabled = False
        self.graph_df = None
        self.initialize_graph()

    def set_x_axis(self):
        if self._source_csv:
            self.selected_x_axis = self.ids['graphing_x_axis_spinner'].text
            self.ids.x_axis_label_input.text = self.selected_x_axis

            sorted_graph_df = self.graph_df.sort_values(by=self.selected_x_axis)
            self.x_axis_data = sorted_graph_df[self.selected_x_axis]
            self.update_x_axis_label()
            if self.selected_y_axis is None:
                return
            
            self.initialize_graph()
            self.update_x_axis_label()
            if "TIME" in self.selected_x_axis.upper():
                self.ax.xaxis.set_major_formatter(ConciseDateFormatter(self.ax.xaxis.get_major_locator()))
                self.ids.trendline_spinner.values = ('None', 'Linear', 'Quadratic', 'Exponential')
            elif "TIME" not in self.selected_y_axis.upper():
                self.ids.trendline_spinner.values = ('None', 'Linear', 'Quadratic', 'Exponential', 'Power', 'Logarithmic')
            self.ax.scatter(self.x_axis_data, self.y_axis_data)
            if self.trendline_enabled:
                self.update_trendline(axis=True)
            self.update_graph()

    def set_y_axis(self):
        if self._source_csv:
            self.selected_y_axis = self.ids['graphing_y_axis_spinner'].text
            self.ids.y_axis_label_input.text = self.selected_y_axis
            
            if self.selected_x_axis is None:
                self.y_axis_data = self.graph_df[self.selected_y_axis]
                self.update_y_axis_label()
                return
            
            sorted_graph_df = self.graph_df.sort_values(by=self.selected_x_axis)
            self.y_axis_data = sorted_graph_df[self.selected_y_axis]
            self.update_y_axis_label()
            
            self.initialize_graph()
            self.update_y_axis_label()
            if "TIME" in self.selected_y_axis.upper():
                self.ax.yaxis.set_major_formatter(ConciseDateFormatter(self.ax.yaxis.get_major_locator()))
                self.ids.trendline_spinner.values = ('None', 'Linear', 'Quadratic', 'Exponential')
            elif "TIME" not in self.selected_x_axis.upper():
                self.ids.trendline_spinner.values = ('None', 'Linear', 'Quadratic', 'Exponential', 'Power', 'Logarithmic')
            self.ax.scatter(self.x_axis_data, self.y_axis_data)
            if self.trendline_enabled:
                self.update_trendline(axis=True)
            self.update_graph()

    def update_x_axis_label(self):
        self.ax.set_xlabel(self.ids.x_axis_label_input.text)
        self.x_axis_label = self.ids.x_axis_label_input.text
        self.update_graph()

    def update_y_axis_label(self):
        self.ax.set_ylabel(self.ids.y_axis_label_input.text)
        self.y_axis_label = self.ids.y_axis_label_input.text
        self.update_graph()

    def update_available_axes(self):
        self.available_x_axes = list(self.available_axes)
        self.available_y_axes = list(self.available_axes)

        # Remove time from y-axis because it cannot be properly formatted at the moment and causes trendline issues
        if 'time' in self.available_y_axes:
            self.available_y_axes.remove('time')

        self.ids.graphing_x_axis_spinner.values = self.available_x_axes
        self.ids.graphing_y_axis_spinner.values = self.available_y_axes


    def update_graph_title(self):
        self.ax.set_title(self.ids.graph_title_input.text)
        self.graph_title = self.ids.graph_title_input.text
        self.update_graph()

    def update_trendline(self, axis: bool=False):
        if self.selected_x_axis is None or self.selected_y_axis is None:
            return
        
        trendline_type = self.ids.trendline_spinner.text
        if trendline_type == "None":
            self.trendline_enabled = False

        
        if not axis:
            self.initialize_graph()
            self.set_x_axis()
            self.set_y_axis()

        self.trendline_enabled = True

        #self.y_axis_data = self.graph_df[self.selected_y_axis]

        x_data = self.x_axis_data
        y_data = self.y_axis_data

        time_x = False
        time_y = False

        # If we are dealing with time, convert to an ordinal fomat for trendline creation
        if 'time' in self.selected_x_axis:
            x_time_data_original = x_data
            x_ref_time = x_data.min()

            # Normalize x-data for scaling purposes
            x_data = (x_data - x_ref_time).dt.total_seconds()
            x_data = x_data.to_numpy()
            time_x = True
        else:
            x_data = x_data.to_numpy()
            
        if 'time' in self.selected_y_axis:
            y_time_data_original = y_data
            y_ref_time = y_data.min()

            # Normalize y-data for scaling purposes
            y_data = (y_data - y_ref_time).dt.total_seconds()
            y_data = y_data.to_numpy()
            time_y = True
        else:
            y_data = y_data.to_numpy()


        if len(x_data) > 1 and len(y_data) > 1:

            if trendline_type == "Linear":
                try:
                    z = np.polyfit(x_data, y_data, 1)  # 1st degree polynomial (linear fit)
                    p = np.poly1d(z)

                    if time_x:
                        self.ax.plot(x_time_data_original, p(x_data), "r--")
                    else:
                        self.ax.plot(x_data, p(x_data), "r--")
                except Exception as e:
                    logger.exception(f"[Graphing  ] Could not fit linear trendline: {e}")
                    self.ids.trendline_spinner.text = "None"


            elif trendline_type == "Quadratic":
                try:
                    z = np.polyfit(x_data, y_data, 2)
                    p = np.poly1d(z)

                    if time_x:
                        self.ax.plot(x_time_data_original, p(x_data), "r--")
                    else:
                        self.ax.plot(x_data, p(x_data), "r--")
                except Exception as e:
                    logger.exception(f"[Graphing  ] Could not fit quadratic trendline: {e}")
                    self.ids.trendline_spinner.text = "None"

            elif trendline_type == "Exponential":
                try:
                    log_y_data = np.log(y_data)

                    # Calculate the exponential trendline
                    z = np.polyfit(x_data, log_y_data, 1)
                    p = np.poly1d(z)

                    # Convert back to original scale
                    exp_y_data = np.exp(p(x_data))

                    if time_x:
                        self.ax.plot(x_time_data_original, exp_y_data, "r--")
                    else:
                        self.ax.plot(x_data, exp_y_data, "r--")
                except Exception as e:
                    logger.exception(f"[Graphing  ] Could not fit exponential trendline: {e}")
                    self.ids.trendline_spinner.text = "None"

            elif trendline_type == "Power":
                try:
                    # Transform data for power fit
                    log_x_data = np.log(x_data)
                    log_y_data = np.log(y_data)

                    # Calculate the power trendline
                    z = np.polyfit(log_x_data, log_y_data, 1)
                    p = np.poly1d(z)

                    # Convert back to original scale
                    power_y_data = np.exp(p(np.log(x_data)))

                    try:
                        self.ax.plot(x_data, power_y_data, "r--")
                    except Exception as e:
                        logger.exception(f"Graphing ] Power trendline error: {e}")
                except Exception as e:
                    logger.exception(f"[Graphing  ] Could not fit power trendline: {e}")
                    self.ids.trendline_spinner.text = "None"

            elif trendline_type == "Logarithmic":
                try:
                    # Transform x_data for logarithmic fit
                    log_x_data = np.log(x_data)

                    # Calculate the logarithmic trendline
                    z = np.polyfit(log_x_data, y_data, 1)
                    p = np.poly1d(z)

                    try:
                        self.ax.plot(x_data, p(np.log(x_data)), "r--")
                    except Exception as e:
                        logger.exception(f"Graphing ] Logarithmic trendline error: {e}")
                except Exception as e:
                    logger.exception(f"[Graphing  ] Could not fit logarithmic trendline: {e}")
                    self.ids.trendline_spinner.text = "None"
                
            self.update_graph()


    def regenerate_graph(self):
        self.initialize_graph()
        self.set_x_axis()
        self.set_y_axis()
        if self.trendline_enabled:
            self.update_trendline()

    def initialize_graph(self):
        if plt:
            plt.clf()
        graphing_area = self.graphing_area
        self.fig, self.ax = plt.subplots()
        self.ax.scatter([], [])
        self.ax.set_xlabel(self.x_axis_label)
        self.ax.set_ylabel(self.y_axis_label)
        self.ax.set_title(self.graph_title)

        if self.graph_widget:
            graphing_area.remove_widget(self.graph_widget)

        self.graph_widget = FigureCanvasKivyAgg(plt.gcf())
        
        graphing_area.add_widget(self.graph_widget)


    def update_graph(self):
        self.graph_widget.draw()

    def save_graph(self, filepath):
        plt.savefig(filepath)

    def set_graphing_source(self, file):
        self._source_csv = file
        self.initialize_graph()
        try:
            self.graph_df = pd.read_csv(file)
            self.available_axes = list(self.graph_df.keys())
            if self.available_axes[0] == "file":
                self.available_axes = self.available_axes[1:]
            if "time" in self.available_axes:
                self.graph_df['time'] = [date_time.strptime(datetime_obj, '%c') for datetime_obj in self.graph_df['time']]
                    
            self.update_available_axes()
            self.set_x_axis()
            self.set_y_axis()

        except Exception as e:
            logger.exception(f"Graph Generation | Set graphing source | {e}")



    def set_post_processing_module(self, postprocessingmodule):
        self._post = postprocessingmodule


class CellCountControls(BoxLayout):

    ENABLE_PREVIEW_AUTO_REFRESH = False

    done = BooleanProperty(False)

    def __init__(self, **kwargs):
        super().__init__(**kwargs)
        logger.info('LVP Main: CellCountControls.__init__()')
        self._preview_source_image = None
        self._preview_image = None
        self._post = post_processing.PostProcessing()
        self._settings = self._get_init_settings()
        self._set_ui_to_settings(self._settings)


    def _get_init_settings(self):
        return {
            'context': {
                'pixels_per_um': 1.0,       # TODO Isn't this supposed to be 0.5 ?
                'fluorescent_mode': True
            },
            'segmentation': {
                'algorithm': 'initial',
                'parameters': {
                    'threshold': 20,
                }
            },
            'filters': {
                'area': {
                    'min': 0,
                    'max': 100
                },
                'perimeter': {
                    'min': 0,
                    'max': 100
                },
                'sphericity': {
                    'min': 0.0,
                    'max': 1.0
                },
                'intensity': {
                    'min': {
                        'min': 0,
                        'max': 100
                    },
                    'mean': {
                        'min': 0,
                        'max': 100
                    },
                    'max': {
                        'min': 0,
                        'max': 100
                    }
                }
            }
        }

    def apply_method_to_preview_image(self):
        self._regenerate_image_preview()

    
    # Decorate function to show popup and run the code below in a thread
    @show_popup
    def apply_method_to_folder(self, popup, path):
        popup.title = 'Processing Cell Count Method'
        pre_text = f'Applying method to folder: {path}'
        popup.text = pre_text
        
        popup.progress = 0
        popup.auto_dismiss = False

        file_io_executor.put(IOTask(action=self.execute_apply_method_to_folder,
                             args=(popup, path),
                             callback=self.apply_method_to_folder_callback,
                             cb_args=(popup, path),
                             pass_result=True))

    def execute_apply_method_to_folder(self, popup, path):
        pre_text = f'Applying method to folder: {path}'
        total_images = self._post.get_num_images_in_folder(path=path)
        image_count = 0

        for image_process in self._post.apply_cell_count_to_folder(path=path, settings=self._settings):
            filename = image_process['filename']
            image_count += 1
            popup.progress = int(100 * image_count / total_images)
            popup.text = f"{pre_text}\n- {image_count}/{total_images}: {filename}"

    def apply_method_to_folder_callback(self, popup, path, result=None, exception=None):
        if result is None:
            popup.text = "Applying method to folder - FAILED"
            Clock.schedule_once(lambda dt: popup.dismiss(), 5)
            return

        popup.progress = 100
        popup.text = "Applying method to folder - Done"
        Clock.schedule_once(lambda dt: popup.dismiss(), 2)
        return

    def set_post_processing_module(self, post_processing_module):
        self._post = post_processing_module

    def get_current_settings(self):
        return self._settings


    @staticmethod
    def _validate_method_settings_metadata(settings):
        if 'metadata' not in settings:
            raise Exception(f"No valid metadata found")
        
        metadata = settings['metadata']
        
        for key in ('type', 'version'):
            if key not in metadata:
                raise Exception(f"No {key} found in metadata")
                

    def _add_method_settings_metadata(self):
        self._settings['metadata'] = {
            'type': 'cell_count_method',
            'version': '1'
        }


    def load_settings(self, settings):
        self._validate_method_settings_metadata(settings=settings)
        self._settings = settings
        self._set_ui_to_settings(settings)


    def _area_range_slider_values_to_physical(self, slider_values):
        if self._preview_source_image is None:
            return slider_values
        
        xp = [0, 30, 60, 100]
        max = self.calculate_area_filter_max(image=self._preview_source_image)
        if max < 10001:
            max = 10001

        fp = [0, 1000, 10000, max]
        fg = np.interp(slider_values, xp, fp)
        return fg[0], fg[1]
    
    def _area_range_slider_physical_to_values(self, physical_values):
        if self._preview_source_image is None:
            return physical_values

        max = self.calculate_area_filter_max(image=self._preview_source_image)
        if max < 10001:
            max = 10001

        xp = [0, 1000, 10000, max]
        fp = [0, 30, 60, 100]
        fg = np.interp(physical_values, xp, fp)
        return fg[0], fg[1]

    def _perimeter_range_slider_values_to_physical(self, slider_values):
        if self._preview_source_image is None:
            return slider_values

        xp = [0, 50, 100]

        max = self.calculate_perimeter_filter_max(image=self._preview_source_image)
        if max < 101:
            max = 101

        fp = [0, 100, max]
        fg = np.interp(slider_values, xp, fp)
        return fg[0], fg[1]
    
    def _perimeter_range_slider_physical_to_values(self, physical_values):
        if self._preview_source_image is None:
            return physical_values
        
        max = self.calculate_perimeter_filter_max(image=self._preview_source_image)
        if max < 101:
            max = 101

        xp = [0, 100, max]
        fp = [0, 50, 100]
        fg = np.interp(physical_values, xp, fp)
        return fg[0], fg[1]


    def _set_ui_to_settings(self, settings):
        self.ids.text_cell_count_pixels_per_um_id.text = str(settings['context']['pixels_per_um'])
        self.ids.cell_count_fluorescent_mode_id.active = settings['context']['fluorescent_mode']
        self.ids.slider_cell_count_threshold_id.value = settings['segmentation']['parameters']['threshold']
        self.ids.slider_cell_count_area_id.value = self._area_range_slider_physical_to_values(
            (settings['filters']['area']['min'], settings['filters']['area']['max'])
        )
        
        self.ids.slider_cell_count_perimeter_id.value = self._perimeter_range_slider_physical_to_values(
            (settings['filters']['perimeter']['min'], settings['filters']['perimeter']['max'])
        )
        self.ids.slider_cell_count_sphericity_id.value = (settings['filters']['sphericity']['min'], settings['filters']['sphericity']['max'])
        self.ids.slider_cell_count_min_intensity_id.value = (settings['filters']['intensity']['min']['min'], settings['filters']['intensity']['min']['max'])
        self.ids.slider_cell_count_mean_intensity_id.value = (settings['filters']['intensity']['mean']['min'], settings['filters']['intensity']['mean']['max'])
        self.ids.slider_cell_count_max_intensity_id.value = (settings['filters']['intensity']['max']['min'], settings['filters']['intensity']['max']['max'])

        self.slider_adjustment_area()
        self.slider_adjustment_perimeter()
        self._regenerate_image_preview()


    def set_preview_source_file(self, file) -> None:
        image = image_utils.image_file_to_image(image_file=file)
        if image is None:
            return
            
        self.set_preview_source(image=image)


    def calculate_area_filter_max(self, image):
        pixels_per_um = self._settings['context']['pixels_per_um']

        max_area_pixels = image.shape[0] * image.shape[1]
        max_area_um2 = max_area_pixels / (pixels_per_um**2)
        return max_area_um2
    

    def calculate_perimeter_filter_max(self, image):
        pixels_per_um = self._settings['context']['pixels_per_um']

        # Assume max perimeter will never need to be larger than 2x frame size border
        # The 2x is to provide margin for handling various curvatures
        max_perimeter_pixels = 2*((2*image.shape[0])+(2*image.shape[1]))
        max_perimeter_um = max_perimeter_pixels / pixels_per_um
        return max_perimeter_um
    

    def update_filter_max(self, image):
        max_area_um2 = self. calculate_area_filter_max(image=image)
        max_perimeter_um = self.calculate_perimeter_filter_max(image=image)
        
        self.ids.slider_cell_count_area_id.max = int(self._area_range_slider_physical_to_values(physical_values=(0,max_area_um2))[1])
        self.ids.slider_cell_count_perimeter_id.max = int(self._perimeter_range_slider_physical_to_values(physical_values=(0,max_perimeter_um))[1])

        self.slider_adjustment_area()
        self.slider_adjustment_perimeter()


    def set_preview_source(self, image) -> None:
        self._preview_source_image = image
        self._preview_image = image
        self.ids['cell_count_image_id'].texture = image_utils_kivy.image_to_texture(image=image)
        self.update_filter_max(image=image)
        self._regenerate_image_preview()


    # Save settings to JSON file
    def save_method_as(self, file="./data/cell_count_method.json"):
        logger.info(f'[LVP Main  ] CellCountContent.save_method_as({file})')
        os.chdir(source_path)
        self._add_method_settings_metadata()
        with open(file, "w") as write_file:
            json.dump(self._settings, write_file, indent = 4, cls=CustomJSONizer)

    
    def load_method_from_file(self, file):
        logger.info(f'[LVP Main  ] CellCountContent.load_method_from_file({file})')
        with open(file, "r") as f:
            method_settings = json.load(f)
        
        self.load_settings(settings=method_settings)

    
    def _regenerate_image_preview(self):
        if self._preview_source_image is None:
            return

        image, _ = self._post.preview_cell_count(
            image=self._preview_source_image,
            settings=self._settings
        )

        self._preview_image = image

        cell_count_content.ids['cell_count_image_id'].texture = image_utils_kivy.image_to_texture(image=image)


    def slider_adjustment_threshold(self):
        self._settings['segmentation']['parameters']['threshold'] = self.ids['slider_cell_count_threshold_id'].value

        if self.ENABLE_PREVIEW_AUTO_REFRESH:
            self._regenerate_image_preview()


    def slider_adjustment_area(self):
        low, high = self._area_range_slider_values_to_physical(
            (self.ids['slider_cell_count_area_id'].value[0], self.ids['slider_cell_count_area_id'].value[1])
        )

        self._settings['filters']['area']['min'], self._settings['filters']['area']['max'] = low, high

        self.ids['label_cell_count_area_id'].text = f"{int(low)}-{int(high)} μm²"

        if self.ENABLE_PREVIEW_AUTO_REFRESH:
            self._regenerate_image_preview()


    def slider_adjustment_perimeter(self):
        low, high = self._perimeter_range_slider_values_to_physical(
            (self.ids['slider_cell_count_perimeter_id'].value[0], self.ids['slider_cell_count_perimeter_id'].value[1])
        )

        self._settings['filters']['perimeter']['min'], self._settings['filters']['perimeter']['max'] = low, high

        self.ids['label_cell_count_perimeter_id'].text = f"{int(low)}-{int(high)} μm"

        if self.ENABLE_PREVIEW_AUTO_REFRESH:
            self._regenerate_image_preview()

    def slider_adjustment_sphericity(self):
        self._settings['filters']['sphericity']['min'] = self.ids['slider_cell_count_sphericity_id'].value[0]
        self._settings['filters']['sphericity']['max'] = self.ids['slider_cell_count_sphericity_id'].value[1]

        if self.ENABLE_PREVIEW_AUTO_REFRESH:
            self._regenerate_image_preview()

    def slider_adjustment_min_intensity(self):
        self._settings['filters']['intensity']['min']['min'] = self.ids['slider_cell_count_min_intensity_id'].value[0]
        self._settings['filters']['intensity']['min']['max'] = self.ids['slider_cell_count_min_intensity_id'].value[1]

        if self.ENABLE_PREVIEW_AUTO_REFRESH:
            self._regenerate_image_preview()


    def slider_adjustment_mean_intensity(self):
        self._settings['filters']['intensity']['mean']['min'] = self.ids['slider_cell_count_mean_intensity_id'].value[0]
        self._settings['filters']['intensity']['mean']['max'] = self.ids['slider_cell_count_mean_intensity_id'].value[1]
        
        if self.ENABLE_PREVIEW_AUTO_REFRESH:
            self._regenerate_image_preview()


    def slider_adjustment_max_intensity(self):
        self._settings['filters']['intensity']['max']['min'] = self.ids['slider_cell_count_max_intensity_id'].value[0]
        self._settings['filters']['intensity']['max']['max'] = self.ids['slider_cell_count_max_intensity_id'].value[1]
        
        if self.ENABLE_PREVIEW_AUTO_REFRESH:
            self._regenerate_image_preview()


    def flourescent_mode_toggle(self):
        self._settings['context']['fluorescent_mode'] = self.ids['cell_count_fluorescent_mode_id'].active
        
        if self.ENABLE_PREVIEW_AUTO_REFRESH:
            self._regenerate_image_preview()


    def pixel_conversion_adjustment(self):

        def _validate(value_str):
            try:
                value = float(value_str)
            except:
                return False, -1

            if value <= 0:
                return False, -1
                
            return True, value

        value_str = cell_count_content.ids['text_cell_count_pixels_per_um_id'].text

        valid, value = _validate(value_str)
        if not valid:
            return
        
        if self._preview_image is None:
            return
        
        self._settings['context']['pixels_per_um'] = value
        self.update_filter_max(image=self._preview_image)
      


class PostProcessingAccordion(BoxLayout):

    def __init__(self, **kwargs):
        #super(PostProcessingAccordion,self).__init__(**kwargs)
        super().__init__(**kwargs)
        self.name = self.__class__.__name__
        self.post = post_processing.PostProcessing()
        #global settings
        #stitching params (see more info in image_stitcher.py):
        #self.raw_images_folder = settings['save_folder'] # I'm guessing not ./capture/ because that would have frames over time already (to make video)
        self.raw_images_folder = './capture/' # I'm guessing not ./capture/ because that would have frames over time already (to make video)
        self.combine_colors = False #True if raw images are in separate red/green/blue channels and need to be first combined
        self.ext = "tiff" #or read it from settings?
        #self.stitching_method = "features" # "features" - Low method, "position" - based on position information
        self.stitching_method = "position" # "features" - Low method, "position" - based on position information
        self.stitched_save_name = "last_composite_img.tiff"
        #self.positions_file = None #relevant if stitching method is position, will read positions from that file
        self.positions_file = "./capture/2x2.tsv" #relevant if stitching method is position, will read positions from that file
        self.pos2pix = 2630 # relevant if stitching method is position. The scale conversion for pos info into pixels
        
        
        # self.tiling_target = []
        self.tiling_min = {
            "x": 120000,
            "y": 80000
        }

        self.tiling_max = {
            "x": 0,
            "y": 0
        }

        self.tiling_count = {
            "x": 1,
            "y": 1
        }

        self.accordion_item_states = {
            'cell_count_accordion_id': None,
            'stitch_accordion_id': None,
            'composite_gen_accordion_id': None,
            'zprojection_accordion_id': None,
            'create_avi_accordion_id': None
        }
        """print("===============================================================")
        print(self.ids)
        print("===============================================================")
        for id in self.accordion_item_states.keys():
            self.ids[id].background_color = [0.753, 0.816, 0.910, 1]"""

        self.init_cell_count()
        self._graphing_popup = None


    @staticmethod
    def accordion_item_state(accordion_item):
        if accordion_item.collapse == True:
            return 'closed'
        return 'open'
     
    def hide_stitch(self):
        #self.ids['stitch_accordion_id'].visible = False
        # sc = self.ids['stitch_controls_id']
        # sa = self.ids['stitch_accordion_id']
        # self.ids['stitch_controls_id'].visible = False
        # self.remove_widget(self.ids['stitch_accordion_id'])
        # self.remove_widget(self.ids['stitch_controls_id'])
        #self.ids['post_processing_accordion_id'].remove_widget(stitch_controls)
        stitch_accordion = None

        post_accordion = self.children[0]
        for child in post_accordion.children:
            if child.title == 'Stitch':
                stitch_accordion = child
                break

        if stitch_accordion:
            stitch_accordion.parent.remove_widget(stitch_accordion)


    def get_accordion_item_states(self):
        return {
            'cell_count_accordion_id': self.accordion_item_state(self.ids['cell_count_accordion_id']),
            'stitch_accordion_id': self.accordion_item_state(self.ids['stitch_accordion_id']),
            'composite_gen_accordion_id': self.accordion_item_state(self.ids['composite_gen_accordion_id']),
            'zprojection_accordion_id': self.accordion_item_state(self.ids['zprojection_accordion_id']),
            'create_avi_accordion_id': self.accordion_item_state(self.ids['create_avi_accordion_id']),
        }


    def accordion_collapse(self):
        
        new_accordion_item_states = self.get_accordion_item_states()

        changed_items = []
        for accordion_item_id, prev_accordion_item_state in self.accordion_item_states.items():
            if new_accordion_item_states[accordion_item_id] == prev_accordion_item_state:
                # No change
                continue
            
            # Update state and add state change to list
            self.accordion_item_states[accordion_item_id] = self.accordion_item_state(self.ids[accordion_item_id])
            changed_items.append(accordion_item_id)

        # TODO not currently needed to detect accordion item state changes, but an example is shown below
        # if 'cell_count_accordion_id' in changed_items:
        #     if self.accordion_item_states['cell_count_accordion_id'] == 'open':
        #         cell_count_content.activate()
        #     else:
        #         cell_count_content.deactivate()


    def init_cell_count(self):
        self._cell_count_popup = None
        

    def convert_to_avi(self):
        logger.debug('[LVP Main  ] PostProcessingAccordian.convert_to_avi() not yet implemented')
     
    
    def open_cell_count(self):
        global cell_count_content
        if self._cell_count_popup is None:
            cell_count_content.set_post_processing_module(self.post)
            self._cell_count_popup = Popup(
                title="Post Processing - Object Analysis",
                content=cell_count_content,
                size_hint=(0.85,0.85),
                auto_dismiss=True
            )

        self._cell_count_popup.open()

    def open_graphing(self):
        global graphing_controls
        if self._graphing_popup is None:
            graphing_controls.set_post_processing_module(self.post)
            self._graphing_popup = Popup(
                title="Post Processing - Object Plotting",
                content=graphing_controls,
                size_hint=(0.85,0.85),
                auto_dismiss=True
            )
        
        self._graphing_popup.open()


def open_last_save_folder():

    OS_FOLDER_MAP = {
        'win32': 'explorer',
        'darwin': 'open',
        'linux': 'xdg-open'
    }

    if sys.platform not in OS_FOLDER_MAP:
        logger.info(f'[LVP Main  ] PostProcessing.open_folder() not yet implemented for {sys.platform} platform')
        return
    
    command = OS_FOLDER_MAP[sys.platform]
    if last_save_folder is None:
        subprocess.Popen([command, str(pathlib.Path(settings['live_folder']).resolve())])
    else:
        subprocess.Popen([command, str(last_save_folder)])

class CellCountDisplay(FloatLayout):

    def __init__(self, **kwargs):
        super(CellCountDisplay,self).__init__(**kwargs)




class ShaderEditor(BoxLayout):
    fs = StringProperty('''
void main (void){
	gl_FragColor =
    white_point *
    frag_color *
    texture2D(texture0, tex_coord0)
    - black_point;
}
''')
    vs = StringProperty('''
void main (void) {
  frag_color = color;
  tex_coord0 = vTexCoords0;
  gl_Position =
  projection_mat *
  modelview_mat *
  vec4(vPosition.xy, 0.0, 1.0);
}
''')

    viewer = ObjectProperty(None)
    hide_editor = ObjectProperty(None)
    hide_editor = True


    def __init__(self, **kwargs):
        super(ShaderEditor, self).__init__(**kwargs)
        logger.info('[LVP Main  ] ShaderEditor.__init__()')
        self.test_canvas = RenderContext()
        s = self.test_canvas.shader
        self.trigger_compile = Clock.create_trigger(self.compile_shaders, -1)
        self.bind(fs=self.trigger_compile, vs=self.trigger_compile)

    def compile_shaders(self, *largs):
        logger.info('[LVP Main  ] ShaderEditor.compile_shaders()')
        if not self.viewer:
            logger.warning('[LVP Main  ] ShaderEditor.compile_shaders() Fail')
            return

        # we don't use str() here because it will crash with non-ascii char
        fs = fs_header + self.fs
        vs = vs_header + self.vs

        self.viewer.fs = fs
        self.viewer.vs = vs

    # Hide (and unhide) Shader settings
    def toggle_editor(self):
        logger.info('[LVP Main  ] ShaderEditor.toggle_editor()')
        if self.hide_editor == False:
            self.hide_editor = True
            self.pos = -285, 0
        else:
            self.hide_editor = False
            self.pos = 0, 0

class ImageSettings(BoxLayout):
    settings_width = dp(300)

    def __init__(self, **kwargs):
        super().__init__(**kwargs)
        logger.info('[LVP Main  ] ImageSettings.__init__()')
        self._accordion_item_df_control_visible = False
        self._accordion_item_df_control = AccordionItemImageSettingsDfControl()
        self._accordion_item_lumi_control_visible = False
        self._accordion_item_lumi_control = AccordionItemImageSettingsLumiControl()
        self._accordion_item_fluorescence_control_visible = False
        self._accordion_item_red_control = AccordionItemImageSettingsRedControl()
        self._accordion_item_green_control = AccordionItemImageSettingsGreenControl()
        self._accordion_item_blue_control = AccordionItemImageSettingsBlueControl()
        Clock.schedule_once(self._init_ui, 0)


    def layer_lookup(self, layer: str):
        LAYER_MAP = {
            'DF': self._accordion_item_df_control,
            'Lumi': self._accordion_item_lumi_control,
            'Blue': self._accordion_item_blue_control,
            'Red': self._accordion_item_red_control,
            'Green': self._accordion_item_green_control,
        }

        if layer in LAYER_MAP:
            return LAYER_MAP[layer].ids[layer]
        else:
            return self.ids[layer]
        
    
    def accordion_item_lookup(self, layer: str):
        LAYER_MAP = {
            'DF': self._accordion_item_df_control,
            'Lumi': self._accordion_item_lumi_control,
            'Blue': self._accordion_item_blue_control,
            'Red': self._accordion_item_red_control,
            'Green': self._accordion_item_green_control,
        }

        if layer in LAYER_MAP:
            return LAYER_MAP[layer]
        else:
            return self.ids[f"{layer}_accordion"]
        
    
    def set_expanded_layer(self, layer: str, *largs) -> None:
        for a_layer in common_utils.get_layers():
            accordion_item_obj = self.accordion_item_lookup(layer=a_layer)
            
            if layer == a_layer:
                accordion_item_obj.collapse = False
            else:
                accordion_item_obj.collapse = True

    
    def set_lumi_layer_control_visibility(self, visible: bool) -> None:
        if visible:
            self._show_lumi_layer_control()
        else:
            self._hide_lumi_layer_control()


    def _show_lumi_layer_control(self):
        if not self._accordion_item_lumi_control_visible:
            self._accordion_item_lumi_control_visible = True
            self.ids['accordion_id'].add_widget(self._accordion_item_lumi_control, 0)


    def _hide_lumi_layer_control(self):
        if settings:
            settings['Lumi']['acquire'] = None
        if self._accordion_item_lumi_control_visible:
            self._accordion_item_lumi_control.collapse = True
            self._accordion_item_lumi_control_visible = False
            self.ids['accordion_id'].remove_widget(self._accordion_item_lumi_control)

    
    def set_df_layer_control_visibility(self, visible: bool) -> None:
        if visible:
            self._show_df_layer_control()
        else:
            self._hide_df_layer_control()


    def _show_df_layer_control(self):
        if not self._accordion_item_df_control_visible:
            self._accordion_item_df_control_visible = True
            self.ids['accordion_id'].add_widget(self._accordion_item_df_control, 0)


    def _hide_df_layer_control(self):
        if settings:
            settings['DF']['acquire'] = None
        if self._accordion_item_df_control_visible:
            self._accordion_item_df_control.collapse = True
            self._accordion_item_df_control_visible = False
            self.ids['accordion_id'].remove_widget(self._accordion_item_df_control)


    def set_fluoresence_layer_controls_visibility(self, visible: bool) -> None:
        if visible:
            self._show_fluorescence_layer_controls()
        else:
            self._hide_fluorescence_layer_controls()


    def _show_fluorescence_layer_controls(self):
        if not self._accordion_item_fluorescence_control_visible:
            self._accordion_item_fluorescence_control_visible = True
            self.ids['accordion_id'].add_widget(self._accordion_item_blue_control, 0)
            self.ids['accordion_id'].add_widget(self._accordion_item_green_control, 0)
            self.ids['accordion_id'].add_widget(self._accordion_item_red_control, 0)
            

    def _hide_fluorescence_layer_controls(self):
        if settings:
            settings['Red']['acquire'] = None
            settings['Green']['acquire'] = None
            settings['Blue']['acquire'] = None
        if self._accordion_item_fluorescence_control_visible:
            self._accordion_item_blue_control.collapse = True
            self._accordion_item_green_control.collapse = True
            self._accordion_item_red_control.collapse = True

            self._accordion_item_fluorescence_control_visible = False
            self.ids['accordion_id'].remove_widget(self._accordion_item_blue_control)
            self.ids['accordion_id'].remove_widget(self._accordion_item_green_control)
            self.ids['accordion_id'].remove_widget(self._accordion_item_red_control)
    

    def _init_ui(self, dt=0):
        self.assign_led_button_down_images()
        self.accordion_collapse()
        self.set_layer_exposure_range()
        self.enable_image_stats_if_needed()


    def enable_image_stats_if_needed(self):
        global ENGINEERING_MODE
        if ENGINEERING_MODE == True:
            for layer in common_utils.get_layers():
                layer_obj = self.layer_lookup(layer=layer)
                layer_obj.ids['image_stats_mean_id'].height = '30dp'
                layer_obj.ids['image_stats_stddev_id'].height = '30dp'
                layer_obj.ids['image_af_score_id'].height = '30dp'


    def set_layer_exposure_range(self):
        for layer in common_utils.get_fluorescence_layers():
            layer_obj = self.layer_lookup(layer=layer)
            layer_obj.ids['exp_slider'].max = max_exposure

        for layer in common_utils.get_transmitted_layers():
            layer_obj = self.layer_lookup(layer=layer)

            if layer == 'BF':
                layer_obj.ids['exp_slider'].max = 50
            else:
                layer_obj.ids['exp_slider'].max = 200
        
        for layer in common_utils.get_luminescence_layers():
            layer_obj = self.layer_lookup(layer=layer)
            layer_obj.ids['exp_slider'].max = max_exposure


    def assign_led_button_down_images(self):
        led_button_down_background_map = {
            'Red': './data/icons/ToggleRR.png',
            'Green': './data/icons/ToggleRG.png',
            'Blue': './data/icons/ToggleRB.png',
            'Lumi': './data/icons/ToggleRB.png',
        }

        for layer in common_utils.get_layers_with_led():
            button_down_image = led_button_down_background_map.get(layer, './data/icons/ToggleRW.png')
            layer_obj = self.layer_lookup(layer=layer)
            layer_obj.ids['enable_led_btn'].background_down = button_down_image


    # Hide (and unhide) main settings
    def toggle_settings(self):
        self.update_transmitted()
        logger.info('[LVP Main  ] ImageSettings.toggle_settings()')
        global lumaview
        scope_display = lumaview.ids['viewer_id'].ids['scope_display_id']
        
        scope_display.stop()

        # move position of settings and stop histogram if main settings are collapsed
        if self.ids['toggle_imagesettings'].state == 'normal':
            self.pos = lumaview.width - 30, 0

            for layer in common_utils.get_layers():
                layer_obj = lumaview.ids['imagesettings_id'].layer_lookup(layer=layer)
                Clock.unschedule(layer_obj.ids['histo_id'].histogram)
                logger.info('[LVP Main  ] Clock.unschedule(lumaview...histogram)')
        else:
            self.pos = lumaview.width - self.settings_width, 0
 
        if scope_display.play == True:
            scope_display.start()

    def update_transmitted(self):
        for layer in common_utils.get_transmitted_layers():
            layer_obj = self.layer_lookup(layer=layer)

            # Remove 'Colorize' option in transmitted channels control
            # -----------------------------------------------------
            # Remove CBT from transmitted channel control
            label = layer_obj.ids['composite_threshold_label']
            slider = layer_obj.ids['composite_threshold_slider']
            text = layer_obj.ids['composite_threshold_text']
            label.text = ""
            label.visible = False
            label.opacity = 0
            slider.disabled = True
            slider.visible = False
            slider.cursor_size = '0dp','0dp'
            slider.opacity = 0
            slider.value_track_color = (0., )*4
            text.disabled = True
            text.visible = False
            text.width = '0dp'
            text.text = ""
            text.opacity = 0
            layer_obj.ids['false_color_label'].text = ''
            layer_obj.ids['false_color'].color = (0., )*4

            # Adjust 'Illumination' range
            layer_obj.ids['ill_slider'].step = 1
            layer_obj.ids['ill_slider'].max = 50

    def accordion_collapse(self):
        logger.info('[LVP Main  ] ImageSettings.accordion_collapse()')
        global lumaview

        # turn off the camera update and all LEDs
        scope_display = lumaview.ids['viewer_id'].ids['scope_display_id']
        scope_display.stop()
        scope_leds_off()

        # turn off all LED toggle buttons and histograms
        for layer in common_utils.get_layers():
            layer_accordion = self.accordion_item_lookup(layer=layer)
            layer_is_collapsed = layer_accordion.collapse

            if layer_is_collapsed:
                continue

            layer_obj = self.layer_lookup(layer=layer)
            layer_obj.apply_settings()

        # Restart camera feed
        if scope_display.play == True:
            scope_display.start()


    def check_settings(self, *args):
        logger.info('[LVP Main  ] ImageSettings.check_settings()')
        global lumaview
        if self.ids['toggle_imagesettings'].state == 'normal':
            self.pos = lumaview.width - 30, 0
        else:
            self.pos = lumaview.width - self.settings_width, 0


def set_histogram_layer(active_layer):   
    for layer in common_utils.get_layers():
        layer_ref = lumaview.ids['imagesettings_id'].layer_lookup(layer=layer)
        Clock.unschedule(layer_ref.ids['histo_id'].histogram)

        if layer == active_layer:
            Clock.schedule_interval(layer_ref.ids['histo_id'].histogram, 0.5)
            logger.info(f'[LVP Main  ] Clock.schedule_interval(...[{active_layer}]...histogram, 0.5)')


class Histogram(Widget):
    bg_color = ObjectProperty(None)
    layer = ObjectProperty(None)

    def __init__(self, **kwargs):
        super(Histogram, self).__init__(**kwargs)
        logger.info('[LVP Main  ] Histogram.__init__()')
        if self.bg_color is None:
            self.bg_color = (1, 1, 1, 1)

        self.hist_range_set = False
        self.edges = [0,255]
        self.stablize = 0.3


    # @classmethod
    # def set_active_layer(self, active_layer):     
    #     Clock.unschedule(self.histogram) 
    #     for layer in common_utils.get_layers():
    #         if layer == active_layer:
    #             Clock.schedule_interval(self.histogram, 0.5)
    #             logger.info(f'[LVP Main  ] Clock.schedule_interval(...[{active_layer}]...histogram, 0.5)')


    def histogram(self, *args):
        # logger.info('[LVP Main  ] Histogram.histogram()')
        global lumaview
        bins = 128

        if lumaview.scope.camera != False and lumaview.scope.camera.active != False:
            image = lumaview.scope.image_buffer
            if image is None:
                return
            
            hist = np.histogram(image, bins=bins,range=(0,256))
            '''
            if self.hist_range_set:
                edges = self.edges
            else:
                edges = np.histogram_bin_edges(image, bins=1)
                edges[0] = self.stablize*self.edges[0] + (1 - self.stablize)*edges[0]
                edges[1] = self.stablize*self.edges[1] + (1 - self.stablize)*edges[1]
            '''
            # mean = np.mean(hist[1],hist[0])
            lumaview.ids['viewer_id'].black = 0.0 # float(edges[0])/255.
            lumaview.ids['viewer_id'].white = 1.0 # float(edges[1])/255.

            # UPDATE SHADER
            self.canvas.clear()
            r, b, g, a = self.bg_color
            self.hist = hist
            #self.edges = edges
            with self.canvas:
                x = self.x
                y = self.y
                w = self.width
                h = self.height
                #Color(r, b, g, a/12)
                #Rectangle(pos=(x, y), size=(256, h))
                #Color(r, b, g, a/4)
                #Rectangle(pos=(x + edges[0], y), size=(edges[1]-edges[0], h))
                Color(r, b, g, a/2)
                #self.color = Color(rgba=self.color)
                layer_obj = lumaview.ids['imagesettings_id'].layer_lookup(layer=self.layer)
                logHistogram = layer_obj.ids['logHistogram_id'].active
                if logHistogram:
                    maxheight = np.log(np.max(hist[0])+1)
                else:
                    maxheight = np.max(hist[0])
                if maxheight > 0:
                    scale=h/maxheight
                    for i in range(len(hist[0])):
                        if logHistogram:
                            counts = scale*np.log(hist[0][i] + 1)
                        else:
                            counts = np.ceil(scale*hist[0][i])
                        self.pos = self.pos
                        bin_size= self.width/bins
                        Rectangle(pos=(x+max(i*bin_size-1, 1), y), size=(bin_size, counts))
                        #self.line = Line(points=(x+i, y, x+i, y+counts), width=1)


class VerticalControl(BoxLayout):

    def __init__(self, **kwargs):
        super(VerticalControl, self).__init__(**kwargs)
        logger.info('[LVP Main  ] VerticalControl.__init__()')

        # boolean describing whether the scope is currently in the process of autofocus
        self.is_autofocus = False
        self.is_complete = False
        self.record_autofocus_to_file = False
        self._next_pos = None

        self.queue_slider_position_trigger = Clock.create_trigger(lambda dt: self.queue_slider_position(), 0.1)


    def update_gui(self, vertical_control=False):
        if not vertical_control:
            io_executor.put(IOTask(
                action=lumaview.scope.get_target_position,
                args=('Z'),
                callback=self.execute_kivy_gui,
                cb_kwargs={"vertical_control":vertical_control},
                pass_result=True
            ))
        else:
            Clock.schedule_once(lambda dt: self.update_text_only)
            
    def update_autofocus_gui(self, pos=None):
        if pos is None:
            return

        self.ids['obj_position'].value = max(0, pos)
        self.ids['z_position_id'].text = format(max(0, pos), '.2f')

    def update_text_only(self):
        self.ids['z_position_id'].text = format(max(0, self.ids['obj_position'].value), '.2f')
        

    def execute_kivy_gui(self, vertical_control=False, result=None, exception=None):

        if exception is not None:
            raise exception
        
        if result is None:
            return
        
        set_pos = result

        if not vertical_control:
            self.ids['obj_position'].value = max(0, set_pos)
            self.ids['z_position_id'].text = format(max(0, set_pos), '.2f')
        
        else:
            self.ids['z_position_id'].text = format(max(0, set_pos), '.2f')


    def coarse_up(self, overshoot_enabled: bool = False):
        logger.info('[LVP Main  ] VerticalControl.coarse_up()')
        _, objective = get_current_objective_info()
        coarse = objective['z_coarse']
        io_executor.put(IOTask(
            action=move_relative_position,
            args=('Z', coarse),
            kwargs={
                "overshoot_enabled": overshoot_enabled
            }
        ))
        #move_relative_position('Z', coarse, overshoot_enabled=overshoot_enabled)


    def fine_up(self, overshoot_enabled: bool = True):
        logger.info('[LVP Main  ] VerticalControl.fine_up()')
        _, objective = get_current_objective_info()
        fine = objective['z_fine']
        io_executor.put(IOTask(
            action=move_relative_position,
            args=('Z', fine),
            kwargs={
                "overshoot_enabled": overshoot_enabled
            }
        ))
        #move_relative_position('Z', fine, overshoot_enabled=overshoot_enabled)


    def fine_down(self, overshoot_enabled: bool = True):
        logger.info('[LVP Main  ] VerticalControl.fine_down()')
        _, objective = get_current_objective_info()
        fine = objective['z_fine']
        io_executor.put(IOTask(
            action=move_relative_position,
            args=('Z', -fine),
            kwargs={
                "overshoot_enabled": overshoot_enabled
            }
        ))
        #move_relative_position('Z', -fine, overshoot_enabled=overshoot_enabled)


    def coarse_down(self, overshoot_enabled: bool = False):
        logger.info('[LVP Main  ] VerticalControl.coarse_down()')
        _, objective = get_current_objective_info()
        coarse = objective['z_coarse']
        io_executor.put(IOTask(
            action=move_relative_position,
            args=('Z', -coarse),
            kwargs={
                "overshoot_enabled": overshoot_enabled
            }
        ))
        #move_relative_position('Z', -coarse, overshoot_enabled=overshoot_enabled)


    def set_position(self, pos):
        if protocol_running_global:
            return
        
        logger.info('[LVP Main  ] VerticalControl.set_position()')
        try:
            self._next_pos = float(pos)
        except:
            return
        self.queue_slider_position_trigger()
        #move_absolute_position('Z', pos)

    def queue_slider_position(self):
        io_executor.put(IOTask(
            action=move_absolute_position,
            args=('Z', self._next_pos)
        ))
        self._next_pos = None

    def set_bookmark(self):
        logger.info('[LVP Main  ] VerticalControl.set_bookmark()')
        io_executor.put(IOTask(action=self.ex_set_bookmark))

    def ex_set_bookmark(self):
        height = lumaview.scope.get_current_position('Z')  # Get current z height in um
        settings['bookmark']['z'] = height

    def set_all_bookmarks(self):
        logger.info('[LVP Main  ] VerticalControl.set_all_bookmarks()')
        io_executor.put(IOTask(action=self.ex_set_all_bookmarks))

    def ex_set_all_bookmarks(self):
        height = lumaview.scope.get_current_position('Z')  # Get current z height in um
        settings['bookmark']['z'] = height
        settings['BF']['focus'] = height
        settings['PC']['focus'] = height
        settings['DF']['focus'] = height
        settings['Blue']['focus'] = height
        settings['Green']['focus'] = height
        settings['Red']['focus'] = height
        settings['Lumi']['focus'] = height

    def goto_bookmark(self):
        logger.info('[LVP Main  ] VerticalControl.goto_bookmark()')
        pos = settings['bookmark']['z']
        io_executor.put(IOTask(action=move_absolute_position, args=('Z', pos)))
        #move_absolute_position('Z', pos)

    def home(self):
        logger.info('[LVP Main  ] VerticalControl.home()')
        io_executor.put(IOTask(action=move_home, kwargs={"axis":'Z'}))
        #move_home(axis='Z')
    
    def load_objective_from_settings(self):
        self.ids['objective_spinner2'] = settings['objective_id']

    def load_objectives(self):
        logger.info('[LVP Main  ] VerticalControl.load_objectives()')
        spinner = self.ids['objective_spinner2']
        spinner.values = objective_helper.get_objectives_list()


    def select_objective(self):
        logger.info('[LVP Main  ] VerticalControl.select_objective()')
        global lumaview
        global settings 

        # Update objective stored in settings
        objective_id = self.ids['objective_spinner2'].text
        objective = objective_helper.get_objective_info(objective_id=objective_id)
        settings['objective_id'] = objective_id

        # Update magnification UI info
        microscope_settings_id = lumaview.ids['motionsettings_id'].ids['microscope_settings_id']
        microscope_settings_id.ids['magnification_id'].text = f"{objective['magnification']}"

        # Update selected to be consistent with other selector
        ms_objective_spinner = microscope_settings_id.ids['objective_spinner']
        ms_objective_spinner.text = objective_id

        # Set objective in lumascope
        if lumaview.scope.has_turret():
            lumaview.scope.set_turret_config(turret_config=settings["turret_objectives"])

        lumaview.scope.set_objective(objective_id=objective_id)

        # Update UI FOV
        fov_size = common_utils.get_field_of_view(
            focal_length=objective['focal_length'],
            frame_size=settings['frame'],
            binning_size=get_binning_from_ui(),
        )
        microscope_settings_id.ids['field_of_view_width_id'].text = str(round(fov_size['width'],0))
        microscope_settings_id.ids['field_of_view_height_id'].text = str(round(fov_size['height'],0))


    def _reset_run_autofocus_button(self, **kwargs):
        self.ids['autofocus_id'].state = 'normal'
        self.ids['autofocus_id'].text = 'Autofocus'

    
    def _set_run_autofocus_button(self, **kwargs):
        self.ids['autofocus_id'].state = 'down'
        self.ids['autofocus_id'].text = 'Focusing...'


    def _cleanup_at_end_of_autofocus(self):
        io_executor.put(IOTask(
            action=sequenced_capture_executor.reset,
            callback=self._reset_run_autofocus_button
        ))
        # sequenced_capture_executor.reset()
        # self._reset_run_autofocus_button()


    def _autofocus_run_complete(self, **kwargs):
        live_histo_reverse()
        Clock.schedule_once(lambda dt: self._reset_run_autofocus_button(), 0)


    def run_autofocus_from_ui(self):
        logger.info('[LVP Main  ] VerticalControl.run_autofocus_from_ui()')

        if ENGINEERING_MODE == True:
            save_autofocus_data = True
            parent_dir = pathlib.Path(settings['live_folder']).resolve() / "Autofocus Characterization"
        else:
            save_autofocus_data = False
            parent_dir = None

        live_histo_off()

        trigger_source = 'autofocus'
        run_complete_func = self._autofocus_run_complete
        run_not_started_func = self._reset_run_autofocus_button

        run_trigger_source = sequenced_capture_executor.run_trigger_source()
        if sequenced_capture_executor.run_in_progress() and \
            (run_trigger_source != trigger_source):
            run_not_started_func()
            logger.warning(f"Cannot start autofocus. Run already in progress from {run_trigger_source}")
            return
        
        if self.ids['autofocus_id'].state == 'normal':
            self._cleanup_at_end_of_autofocus()
            return
        
        self._set_run_autofocus_button()

        objective_id, _ = get_current_objective_info()
        labware_id, _ = get_selected_labware()
        active_layer, active_layer_config = get_active_layer_config()
        active_layer_config['autofocus'] = True
        active_layer_config['acquire'] = "image"
        #curr_position = get_current_plate_position()
        io_executor.put(IOTask(
            action=get_current_plate_position,
            callback=self.intermediary_autofocus,
            cb_args=(
                labware_id,
                objective_id,
                active_layer,
                active_layer_config,
                run_complete_func,
                trigger_source,
                parent_dir,
                save_autofocus_data
            ),
            pass_result=True
        ))

    def intermediary_autofocus(self, labware_id,
                objective_id,
                active_layer,
                active_layer_config,
                run_complete_func,
                trigger_source,
                parent_dir,
                save_autofocus_data,
                result=None,
                exception=None):

        if exception is not None:
            raise exception
        
        if result is None:
            return
         
        curr_position = result

        io_executor.put(IOTask(
            action=self.curr_position_autofocus,
            args= (
                curr_position,
                labware_id,
                objective_id,
                active_layer,
                active_layer_config,
                run_complete_func,
                trigger_source,
                parent_dir,
                save_autofocus_data
            )
        ))


    def curr_position_autofocus(self, 
                                curr_position,
                                labware_id, 
                                objective_id, 
                                active_layer, 
                                active_layer_config, 
                                run_complete_func, 
                                trigger_source, 
                                parent_dir, 
                                save_autofocus_data, 
                                result=None, exception=None):
        
        

        curr_position.update({'name': 'AF'})

        positions = [
            curr_position,
        ]

        tiling_config = TilingConfig(
            tiling_configs_file_loc=pathlib.Path(source_path) / "data" / "tiling.json",
        )

        config = {
            'labware_id': labware_id,
            'positions': positions,
            'objective_id': objective_id,
            'zstack_params': {'range': 0, 'step_size': 0},
            'use_zstacking': False,
            'tiling': tiling_config.no_tiling_label(),
            'layer_configs': {active_layer: active_layer_config},
            'period': None,
            'duration': None,
            'frame_dimensions': get_current_frame_dimensions(),
            'binning_size': get_binning_from_ui(),
        }
      
        autofocus_sequence = Protocol.from_config(
            input_config=config,
            tiling_configs_file_loc=pathlib.Path(source_path) / "data" / "tiling.json",
        )

        autogain_settings = get_auto_gain_settings()

        callbacks = {
            'move_position': _handle_ui_update_for_axis,
            'update_scope_display': lumaview.ids['viewer_id'].ids['scope_display_id'].update_scopedisplay,
            'scan_iterate_post': run_complete_func,
            'run_complete': run_complete_func,
            'leds_off': _handle_ui_for_leds_off,
            'led_state': _handle_ui_for_led,
            'reset_autofocus_btns': update_autofocus_selection_after_protocol,
        }

        protocol_executor.put(IOTask(
            action=sequenced_capture_executor.run,
            kwargs={
                "protocol":autofocus_sequence,
                "run_mode":SequencedCaptureRunMode.SINGLE_AUTOFOCUS,
                "run_trigger_source":trigger_source,
                "max_scans":1,
                "sequence_name":'af',
                "parent_dir":parent_dir,
                "image_capture_config":get_image_capture_config_from_ui(),
                "enable_image_saving":False,
                "disable_saving_artifacts":True,
                "separate_folder_per_channel":False,
                "autogain_settings":autogain_settings,
                "callbacks":callbacks,
                "return_to_position":None,
                "save_autofocus_data":save_autofocus_data,
                "leds_state_at_end":"return_to_original",
                "video_as_frames":settings['video_as_frames']
            }
        ))
        # sequenced_capture_executor.run(
        #     protocol=autofocus_sequence,
        #     run_mode=SequencedCaptureRunMode.SINGLE_AUTOFOCUS,
        #     run_trigger_source=trigger_source,
        #     max_scans=1,
        #     sequence_name='af',
        #     parent_dir=parent_dir,
        #     image_capture_config=get_image_capture_config_from_ui(),
        #     enable_image_saving=False,
        #     disable_saving_artifacts=True,
        #     separate_folder_per_channel=False,
        #     autogain_settings=autogain_settings,
        #     callbacks=callbacks,
        #     return_to_position=None,
        #     save_autofocus_data=save_autofocus_data,
        #     leds_state_at_end="return_to_original",
        #     video_as_frames=settings['video_as_frames']
        # )

    
    def turret_home(self):
        lumaview.scope.thome()
        self.ids['turret_pos_1_btn'].state = 'normal'
        self.ids['turret_pos_2_btn'].state = 'normal'
        self.ids['turret_pos_3_btn'].state = 'normal'
        self.ids['turret_pos_4_btn'].state = 'normal'


    def set_turret_objective(self):
        global settings

        selected_turret = None
        for position in range(1,5):
            if self.ids[f"turret_pos_{position}_btn"].state == 'down':
                selected_turret = position

        if selected_turret == None:
            logger.error("VerticalControl] SetTurretObjective] No turret button selected")
            return
        
        try:
            selected_turret_id = self.ids[f"turret_pos_{selected_turret}_btn"]

            # Find magnification of the selected objective
            desired_objective_id = self.ids['objective_spinner2'].text
            magnification = objective_helper.get_objective_info(objective_id=desired_objective_id)['magnification']

            # Change turret text
            selected_turret_id.text = f"{magnification}x"

            # Update settings
            settings["turret_objectives"][selected_turret] = desired_objective_id

        except Exception as e:
            logger.exception(f"SetTurretObjective] Error: {e}")
            return
        

    def turret_select(self, selected_position):
        if False == lumaview.scope.has_thomed():
            io_executor.put(IOTask(lumaview.scope.thome))

        if not isinstance(selected_position, int) and not isinstance(selected_position, float):
            if not selected_position.isdigit():
                selected_position = 1
        else:
            selected_position = int(selected_position)

        io_executor.put(IOTask(lumaview.scope.tmove, kwargs={'position':selected_position}))
        
        for available_position in range(1,5):
            if selected_position == available_position:
                state = 'down'

                # Check if an objective has been saved to that turret
                turret_position_objective = settings["turret_objectives"][selected_position]
                if turret_position_objective is not None:
                    # If an objective has been assigned to the turret position, change to that objective
                    self.ids["objective_spinner2"].text = settings["turret_objectives"][selected_position]
                    self.select_objective()                       

            else:
                state = 'normal'
            
            self.ids[f'turret_pos_{available_position}_btn'].state = state

    def update_turret_gui(self, turret_position):
        for available_position in range(1,5):
            if turret_position == available_position:
                state = 'down'

                # Check if an objective has been saved to that turret
                turret_position_objective = settings["turret_objectives"][turret_position]
                if turret_position_objective is not None:
                    # If an objective has been assigned to the turret position, change to that objective
                    self.ids["objective_spinner2"].text = settings["turret_objectives"][turret_position]
                    self.select_objective()                       

            else:
                state = 'normal'
            
            self.ids[f'turret_pos_{available_position}_btn'].state = state


class XYStageControl(BoxLayout):

    def update_gui(self, dt=0, full_redraw: bool = False):
        # logger.info('[LVP Main  ] XYStageControl.update_gui()')
        io_executor.put(IOTask(
            action=self.get_xy_targets,
            callback=self.get_targets_ui_callback,
            pass_result=True
        ))
        
    def get_xy_targets(self):
        try:
            x_target = lumaview.scope.get_target_position('X')  # Get target value in um
            x_target = np.clip(x_target, 0, 120000) # prevents crosshairs from leaving the stage area
            y_target = lumaview.scope.get_target_position('Y')  # Get target value in um
            y_target = np.clip(y_target, 0, 80000) # prevents crosshairs from leaving the stage area
        except:
            logger.exception('[LVP Main  ] Error talking to Motor board.')
            return None
        
        return (x_target, y_target)

    def get_targets_ui_callback(self, result=None, exception=None):
        if result is not None:
            x_target = result[0]
            y_target = result[1]

            # Convert from plate position to stage position
            _, labware = get_selected_labware()
            stage_x, stage_y = coordinate_transformer.stage_to_plate(
                labware=labware,
                stage_offset=settings['stage_offset'],
                sx=x_target,
                sy=y_target
            )

            if not self.ids['x_pos_id'].focus:
                self.ids['x_pos_id'].text = format(max(0, stage_x), '.2f') # display coordinate in mm

            if not self.ids['y_pos_id'].focus:  
                self.ids['y_pos_id'].text = format(max(0, stage_y), '.2f') # display coordinate in mm

    def fine_left(self):
        logger.info('[LVP Main  ] XYStageControl.fine_left()')
        _, objective = get_current_objective_info()
        fine = objective['xy_fine']
        move_relative_position('X', -fine)  # Move LEFT fine step

    def fine_right(self):
        logger.info('[LVP Main  ] XYStageControl.fine_right()')
        _, objective = get_current_objective_info()
        fine = objective['xy_fine']
        move_relative_position('X', fine)  # Move RIGHT fine step

    def coarse_left(self):
        logger.info('[LVP Main  ] XYStageControl.coarse_left()')
        _, objective = get_current_objective_info()
        coarse = objective['xy_coarse']
        move_relative_position('X', -coarse)  # Move LEFT coarse step

    def coarse_right(self):
        logger.info('[LVP Main  ] XYStageControl.coarse_right()')
        _, objective = get_current_objective_info()
        coarse = objective['xy_coarse']
        move_relative_position('X', coarse)  # Move RIGHT

    def fine_back(self):
        logger.info('[LVP Main  ] XYStageControl.fine_back()')
        _, objective = get_current_objective_info()
        fine = objective['xy_fine']
        move_relative_position('Y', -fine)  # Move BACK 

    def fine_fwd(self):
        logger.info('[LVP Main  ] XYStageControl.fine_fwd()')
        _, objective = get_current_objective_info()
        fine = objective['xy_fine']
        move_relative_position('Y', fine)  # Move FORWARD 

    def coarse_back(self):
        logger.info('[LVP Main  ] XYStageControl.coarse_back()')
        _, objective = get_current_objective_info()
        coarse = objective['xy_coarse']
        move_relative_position('Y', -coarse)  # Move BACK

    def coarse_fwd(self):
        logger.info('[LVP Main  ] XYStageControl.coarse_fwd()')
        _, objective = get_current_objective_info()
        coarse = objective['xy_coarse']
        move_relative_position('Y', coarse)  # Move FORWARD 

    def set_xposition(self, x_pos):
        logger.info('[LVP Main  ] XYStageControl.set_xposition()')
        global lumaview
        try:
            x_pos = float(x_pos)
        except:
            return

        # x_pos is the the plate position in mm
        # Find the coordinates for the stage
        _, labware = get_selected_labware()
        stage_x, _ = coordinate_transformer.plate_to_stage(
            labware=labware,
            stage_offset=settings['stage_offset'],
            px=x_pos,
            py=0
        )

        logger.info(f'[LVP Main  ] X pos {x_pos} Stage X {stage_x}')

        # Move to x-position
        move_absolute_position('X', stage_x)  # position in text is in mm


    def set_yposition(self, y_pos):
        logger.info('[LVP Main  ] XYStageControl.set_yposition()')
        global lumaview

        try:
            y_pos = float(y_pos)
        except:
            return

        # y_pos is the the plate position in mm
        # Find the coordinates for the stage
        _, labware = get_selected_labware()
        _, stage_y = coordinate_transformer.plate_to_stage(
            labware=labware,
            stage_offset=settings['stage_offset'],
            px=0,
            py=y_pos
        )

        # Move to y-position
        move_absolute_position('Y', stage_y)  # position in text is in mm


    def set_xbookmark(self):
        logger.info('[LVP Main  ] XYStageControl.set_xbookmark()')
        global lumaview

        # Get current stage x-position in um
        x_pos = lumaview.scope.get_current_position('X')
 
        # Save plate x-position to settings
        _, labware = get_selected_labware()
        plate_x, _ = coordinate_transformer.stage_to_plate(
            labware=labware,
            stage_offset=settings['stage_offset'],
            sx=x_pos,
            sy=0
        )
        
        settings['bookmark']['x'] = plate_x

    def set_ybookmark(self):
        logger.info('[LVP Main  ] XYStageControl.set_ybookmark()')
        global lumaview

        # Get current stage y-position in um
        y_pos = lumaview.scope.get_current_position('Y')  

        # Save plate y-position to settings
        _, labware = get_selected_labware()
        _, plate_y = coordinate_transformer.stage_to_plate(
            labware=labware,
            stage_offset=settings['stage_offset'],
            sx=0,
            sy=y_pos
        )

        settings['bookmark']['y'] = plate_y

    def goto_xbookmark(self):
        logger.info('[LVP Main  ] XYStageControl.goto_xbookmark()')
        global lumaview

        # Get bookmark plate x-position in mm
        x_pos = settings['bookmark']['x']

        # Move to x-position
        _, labware = get_selected_labware()
        stage_x, _ = coordinate_transformer.plate_to_stage(
            labware=labware,
            stage_offset=settings['stage_offset'],
            px=x_pos,
            py=0
        )
        stage_executor.put(IOTask(move_absolute_position, kwargs={'axis':'X', 'position':stage_x}))

    def goto_ybookmark(self):
        logger.info('[LVP Main  ] XYStageControl.goto_ybookmark()')
        global lumaview

        # Get bookmark plate y-position in mm
        y_pos = settings['bookmark']['y']

        # Move to y-position
        _, labware = get_selected_labware()
        _, stage_y = coordinate_transformer.plate_to_stage(
            labware=labware,
            stage_offset=settings['stage_offset'],
            px=0,
            py=y_pos
        )
        stage_executor.put(IOTask(move_absolute_position, kwargs={'axis':'Y', 'position':stage_y})) # set current y position in um

    # def calibrate(self):
    #     logger.info('[LVP Main  ] XYStageControl.calibrate()')
    #     global lumaview
    #     x_pos = lumaview.scope.get_current_position('X')  # Get current x position in um
    #     y_pos = lumaview.scope.get_current_position('Y')  # Get current x position in um

    #     _, labware = get_selected_labware()
    #     x_plate_offset = labware.plate['offset']['x']*1000
    #     y_plate_offset = labware.plate['offset']['y']*1000

    #     settings['stage_offset']['x'] = x_plate_offset-x_pos
    #     settings['stage_offset']['y'] = y_plate_offset-y_pos
    #     self.update_gui()

    def home(self):
        logger.info('[LVP Main  ] XYStageControl.home()')
        global lumaview

        if lumaview.scope.motion.driver: # motor controller is actively connected
            stage_executor.put(IOTask(move_home, kwargs={'axis':'XY'}))

            # Firmware seems to move the turret back to position 1 when performing XY homing
            # Use this command to make sure the UI is in-sync
            lumaview.ids['motionsettings_id'].ids['verticalcontrol_id'].turret_select(selected_position=1)
            
        else:
            logger.warning('[LVP Main  ] Motion controller not available.')

# Protocol settings tab
class ProtocolSettings(CompositeCapture):
    global settings

    done = BooleanProperty(False)

    def __init__(self, **kwargs):

        super(ProtocolSettings, self).__init__(**kwargs)
        logger.info('[LVP Main  ] ProtocolSettings.__init__()')

        os.chdir(source_path)
        try:
            read_file = open('./data/labware.json', "r")
        except:
            logger.exception("[LVP Main  ] Error reading labware definition file 'data/labware.json'")
            if not os.path.isdir('./data'):
                raise FileNotFoundError("Couldn't find 'data' directory.")
            else:
                raise
        else:
            self.labware = json.load(read_file)
            read_file.close()

        self.curr_step = -1

        
        self.tiling_config = TilingConfig(
            tiling_configs_file_loc=pathlib.Path(source_path) / "data" / "tiling.json"
        )

        self.tiling_min = {
            "x": 120000,
            "y": 80000
        }
        self.tiling_max = {
            "x": 0,
            "y": 0
        }

        self.tiling_count = self.tiling_config.get_mxn_size(self.tiling_config.default_config())

        self._protocol = None

        self.exposures = 1  # 1 indexed
        Clock.schedule_once(self._init_ui, 0)


    def _init_ui(self, dt=0):
        global settings

        self.ids['tiling_size_spinner'].values = self.tiling_config.available_configs()
        self.ids['tiling_size_spinner'].text = self.tiling_config.default_config()

        try:
            filepath = settings['protocol']['filepath']
            lumaview.ids['motionsettings_id'].ids['protocol_settings_id'].load_protocol(filepath=filepath)
        except:
            logger.warning('[LVP Main  ] Unable to load protocol at startup')
            # If protocol file is missing or incomplete, file name and path are cleared from memory. 
            filepath=''	
            settings['protocol']['filepath']=''

            protocol_config = get_sequenced_capture_config_from_ui()
            self._protocol = Protocol.create_empty(
                config=protocol_config,
                tiling_configs_file_loc=pathlib.Path(source_path) / "data" / "tiling.json",
            )

        self.select_labware()
        self.update_step_ui()


    # Update Protocol Period   
    def update_period(self):
        logger.info('[LVP Main  ] ProtocolSettings.update_period()')
        try:
            settings['protocol']['period'] = float(self.ids['capture_period'].text)
        except:
            logger.exception('[LVP Main  ] Update Period is not an acceptable value')

        time_params = get_protocol_time_params()
        self._protocol.modify_time_params(
            period=time_params['period'],
            duration=time_params['duration'],
        )

    # Update Protocol Duration   
    def update_duration(self):
        logger.info('[LVP Main  ] ProtocolSettings.update_duration()')
        try:
            settings['protocol']['duration'] = float(self.ids['capture_dur'].text)
        except:
            logger.warning('[LVP Main  ] Update Duration is not an acceptable value')

        time_params = get_protocol_time_params()
        self._protocol.modify_time_params(
            period=time_params['period'],
            duration=time_params['duration'],
        )


    def step_name_validation(self, text: str):
        self.ids['step_name_input'].text = Protocol.sanitize_step_name(input=text)


    # Labware Selection
    def select_labware(self, labware: str = None):
        global settings
        logger.info('[LVP Main  ] ProtocolSettings.select_labware()')
        if labware is None:
            spinner = self.ids['labware_spinner']
            spinner.values = wellplate_loader.get_plate_list()
            settings['protocol']['labware'] = spinner.text
        else:
            center_plate_str = 'Center Plate'
            spinner = self.ids['labware_spinner']
            spinner.values = list(center_plate_str,)
            spinner.text = center_plate_str
            settings['protocol']['labware'] = labware

        labware_id, labware = get_selected_labware()
        lumaview.scope.set_labware(labware=labware)

        if self._protocol is not None:
            self._protocol.modify_labware(labware_id=labware_id)

        stage.full_redraw()


    def set_labware_selection_visibility(self, visible):
        labware_spinner = self.ids['labware_spinner']
        labware_spinner.visible = visible
        labware_spinner.size_hint_y = None if visible else 0
        labware_spinner.height = '30dp' if visible else 0
        labware_spinner.opacity = 1 if visible else 0
        labware_spinner.disabled = not visible

        if not visible:
            labware_spinner.text = 'Center Plate'

    
    def set_show_protocol_step_locations_visibility(self, visible: bool) -> None:
        if visible:
            self.ids['show_step_locations_id'].disabled = False
            self.ids['show_step_locations_id'].opacity = 1
            self.ids['show_step_locations_label_id'].opacity = 1
        else:
            self.ids['show_step_locations_id'].disabled = True
            self.ids['show_step_locations_id'].opacity = 0
            self.ids['show_step_locations_label_id'].opacity = 0


    def apply_tiling(self):
        logger.info('[LVP Main  ] Apply tiling to protocol')

        self._protocol.apply_tiling(
            tiling=self.ids['tiling_size_spinner'].text,
            frame_dimensions=get_current_frame_dimensions(),
            binning_size=get_binning_from_ui(),
        )
        
        self._protocol.optimize_step_ordering()
        stage.set_protocol_steps(df=self._protocol.steps())
        self.update_step_ui()
        self.go_to_step(protocol=False)


    def apply_zstacking(self):
        logger.info('[LVP Main  ] Apply Z-Stacking to protocol')
        zstack_params = get_zstack_params()
        
        self._protocol.apply_zstacking(
            zstack_params=zstack_params,
        )
       
        self._protocol.optimize_step_ordering()
        stage.set_protocol_steps(df=self._protocol.steps())
        self.update_step_ui()
        self.go_to_step(protocol=False)


    def generate_step_name_input(self):
        num_steps = self._protocol.num_steps()
        if num_steps > 0:
            step = self.get_curr_step()
            if step['Name'] == '':
                self.ids['step_name_input'].text = step["Name"]
                self.ids['step_name_input'].hint_text = self.get_default_name_for_curr_step()
            elif (step['Custom Step'] == True) and (step["Name"].startswith("custom")):
                # For custom added steps where the user did not change the default name (i.e. custom####)
                self.ids['step_name_input'].text = ""
                self.ids['step_name_input'].hint_text = self.get_default_name_for_curr_step()
            else:
                self.ids['step_name_input'].text = step["Name"]

        else:
            self.ids['step_name_input'].text = ''
            self.ids['step_name_input'].hint_text = 'Step Name'


    def update_step_ui(self):
        num_steps = self._protocol.num_steps()

        self.ids['step_number_input'].text = str(self.curr_step+1)
        self.ids['step_total_input'].text = str(num_steps)

        self.generate_step_name_input()


    def new_protocol(self):
        logger.info('[LVP Main  ] ProtocolSettings.new_protocol()')

        config = get_sequenced_capture_config_from_ui()
        protocol = Protocol.from_config(
            input_config=config,
            tiling_configs_file_loc=pathlib.Path(source_path) / "data" / "tiling.json"
        )

        protocol_executor.put(IOTask(
            action=self.new_protocol_ex,
            args=(protocol),
            callback=self.update_step_ui,

        ))
    
    def new_protocol_ex(self, protocol):
        if (lumaview.scope.has_turret()) and (False == lumaview.scope.is_current_turret_position_objective_set()):
            error_msg = f"Cannot create new protocol. Please set objective for current turret position."
            logger.error(error_msg)
            
            Clock.schedule_once(lambda dt: show_notification_popup(title="Protocol Creation Error", message=error_msg), 0)     
            return

        if False == self._validate_objectives_in_protocol(protocol_df=protocol.steps()):
            error_msg = f"Cannot create new protocol. Not all objectives are in turret config."
            logger.error(error_msg)
            Clock.schedule_once(lambda dt: 
                Popup(
                    title="Protocol Creation Error",
                    content=Label(text=error_msg),
                    size_hint=(0.85,0.85),
                ), 0)
            
            return

        self._protocol = protocol

        stage.set_protocol_steps(df=self._protocol.steps())
        def temp(): 
            self.ids['protocol_filename'].text = ''

        settings['protocol']['filepath'] = ''
        Clock.schedule_once(lambda dt: temp(), 0)
        self.curr_step = 0
        self.go_to_step(protocol=False)


    def _validate_labware(self, labware: str):
        scope_configs = lumaview.ids['motionsettings_id'].ids['microscope_settings_id'].scopes
        selected_scope_config = scope_configs[settings['microscope']]

        # If XY motion is available, any type of labware is acceptable
        if selected_scope_config['XYStage'] is True:
            return True, labware
        
        # If XY motion is not available, only Center Plate
        if labware == "Center Plate":
            return True, labware
        else:
            return False, "Center Plate"


    @show_popup
    def _show_popup_message(self, popup, title, message, delay_sec):
        popup.title = title
        popup.text = message
        time.sleep(delay_sec)
        self.done = True


    def _validate_objectives_in_protocol(self, protocol_df: pd.DataFrame) -> bool:
        # Validation for objectives with multi-objective protocol
        protocol_objective_ids = set(protocol_df['Objective'].to_list())

        # For single objective protocols, don't perform any objective validation (legacy)
        if len(protocol_objective_ids) == 1:
            return True
        
        # Otherwise, check all the objectives used in the protocol and confirm
        # they are all part of the current turret config
        turret_objective_ids = set(lumaview.scope.get_turret_config().values())
        return protocol_objective_ids.issubset(turret_objective_ids)

    # Load Protocol from File
    def load_protocol(self, filepath="./data/new_default_protocol.tsv"):
        logger.info('[LVP Main  ] ProtocolSettings.load_protocol()')

        if not pathlib.Path(filepath).exists():
            raise FileNotFoundError(f"Protocol not found at {filepath}")
        
        protocol = Protocol.from_file(
            file_path=filepath,
            tiling_configs_file_loc=pathlib.Path(source_path) / "data" / "tiling.json",
        )

        if False == self._validate_objectives_in_protocol(protocol_df=protocol.steps()):
            error_msg = f"Cannot load protocol. Not all objectives are in turret config."
            logger.error(error_msg)
            show_notification_popup(title="Protocol Loading Error", message=error_msg)
            return
        
        self._protocol = protocol

        settings['protocol']['filepath'] = filepath
        self.ids['protocol_filename'].text = os.path.basename(filepath)

        num_steps = self._protocol.num_steps()
        if num_steps < 1:
            self.curr_step = -1
        else:
            self.curr_step = 0

        period = round(self._protocol.period().total_seconds() / 60, 2)
        duration = round(self._protocol.duration().total_seconds() / 3600, 2)
        labware = self._protocol.labware()

        scope_configs = lumaview.ids['motionsettings_id'].ids['microscope_settings_id'].scopes
        selected_scope_config = scope_configs[settings['microscope']]

        # If the scope has no XY stage, then don't allow the protocol to modify the labware
        if selected_scope_config['XYStage'] == False:
            labware = "Center Plate"

        self.ids['capture_period'].text = str(period)
        self.ids['capture_dur'].text = str(duration)
       
        settings['protocol']['period'] = period
        settings['protocol']['duration'] = duration
        settings['protocol']['labware'] = labware
        self.ids['labware_spinner'].text = settings['protocol']['labware']

        # Set all layers to acquire as set in loaded protocol
        for layer in common_utils.get_layers():
            settings[layer]['acquire'] = None
        reset_acquire_ui()

        # Make steps available for drawing locations
        stage.set_protocol_steps(df=self._protocol.steps())

        self.update_step_ui()
        #if lumaview.scope.has_xyhomed():
        self.go_to_step(protocol=False)
    

    def get_default_name_for_curr_step(self):
        step = self.get_curr_step()

        if lumaview.scope.has_turret():
            objective_id = step['Objective']
            objective_short_name = objective_helper.get_objective_info(objective_id=objective_id)['short_name']
        else:
            objective_short_name = None

        if step['Well'] == "":
            custom_name_prefix = step['Name']
        else:
            custom_name_prefix = None

        return common_utils.generate_default_step_name(
            well_label=step["Well"],
            color=step['Color'],
            z_height_idx=step['Z-Slice'],
            objective_short_name=objective_short_name,
            tile_label=step['Tile'],
            custom_name_prefix=custom_name_prefix,
        )


    # Save Protocol to File
    def save_protocol(self, filepath='', update_protocol_filepath: bool = True):
        logger.info('[LVP Main  ] ProtocolSettings.save_protocol()')

        time_params = get_protocol_time_params()
        self._protocol.modify_time_params(
            period=time_params['period'],
            duration=time_params['duration']
        )

        if (type(filepath) == str) and len(filepath)==0:
            # If there is no current file path, "save" button will act as "save as" 
            if len(settings['protocol']['filepath']) == 0:
                FileSaveBTN_instance=FileSaveBTN()
                FileSaveBTN_instance.choose('saveas_protocol')
                return
            filepath = settings['protocol']['filepath']
        else:

            if (type(filepath) == str) and (filepath[-4:].lower() != '.tsv'):
                filepath = filepath+'.tsv'

            if update_protocol_filepath:
                settings['protocol']['filepath'] = filepath

        if (type(filepath) == str) and (filepath[-4:].lower() != '.tsv'):
            filepath = filepath+'.tsv'

        self._protocol.to_file(
            file_path=filepath
        )

        self.ids['protocol_filename'].text = os.path.basename(filepath)


    #
    # Multiple Exposures
    # ------------------------------
    #
    # # increase exposure count
    # def exposures_down_button(self):
    #     logger.info('[LVP Main  ] ProtocolSettings.exposures_up_button()')
    #     self.exposures = max(self.exposures-1,1)
    #     self.ids['exposures_number_input'].text = str(self.exposures)
        
    # # increase exposure count
    # def exposures_up_button(self):
    #     logger.info('[LVP Main  ] ProtocolSettings.exposures_up_button()')
    #     self.exposures = self.exposures+1
    #     self.ids['exposures_number_input'].text = str(self.exposures)
    
    #
    # Edit steps
    # ------------------------------
    #
    def handle_step_ui_input_change(
        self
    ):
        obj = self.ids['step_number_input']
        try:
            val = int(obj.text)
        except:
            return
        
        num_steps = self._protocol.num_steps()
        if num_steps < 1:
            val = 0
            obj.text = f"{val}"
        elif val < 1:
            val = 1
            obj.text = f"{val}"
        elif val > num_steps:
            val = num_steps
            obj.text = f"{val}"

        self.curr_step = val-1
        self.go_to_step(protocol=False)


    def go_to_step(
        self,
        protocol=True
    ):
        go_to_step(
            protocol=self._protocol,
            step_idx=self.curr_step,
            ignore_auto_gain=False,
            include_move=True,
            called_from_protocol=protocol
        )

    # Goto to Previous Step
    def prev_step(self):
        logger.info('[LVP Main  ] ProtocolSettings.prev_step()')
        num_steps = self._protocol.num_steps()
        if num_steps <= 0:
            self.curr_step = -1
            self.update_step_ui()
            return
        
        self.curr_step = max(self.curr_step-1, 0)
        self.update_step_ui()
        self.go_to_step(protocol=False)
 
    # Go to Next Step
    def next_step(self):
        logger.info('[LVP Main  ] ProtocolSettings.next_step()')
        num_steps = self._protocol.num_steps()
        if num_steps <= 0:
            return
        
        self.curr_step = min(self.curr_step+1, num_steps-1)
        self.update_step_ui()
        self.go_to_step(protocol=False)


    # Delete Current Step of Protocol
    def delete_step(self):
        logger.info('[LVP Main  ] ProtocolSettings.delete_step()')
 
        if self._protocol.num_steps() <= 0:
            return
    
        self._protocol.delete_step(
            step_idx=self.curr_step
        )
        
        stage.set_protocol_steps(df=self._protocol.steps())

        if self._protocol.num_steps() <= 0:
            self.curr_step = -1
        else:
            self.curr_step = max(self.curr_step-1, 0)
 
        self.update_step_ui()
        self.go_to_step(protocol=False)


    def modify_step(self):
        logger.info('[LVP Main  ] ProtocolSettings.modify_step()')

        if self._protocol.num_steps() < 1:
            return
        
        io_executor.put(IOTask(
            action=self.modify_step_ex,
            callback=self.update_step_ui
        ))
        

    def modify_step_ex(self):
        
        active_layer, active_layer_config = get_active_layer_config()
        plate_position = get_current_plate_position()
        objective_id, _ = get_current_objective_info()

        if (lumaview.scope.has_turret()) and (False == lumaview.scope.is_current_turret_position_objective_set()):
            error_msg = f"Cannot modify protocol step. Please set objective for current turret position."
            logger.error(error_msg)
            show_notification_popup(title="Protocol Step Modification Error", message=error_msg)            
            return

        step_name = self.ids['step_name_input'].text

        self._protocol.modify_step(
            step_idx=self.curr_step,
            step_name=step_name,
            layer=active_layer,
            layer_config=active_layer_config,
            plate_position=plate_position,
            objective_id=objective_id,
        )

        #self.update_step_ui()

        stage.set_protocol_steps(df=self._protocol.steps())


    def insert_step(self, after_current_step: bool = True):
        
        logger.info('[LVP Main  ] ProtocolSettings.insert_step()')
        io_executor.put(IOTask(
            action=self.insert_step_ex,
            args=(after_current_step),
            callback=self.update_step_ui
        ))


    def insert_step_ex(self, after_current_step: bool = True):

        plate_position = get_current_plate_position()
        objective_id, _ = get_current_objective_info()

        if (lumaview.scope.has_turret()) and (False == lumaview.scope.is_current_turret_position_objective_set()):
            error_msg = f"Cannot add step to protocol. Please set objective for current turret position."
            logger.error(error_msg)
            show_notification_popup(title="Protocol Add Step Error", message=error_msg)            
            return

        if after_current_step:
            after_step = self.curr_step
            before_step = None
        else:
            after_step = None
            before_step = self.curr_step
        
        layer_configs = get_layer_configs()
        for layer, layer_config in layer_configs.items():
            if layer_config['acquire'] == None:
                continue

            _ = self._protocol.insert_step(
                step_name=None,
                layer=layer,
                layer_config=layer_config,
                plate_position=plate_position,
                objective_id=objective_id,
                before_step=before_step,
                after_step=after_step,
                include_objective_in_step_name=lumaview.scope.has_turret(),
            )

            if after_current_step or (self.curr_step < 0):
                self.curr_step += 1

        stage.set_protocol_steps(df=self._protocol.steps())
        self.go_to_step(protocol=False)


    def update_acquire_zstack(self):
        pass


    def update_show_step_locations(self):
        stage.show_protocol_steps(enable=self.ids['show_step_locations_id'].active)


    def update_tiling_selection(self):
        pass


    def determine_and_set_run_autofocus_scan_allow(self):
        tiling = self.ids['tiling_size_spinner'].text
        zstack = self.ids['acquire_zstack_id'].active
        if (zstack == True) and (tiling != '1x1'):
            self.set_run_autofocus_scan_allow(allow=False)
        else:
            self.set_run_autofocus_scan_allow(allow=True)


    def set_run_autofocus_scan_allow(self, allow: bool):
        if allow:
            self.ids['run_autofocus_btn'].disabled = False
        else:
            self.ids['run_autofocus_btn'].disabled = True


    def get_curr_step(self):
        if self._protocol.num_steps() == 0:
            return None
        
        return self._protocol.step(idx=self.curr_step)


    def _reset_run_autofocus_scan_button(self, **kwargs):
        global protocol_running_global
        protocol_running_global = False

        self.ids['run_autofocus_btn'].state = 'normal'
        self.ids['run_autofocus_btn'].text = 'Autofocus All Steps'
        stage.set_motion_capability(True)


    def _reset_run_scan_button(self, **kwargs):
        global protocol_running_global
        protocol_running_global = False
        self.ids['run_scan_btn'].state = 'normal'
        self.ids['run_scan_btn'].text = 'Run One Scan'
        stage.set_motion_capability(True)

    
    def _reset_run_protocol_button(self, **kwargs):
        global protocol_running_global
        protocol_running_global = False
        self.ids['run_protocol_btn'].state = 'normal'
        self.ids['run_protocol_btn'].text = 'Run Full Protocol'
        self.ids['run_protocol_btn'].background_down = 'atlas://data/images/defaulttheme/button_pressed'
        stage.set_motion_capability(True)
        

    def _is_protocol_valid(self) -> bool:
        if self._protocol.num_steps() == 0:
            logger.warning('[LVP Main  ] Protocol has no steps.')
            return False
        
        return True


    def _autofocus_run_complete_callback(self, **kwargs):
        live_histo_reverse()
        reset_acquire_ui()
        self._reset_run_autofocus_scan_button()

        # Copy the Z-heights from the autofocus scan into the protocol
        focused_protocol = kwargs['protocol']
        self._protocol.steps()['Z'] = focused_protocol.steps()['Z']

    def debug_func(self):
        logger.error(f"DEBUG VAL: {lumaview.scope.get_led_status()}")

    def run_autofocus_scan_from_ui(self):
        logger.info('[LVP Main  ] ProtocolSettings.run_autofocus_scan_from_ui()')
        trigger_source = 'autofocus_scan'
        run_not_started_func = self._reset_run_autofocus_scan_button

        run_trigger_source = sequenced_capture_executor.run_trigger_source()

        live_histo_off()
        stage.set_motion_capability(False)

        if self.ids['run_autofocus_btn'].state == 'normal' or (sequenced_capture_executor.run_in_progress() and run_trigger_source == trigger_source):
            self._cleanup_at_end_of_protocol(autofocus_scan=True)
            return
        
        if sequenced_capture_executor.run_in_progress() and \
            (run_trigger_source != trigger_source):
            run_not_started_func()
            live_histo_reverse()
            logger.warning(f"Cannot start autofocus scan. Run already in progress from {run_trigger_source}")
            return
        
        if not self._is_protocol_valid():
            run_not_started_func()
            live_histo_reverse()
            return
        
        
        
        self.ids['run_autofocus_btn'].text = 'Running Autofocus Scan'

        callbacks = {
            'move_position': _handle_ui_update_for_axis,
            'update_scope_display': lumaview.ids['viewer_id'].ids['scope_display_id'].update_scopedisplay,
            'run_scan_pre': self._run_scan_pre_callback,
            'autofocus_in_progress': self._autofocus_in_progress_callback,
            'autofocus_complete': self._autofocus_complete_callback,
            'scan_iterate_post': run_not_started_func,
            'update_step_number': _update_step_number_callback,
            'go_to_step': go_to_step,
            'run_complete': self._autofocus_run_complete_callback,
            'leds_off': _handle_ui_for_leds_off,
            'led_state': _handle_ui_for_led,
            'reset_autofocus_btns': update_autofocus_selection_after_protocol,
        }

        #TODO THREAD
        initial_position = get_current_plate_position()

        autogain_settings = get_auto_gain_settings()

        sequence = copy.deepcopy(self._protocol)
        sequence.modify_autofocus_all_steps(enabled=True)

        sequenced_capture_executor.run(
            protocol=sequence,
            run_mode=SequencedCaptureRunMode.SINGLE_AUTOFOCUS_SCAN,
            run_trigger_source=trigger_source,
            max_scans=1,
            sequence_name='af_scan',
            parent_dir=None,
            image_capture_config=get_image_capture_config_from_ui(),
            enable_image_saving=False,
            separate_folder_per_channel=False,
            autogain_settings=autogain_settings,
            callbacks=callbacks,
            return_to_position=initial_position,
            update_z_pos_from_autofocus=True,
            leds_state_at_end="off",
            video_as_frames=settings['video_as_frames']
        )


    def _scan_run_complete(self, **kwargs):
        global protocol_running_global
        protocol_running_global = False
        self._reset_run_scan_button()
        create_hyperstacks_if_needed()
        live_histo_reverse()
        reset_acquire_ui()
        self.reset_autofocus_ui()
        stage.set_motion_capability(True)


    def run_scan_from_ui(self):
        logger.info('[LVP Main  ] ProtocolSettings.run_scan_from_ui()')
        trigger_source = 'scan'
        run_complete_func = self._scan_run_complete
        run_not_started_func = self._reset_run_scan_button

        global protocol_running_global
        protocol_running_global = True

        # Disable ability for user to move stage manually
        stage.set_motion_capability(False)

        # State of button immediately changed upon press, so we are checking if the button was previously not pressed, and if autofocus is happening
        if self.ids['run_scan_btn'].state == 'down' and sequenced_capture_executor._autofocus_executor.in_progress():
            run_not_started_func()
            logger.warning(f"Cannot start scan. Autofocus still in progress.")
            return

        run_trigger_source = sequenced_capture_executor.run_trigger_source()
        if (sequenced_capture_executor.run_in_progress() and (run_trigger_source != trigger_source)):
            run_not_started_func()
            logger.warning(f"Cannot start scan. Run already in progress from {run_trigger_source}")
            return
        
        if not self._is_protocol_valid():
            run_not_started_func()
            return
        
        if self.ids['run_scan_btn'].state == 'normal':
            logger.info('[LVP Main  ] ProtocolSettings.run_scan_from_ui() - User ending scan early')
            self._cleanup_at_end_of_protocol(autofocus_scan=False)
            return
        
        self.ids['run_scan_btn'].text = 'Running Scan'

        callbacks = {
            'run_scan_pre': self._run_scan_pre_callback,
            'autofocus_in_progress': self._autofocus_in_progress_callback,
            'autofocus_complete': self._autofocus_complete_callback,
            'scan_iterate_post': run_not_started_func,
            'run_complete': run_complete_func,
            'leds_off': _handle_ui_for_leds_off,
            'led_state': _handle_ui_for_led,
        }

        self.run_sequenced_capture(
            run_mode=SequencedCaptureRunMode.SINGLE_SCAN,
            run_trigger_source=trigger_source,
            max_scans=1,
            callbacks=callbacks,
        )


    def _protocol_run_complete(self, **kwargs):
        global protocol_running_global
        protocol_running_global = False
        self._reset_run_protocol_button()
        live_histo_reverse()
        create_hyperstacks_if_needed()
        reset_acquire_ui()
        self.reset_autofocus_ui()
        stage.set_motion_capability(True)


    def run_protocol_from_ui(self):
        logger.info('[LVP Main  ] ProtocolSettings.run_protocol_from_ui()')
        trigger_source = 'protocol'
        run_complete_func = self._protocol_run_complete
        run_not_started_func = self._reset_run_protocol_button

        global protocol_running_global
        protocol_running_global = True

        stage.set_motion_capability(False)

        run_trigger_source = sequenced_capture_executor.run_trigger_source()

        # State of button immediately changed upon press, so we are checking if the button was previously not pressed, and if autofocus is happening
        if self.ids['run_protocol_btn'].state == 'down' and sequenced_capture_executor._autofocus_executor.in_progress():
            run_not_started_func()
            logger.warning(f"Cannot start protocol run. Autofocus still in progress.")
            return

        if (sequenced_capture_executor.run_in_progress() and (run_trigger_source != trigger_source)):
            run_not_started_func()
            logger.warning(f"Cannot start protocol run. Run already in progress from {run_trigger_source}")
            return
        
        if not self._is_protocol_valid():
            run_not_started_func()
            return
        
        if self.ids['run_protocol_btn'].state == 'normal':
            self._cleanup_at_end_of_protocol(autofocus_scan=False)
            return
        
        # Note: This will be quickly overwritten by the remaining number of scans
        self.ids['run_protocol_btn'].text = 'Running Protocol'

        callbacks = {
            'protocol_iterate_pre': self._update_protocol_run_button_status,
            'run_scan_pre': self._run_scan_pre_callback,
            'autofocus_in_progress': self._autofocus_in_progress_callback,
            'autofocus_complete': self._autofocus_complete_callback,
            'run_complete': run_complete_func,
            'leds_off': _handle_ui_for_leds_off,
            'led_state': _handle_ui_for_led,
        }

        time_params = get_protocol_time_params()
        self._protocol.modify_time_params(
            period=time_params['period'],
            duration=time_params['duration'],
        )

        self.run_sequenced_capture(
            run_mode=SequencedCaptureRunMode.FULL_PROTOCOL,
            run_trigger_source=trigger_source,
            max_scans=None,
            callbacks=callbacks,
        )

    def reset_autofocus_ui(self, **kwargs):
        for layer in common_utils.get_layers():
            layer_obj = lumaview.ids['imagesettings_id'].layer_lookup(layer=layer)
            layer_obj.ids["autofocus"].state = "down" if settings[layer]["autofocus"] == True else "normal"

    def _update_protocol_run_button_status(
        self,
        **kwargs,
    ):
        if not protocol_running_global:
            return
        
        remaining_scans = kwargs['remaining_scans']
        scan_interval = kwargs['interval']
        remaining_duration = remaining_scans * scan_interval
        remaining_duration_str = strfdelta(
            tdelta=remaining_duration,
            fmt='{H}h {M}m',
            inputtype='timedelta',
        )
        scan_word = "scan" if remaining_scans == 1 else "scans"
        
        self.ids['run_protocol_btn'].text = f"{remaining_scans} {scan_word} ({remaining_duration_str}) remaining.\nPress to ABORT"
        self.ids['run_protocol_btn'].background_down = './data/icons/abort_protocol_background.png'


    def _run_scan_pre_callback(self):
        global lumaview
        lumaview.ids['motionsettings_id'].ids['verticalcontrol_id'].is_complete = False
        Clock.schedule_once(lambda dt: self.update_step_ui(), 0)


    def _autofocus_in_progress_callback(self):
        lumaview.ids['motionsettings_id'].ids['verticalcontrol_id']._set_run_autofocus_button()


    def _autofocus_complete_callback(self):
        lumaview.ids['motionsettings_id'].ids['verticalcontrol_id']._reset_run_autofocus_button()
        lumaview.ids['motionsettings_id'].ids['verticalcontrol_id'].is_complete = False


    def run_sequenced_capture(
        self,
        run_mode: SequencedCaptureRunMode,
        run_trigger_source: str,
        max_scans: int | None,
        callbacks: dict[str, typing.Callable],
        disable_saving_artifacts: bool = False,
        return_to_position: dict | None = None,
    ):
        live_histo_off()

        logger.info('[LVP Main  ] ProtocolSettings.run_sequenced_capture()')

        callbacks.update(
            {
                'move_position': _handle_ui_update_for_axis,
                'leds_off': _handle_ui_for_leds_off,
                'led_state': _handle_ui_for_led,
                'update_step_number': _update_step_number_callback,
                'go_to_step': go_to_step,
                'update_scope_display': lumaview.ids['viewer_id'].ids['scope_display_id'].update_scopedisplay,
                'reset_autofocus_btns': update_autofocus_selection_after_protocol,
            }
        )

        parent_dir = pathlib.Path(settings['live_folder']).resolve() / "ProtocolData"

        sequence_name = self.ids['protocol_filename'].text

        image_capture_config = get_image_capture_config_from_ui()
        autogain_settings = get_auto_gain_settings()

        sequenced_capture_executor.run(
            protocol=self._protocol,
            run_mode=run_mode,
            run_trigger_source=run_trigger_source,
            max_scans=max_scans,
            sequence_name=sequence_name,
            parent_dir=parent_dir,
            image_capture_config=image_capture_config,
            enable_image_saving=is_image_saving_enabled(),
            separate_folder_per_channel=lumaview.ids['motionsettings_id'].ids['microscope_settings_id']._seperate_folder_per_channel,
            autogain_settings=autogain_settings,
            callbacks=callbacks,
            disable_saving_artifacts=disable_saving_artifacts,
            return_to_position=return_to_position,
            leds_state_at_end="off",
            video_as_frames=settings['video_as_frames']
        )
        
        set_last_save_folder(dir=sequenced_capture_executor.run_dir())

        if run_mode == SequencedCaptureRunMode.FULL_PROTOCOL:
            self._update_protocol_run_button_status(
                remaining_scans=sequenced_capture_executor.remaining_scans(),
                interval=sequenced_capture_executor.protocol_interval(),
            )


    def _cleanup_at_end_of_protocol(self, autofocus_scan: bool):
        sequenced_capture_executor.reset()
        live_histo_reverse()
        self._reset_run_protocol_button()
        self._reset_run_scan_button()
        self._reset_run_autofocus_scan_button()
        self.reset_autofocus_ui()
        stage.set_motion_capability(True)
        

        if not autofocus_scan:
            create_hyperstacks_if_needed()


# Widget for displaying Microscope Stage area, labware, and current position 
class Stage(Widget):

    def full_redraw(self, *args):
        self.draw_labware(full_redraw=True)

    
    def remove_parent(self):
        if self.parent is not None:
            self.parent.remove_widget(stage)

    
    def get_id(self):
        return id(self)


    def __init__(self, **kwargs):
        super(Stage, self).__init__(**kwargs)
        logger.info('[LVP Main  ] Stage.__init__()')
        self.ROI_min = [0,0]
        self.ROI_max = [0,0]
        self._motion_enabled = True
        self.ROIs = []

        self.full_redraw()
        self.bind(
            pos=self.full_redraw,
            size=self.full_redraw
        )
        self._protocol_step_locations_df = None
        self._protocol_step_redraw = False
        self._protocol_step_locations_show = False

        self._prev_x_target = None
        self._prev_y_target = None
        self._prev_x_current = None
        self._prev_y_current = None


    def show_protocol_steps(self, enable: bool):
        self._protocol_step_locations_show = enable
        self._protocol_step_redraw = True


    def set_protocol_steps(self, df):
        # Filter to only keep the X/Y locations
        df = df.copy()
        df = df[['X','Y']]
        self._protocol_step_locations_df = df.drop_duplicates()
        self._protocol_step_redraw = True


    def append_ROI(self, x_min, y_min, x_max, y_max):
        self.ROI_min = [x_min, y_min]
        self.ROI_max = [x_max, y_max]
        self.ROIs.append([self.ROI_min, self.ROI_max])
    
    def set_motion_capability(self, enabled: bool):
        self._motion_enabled = enabled

    def on_touch_down(self, touch):
        logger.info('[LVP Main  ] Stage.on_touch_down()')

        if not self._motion_enabled:
            return

        if self.collide_point(*touch.pos) and touch.button == 'left':

            # Get mouse position in pixels
            (mouse_x, mouse_y) = touch.pos

            # Convert to relative mouse position in pixels
            mouse_x = mouse_x-self.x
            mouse_y = mouse_y-self.y
           
            # Create current labware instance
            _, labware = get_selected_labware()

            # Get labware dimensions
            dim_max = labware.get_dimensions()

            # Scale from pixels to mm (from the bottom left)
            scale_x = dim_max['x'] / self.width
            scale_y = dim_max['y'] / self.height

            # Convert to plate position in mm (from the top left)
            plate_x = mouse_x*scale_x
            plate_y = dim_max['y'] - mouse_y*scale_y

            # Convert from plate position to stage position
            _, labware = get_selected_labware()
            stage_x, stage_y = coordinate_transformer.plate_to_stage(
                labware=labware,
                stage_offset=settings['stage_offset'],
                px=plate_x,
                py=plate_y
            )
            io_executor.put(IOTask(action=move_absolute_position, args=('X', stage_x)))
            io_executor.put(IOTask(action=move_absolute_position, args=('Y', stage_y))) 
            # move_absolute_position('X', stage_x)
            # move_absolute_position('Y', stage_y)

    def draw_labware(self, *args, full_redraw: bool = False):
        
        if self.parent is None:
            return
        
        if 'lumaview' not in globals():
            return
        
        if 'settings' not in globals():
            return

        # Get all IO out of the way immediately as well as calculating drawing parameters
        stage_executor.put(IOTask(action=self.draw_labware_io_calculations, args=(full_redraw,)))


    def draw_labware_io_calculations(self, full_redraw: bool = False):
        global lumaview
        global settings

        x_target = lumaview.scope.get_target_position('X')
        y_target = lumaview.scope.get_target_position('Y')
        x_current = np.clip(lumaview.scope.get_current_position('X'), 0, 120000) # prevents crosshairs from leaving the stage area
        y_current = np.clip(lumaview.scope.get_current_position('Y'), 0, 80000) # prevents crosshairs from leaving the stage area

        if not full_redraw:
            if x_target == self._prev_x_target and y_target == self._prev_y_target and x_current == self._prev_x_current and y_current == self._prev_y_current:
                return
        # Create current labware instance
        _, labware = get_selected_labware()

        if full_redraw:
            Clock.schedule_once(lambda dt: self.canvas.clear(), 0)
        else:
            Clock.schedule_once(lambda dt: self.canvas.remove_group('crosshairs'), 0)
            Clock.schedule_once(lambda dt: self.canvas.remove_group('selected_well'), 0)

        if self._protocol_step_redraw:
            Clock.schedule_once(lambda dt: self.canvas.remove_group('steps'), 0)

        w = self.width
        h = self.height
        x = self.x
        y = self.y

        # Get labware dimensions
        dim_max = labware.get_dimensions()

        # mm to pixels scale
        scale_x = w/dim_max['x']
        scale_y = h/dim_max['y']

        # Stage Coordinates (120x80 mm)
        stage_w = 120
        stage_h = 80

        stage_x = settings['stage_offset']['x']/1000
        stage_y = settings['stage_offset']['y']/1000

        cols = labware.config['columns']
        rows = labware.config['rows']

        well_spacing_x = labware.config['spacing']['x']
        well_spacing_y = labware.config['spacing']['y']

        well_spacing_pixel_x = well_spacing_x
        well_spacing_pixel_y = well_spacing_y

        well_diameter = labware.config['diameter']
        if well_diameter == -1:
            well_radius_pixel_x = well_spacing_pixel_x
            well_radius_pixel_y = well_spacing_pixel_y
        else:
            well_radius = well_diameter / 2
            well_radius_pixel_x = well_radius * scale_x
            well_radius_pixel_y = well_radius * scale_y

        if full_redraw:
            self.schedule_to_draw(self.draw_rectangle, pos=(x+(dim_max['x']-stage_w-stage_x)*scale_x, y+stage_y*scale_y), size=(stage_w*scale_x, stage_h*scale_y), color=(.2, .2, .2 , 0.5), group='outline')

            # Outline of Plate from Above
            # ------------------
            self.schedule_to_draw(self.draw_line, points=(x, y, x, y+h-15), width = 1, color=(50/255, 164/255, 206/255, 1.), group='outline')          # Left
            self.schedule_to_draw(self.draw_line, points=(x+w, y, x+w, y+h), width = 1, color=(50/255, 164/255, 206/255, 1.), group='outline')         # Right
            self.schedule_to_draw(self.draw_line, points=(x, y, x+w, y), width = 1, color=(50/255, 164/255, 206/255, 1.), group='outline')             # Bottom
            self.schedule_to_draw(self.draw_line, points=(x+15, y+h, x+w, y+h), width = 1, color=(50/255, 164/255, 206/255, 1.), group='outline')      # Top
            self.schedule_to_draw(self.draw_line, points=(x, y+h-15, x+15, y+h), width = 1, color=(50/255, 164/255, 206/255, 1.), group='outline')     # Diagonal

            # ROI rectangle
            # ------------------
            if self.ROI_max[0] > self.ROI_min[0]:
                roi_min_x, roi_min_y = coordinate_transformer.stage_to_pixel(
                    labware=labware,
                    stage_offset=settings['stage_offset'],
                    sx=self.ROI_min[0],
                    sy=self.ROI_min[1],
                    scale_x=scale_x,
                    scale_y=scale_y
                )
            
                roi_max_x, roi_max_y = coordinate_transformer.stage_to_pixel(
                    labware=labware,
                    stage_offset=settings['stage_offset'],
                    sx=self.ROI_max[0],
                    sy=self.ROI_max[1],
                    scale_x=scale_x,
                    scale_y=scale_y
                )

                self.schedule_to_draw(self.draw_line, rectangle=(x+roi_min_x, y+roi_min_y, roi_max_x - roi_min_x, roi_max_y - roi_min_y), width = 1, color=(50/255, 164/255, 206/255, 1.), group='outline')

            # Draw all wells
            # ------------------
            for i in range(cols):
                for j in range(rows):                   
                    well_plate_x, well_plate_y = labware.get_well_position(i, j)
                    well_pixel_x, well_pixel_y = coordinate_transformer.plate_to_pixel(
                        labware=labware,
                        px=well_plate_x,
                        py=well_plate_y,
                        scale_x=scale_x,
                        scale_y=scale_y
                    )
                    x_center = int(x+well_pixel_x) # on screen center
                    y_center = int(y+well_pixel_y) # on screen center

                    self.schedule_to_draw(self.draw_ellipse, pos=(x_center-well_radius_pixel_x, y_center-well_radius_pixel_y), radius=(well_radius_pixel_x*2, well_radius_pixel_y*2), color=(0.4, 0.4, 0.4, 0.5), group='wells')

        if full_redraw or self._protocol_step_redraw:
                self._protocol_step_redraw = False

                if  (self._protocol_step_locations_show == True) and \
                    (self._protocol_step_locations_df is not None):

                    half_size = 2
                    with self.canvas:
                        
                        for _, step in self._protocol_step_locations_df.iterrows():
                            pixel_x, pixel_y = coordinate_transformer.plate_to_pixel(
                            labware=labware,
                            px=step['X'],
                            py=step['Y'],
                            scale_x=scale_x,
                            scale_y=scale_y
                        )
                        
                        x_center = x+pixel_x
                        y_center = y+pixel_y

                        self.schedule_to_draw(self.draw_line, points=(x_center-half_size, y_center, x_center+half_size, y_center), color=(1., 1., 0., 1.), width = 1, group='steps') # horizontal line
                        self.schedule_to_draw(self.draw_line, points=(x_center, y_center-half_size, x_center, y_center+half_size), color=(1., 1., 0., 1.), width = 1, group='steps') # vertical line

        target_plate_x, target_plate_y = coordinate_transformer.stage_to_plate(
                labware=labware,
                stage_offset=settings['stage_offset'],
                sx=x_target,
                sy=y_target
            )

        target_i, target_j = labware.get_well_index(target_plate_x, target_plate_y)
        target_well_plate_x, target_well_plate_y = labware.get_well_position(target_i, target_j)
        target_well_pixel_x, target_well_pixel_y = coordinate_transformer.plate_to_pixel(
            labware=labware,
            px=target_well_plate_x,
            py=target_well_plate_y,
            scale_x=scale_x,
            scale_y=scale_y
        )
        target_well_center_x = int(x+target_well_pixel_x) # on screen center
        target_well_center_y = int(y+target_well_pixel_y) # on screen center

        # Draw selected well
        self.schedule_to_draw(self.draw_line, ellipse=(target_well_center_x - (well_radius_pixel_x), target_well_center_y - (well_radius_pixel_y), well_radius_pixel_x*2, well_radius_pixel_y*2), color=(0., 1., 0., 1.), group='selected_well')

        pixel_x, pixel_y = coordinate_transformer.stage_to_pixel(
                labware=labware,
                stage_offset=settings['stage_offset'],
                sx=x_current,
                sy=y_current,
                scale_x=scale_x,
                scale_y=scale_y
            )
            
        x_center = x+pixel_x
        y_center = y+pixel_y
        
        # Draw crosshairs
        self.schedule_to_draw(self.draw_line, points=(x_center-10, y_center, x_center+10, y_center), color=(1., 0., 0., 1.), width = 1, group='crosshairs') # horizontal line
        self.schedule_to_draw(self.draw_line, points=(x_center, y_center-10, x_center, y_center+10), color=(1., 0., 0., 1.), width = 1, group='crosshairs') # vertical line

        self._prev_x_target = x_target
        self._prev_y_target = y_target
        self._prev_x_current = x_current
        self._prev_y_current = y_current


    def schedule_to_draw(self, draw_function, *args, **kwargs):
        """
        Schedule a drawing operation to be executed on the main UI thread.
        
        Args:
            draw_function: A callable that performs the drawing operation
            *args, **kwargs: Arguments to pass to the draw_function
        
        Example usage:
            # From a background thread:
            self.schedule_to_draw(self.draw_line, points=[0, 0, 100, 100], color=(1, 0, 0, 1))
            self.schedule_to_draw(self.draw_circle, pos=(50, 50), radius=20)
        """
        def execute_draw(_):
            try:
                draw_function(*args, **kwargs)
            except Exception as e:
                print(f"Error in scheduled draw operation: {e}")
        
        Clock.schedule_once(execute_draw, 0)
    
    def draw_line(self, points=None, color=(1, 1, 1, 1), width=1, group=None, circle=None, ellipse=None, rectangle=None):
        """Draw a line on the canvas - safe to call from schedule_to_draw_on_canvas"""
        with self.canvas:
            Color(*color)
            if points:
                Line(points=points, width=width, group=group)
            elif circle:
                # circle = (center_x, center_y, radius)
                Line(circle=circle, group=group)
            elif ellipse:
                # ellipse = (bottom_left_x, bottom_left_y, width, height)
                Line(ellipse=ellipse, group=group)
            elif rectangle:
                # rectangle = (bottom_left_x, bottom_left_y, width, height)
                Line(rectangle=rectangle, group=group)
    
    def draw_rectangle(self, pos, size, color=(1, 1, 1, 1), group=None):
        """Draw a rectangle on the canvas - safe to call from schedule_to_draw_on_canvas"""
        with self.canvas:
            Color(*color)
            Rectangle(pos=pos, size=size, group=group)
    
    def draw_ellipse(self, pos, radius, color=(1, 1, 1, 1), group=None):
        """Draw an ellipse on the canvas - safe to call from schedule_to_draw_on_canvas"""
        with self.canvas:
            Color(*color)
            Ellipse(pos=pos, size=radius, group=group)


    # def draw_labware(
    #     self,
    #     *args,
    #     full_redraw: bool = False
    # ): # View the labware from front and above
    #     global lumaview
    #     global settings
    #     global kivy_events
    #     kivy_events = Clock.get_events()

    #     if self.parent is None:
    #         return
        
    #     if 'settings' not in globals():
    #         return
        
    #     # Create current labware instance
    #     _, labware = get_selected_labware()

    #     if full_redraw:
    #         # logger.error("===============FULL REDRAW================")
    #         self.canvas.clear()
    #     else:
    #         # self.canvas.remove_group('crosshairs')
    #         # self.canvas.remove_group('selected_well')
    #         pass

    #     if self._protocol_step_redraw:
    #         self.canvas.remove_group('steps')

    #     with self.canvas:
    #         w = self.width
    #         h = self.height
    #         x = self.x
    #         y = self.y

    #         # Get labware dimensions
    #         dim_max = labware.get_dimensions()

    #         # mm to pixels scale
    #         scale_x = w/dim_max['x']
    #         scale_y = h/dim_max['y']

    #         # Stage Coordinates (120x80 mm)
    #         stage_w = 120
    #         stage_h = 80

    #         stage_x = settings['stage_offset']['x']/1000
    #         stage_y = settings['stage_offset']['y']/1000

    #         # Get target position
    #         # Outline of Stage Area from Above
    #         # ------------------
    #         if full_redraw:
    #             with self.canvas:
    #                 Color(.2, .2, .2 , 0.5)                # dark grey
    #                 Rectangle(pos=(x+(dim_max['x']-stage_w-stage_x)*scale_x, y+stage_y*scale_y),
    #                             size=(stage_w*scale_x, stage_h*scale_y), group='outline')

    #                 # Outline of Plate from Above
    #                 # ------------------
    #                 Color(50/255, 164/255, 206/255, 1.)                # kivy aqua
    #                 Line(points=(x, y, x, y+h-15), width = 1, group='outline')          # Left
    #                 Line(points=(x+w, y, x+w, y+h), width = 1, group='outline')         # Right
    #                 Line(points=(x, y, x+w, y), width = 1, group='outline')             # Bottom
    #                 Line(points=(x+15, y+h, x+w, y+h), width = 1, group='outline')      # Top
    #                 Line(points=(x, y+h-15, x+15, y+h), width = 1, group='outline')     # Diagonal

    #             # ROI rectangle
    #             # ------------------
    #             if self.ROI_max[0] > self.ROI_min[0]:
    #                 roi_min_x, roi_min_y = coordinate_transformer.stage_to_pixel(
    #                     labware=labware,
    #                     stage_offset=settings['stage_offset'],
    #                     sx=self.ROI_min[0],
    #                     sy=self.ROI_min[1],
    #                     scale_x=scale_x,
    #                     scale_y=scale_y
    #                 )
                
    #                 roi_max_x, roi_max_y = coordinate_transformer.stage_to_pixel(
    #                     labware=labware,
    #                     stage_offset=settings['stage_offset'],
    #                     sx=self.ROI_max[0],
    #                     sy=self.ROI_max[1],
    #                     scale_x=scale_x,
    #                     scale_y=scale_y
    #                 )

    #                 with self.canvas:
    #                     Color(50/255, 164/255, 206/255, 1.)                # kivy aqua
    #                     Line(rectangle=(x+roi_min_x, y+roi_min_y, roi_max_x - roi_min_x, roi_max_y - roi_min_y), group='outline')
            
    #         # Draw all ROI rectangles
    #         # ------------------
    #         # TODO (for each step)
    #         '''
    #         for ROI in self.ROIs:
    #             if self.ROI_max[0] > self.ROI_min[0]:
    #                 roi_min_x, roi_min_y = coordinate_transformer.stage_to_pixel(self.ROI_min[0], self.ROI_min[1], scale_x, scale_y)
    #                 roi_max_x, roi_max_y = coordinate_transformer.stage_to_pixel(self.ROI_max[0], self.ROI_max[1], scale_x, scale_y)
    #                 Color(50/255, 164/255, 206/255, 1.)                # kivy aqua
    #                 Line(rectangle=(x+roi_min_x, y+roi_min_y, roi_max_x - roi_min_x, roi_max_y - roi_min_y))
    #         '''
            
    #         # Draw all wells
    #         # ------------------
    #         cols = labware.config['columns']
    #         rows = labware.config['rows']
            
    #         well_spacing_x = labware.config['spacing']['x']
    #         well_spacing_y = labware.config['spacing']['y']
    #         well_spacing_pixel_x = well_spacing_x
    #         well_spacing_pixel_y = well_spacing_y

    #         well_diameter = labware.config['diameter']
    #         if well_diameter == -1:
    #             well_radius_pixel_x = well_spacing_pixel_x
    #             well_radius_pixel_y = well_spacing_pixel_y
    #         else:
    #             well_radius = well_diameter / 2
    #             well_radius_pixel_x = well_radius * scale_x
    #             well_radius_pixel_y = well_radius * scale_y

    #         if full_redraw:
    #             with self.canvas:
    #                 Color(0.4, 0.4, 0.4, 0.5)

    #                 for i in range(cols):
    #                     for j in range(rows):                   
    #                         well_plate_x, well_plate_y = labware.get_well_position(i, j)
    #                         well_pixel_x, well_pixel_y = coordinate_transformer.plate_to_pixel(
    #                             labware=labware,
    #                             px=well_plate_x,
    #                             py=well_plate_y,
    #                             scale_x=scale_x,
    #                             scale_y=scale_y
    #                         )
    #                         x_center = int(x+well_pixel_x) # on screen center
    #                         y_center = int(y+well_pixel_y) # on screen center
    #                         Ellipse(pos=(x_center-well_radius_pixel_x, y_center-well_radius_pixel_y), size=(well_radius_pixel_x*2, well_radius_pixel_y*2), group='wells')

    #         if full_redraw or self._protocol_step_redraw:
    #             self._protocol_step_redraw = False

    #             if  (self._protocol_step_locations_show == True) and \
    #                 (self._protocol_step_locations_df is not None):

    #                 half_size = 2
    #                 with self.canvas:
    #                     Color(1., 1., 0., 1.)
    #                     for _, step in self._protocol_step_locations_df.iterrows():
    #                         pixel_x, pixel_y = coordinate_transformer.plate_to_pixel(
    #                         labware=labware,
    #                         px=step['X'],
    #                         py=step['Y'],
    #                         scale_x=scale_x,
    #                         scale_y=scale_y
    #                     )
                        
    #                     x_center = x+pixel_x
    #                     y_center = y+pixel_y

    #                     Line(points=(x_center-half_size, y_center, x_center+half_size, y_center), width = 1, group='steps') # horizontal line
    #                     Line(points=(x_center, y_center-half_size, x_center, y_center+half_size), width = 1, group='steps') # vertical line

    #         io_executor.put(IOTask(
    #             action=self.get_target_xy,
    #             callback=self.get_target_callback,
    #             cb_args=(
    #                 scale_x,
    #                 scale_y,
    #                 well_radius_pixel_x,
    #                 x,
    #                 y
    #             ),
    #             pass_result=True
    #         ))
                
    def get_target_xy(self):
        try:
            target_stage_x = lumaview.scope.get_target_position('X')
            target_stage_y = lumaview.scope.get_target_position('Y')
        except:
            logger.exception('[LVP Main  ] Error talking to Motor board.')
            return None
        
        return (target_stage_x, target_stage_y)
    
    def get_target_callback(self, scale_x, scale_y, well_radius_pixel_x, x, y, result=None, exception=None):

        if not result is None:
            target_stage_x = result[0]
            target_stage_y = result[1]

            _, labware = get_selected_labware()
            target_plate_x, target_plate_y = coordinate_transformer.stage_to_plate(
                labware=labware,
                stage_offset=settings['stage_offset'],
                sx=target_stage_x,
                sy=target_stage_y
            )

            target_i, target_j = labware.get_well_index(target_plate_x, target_plate_y)
            target_well_plate_x, target_well_plate_y = labware.get_well_position(target_i, target_j)
            target_well_pixel_x, target_well_pixel_y = coordinate_transformer.plate_to_pixel(
                labware=labware,
                px=target_well_plate_x,
                py=target_well_plate_y,
                scale_x=scale_x,
                scale_y=scale_y
            )
            target_well_center_x = int(x+target_well_pixel_x) # on screen center
            target_well_center_y = int(y+target_well_pixel_y) # on screen center

            # Green selection circle
            with self.canvas:
                Color(0., 1., 0., 1., group='selected_well')
                Line(circle=(target_well_center_x, target_well_center_y, well_radius_pixel_x), group='selected_well')

            #  Red Crosshairs
            # ------------------
            if self._motion_enabled:
                io_executor.put(IOTask(
                    action=self.motion_enabled_io,
                    callback=self.motion_enabled_callback,
                    cb_args=(
                        scale_x,
                        scale_y,
                        x,
                        y,
                        labware
                    ),
                    pass_result=True
                ))

                

    def motion_enabled_io(self):
        try:
            x_current = lumaview.scope.get_current_position('X')
            x_current = np.clip(x_current, 0, 120000) # prevents crosshairs from leaving the stage area
            y_current = lumaview.scope.get_current_position('Y')
            y_current = np.clip(y_current, 0, 80000) # prevents crosshairs from leaving the stage area
        except:
            logger.exception('[LVP Main  ] Error talking to Motor board.')
            return None
        
        return (x_current, y_current)
    
    def motion_enabled_callback(self, scale_x, scale_y, x, y, labware, result=None, exception=None):

        if result is not None:
            x_current = result[0]
            y_current = result[1]

            # Convert stage coordinates to relative pixel coordinates
            pixel_x, pixel_y = coordinate_transformer.stage_to_pixel(
                labware=labware,
                stage_offset=settings['stage_offset'],
                sx=x_current,
                sy=y_current,
                scale_x=scale_x,
                scale_y=scale_y
            )
            
            x_center = x+pixel_x
            y_center = y+pixel_y
            with self.canvas:
                Color(1., 0., 0., 1., group='crosshairs')
                Line(points=(x_center-10, y_center, x_center+10, y_center), width = 1, group='crosshairs') # horizontal line
                Line(points=(x_center, y_center-10, x_center, y_center+10), width = 1, group='crosshairs') # vertical line
            x = 1
            y = 1

class MicroscopeSettings(BoxLayout):

    def __init__(self, **kwargs):
        super(MicroscopeSettings, self).__init__(**kwargs)
        logger.info('[LVP Main  ] MicroscopeSettings.__init__()')

        try:
            os.chdir(source_path)
            with open('./data/scopes.json', "r") as read_file:
                self.scopes = json.load(read_file)
        except:
            logger.exception('[LVP Main  ] Unable to read scopes.json.')
            raise

        # try:
        #     os.chdir(source_path)
        #     with open('./data/objectives.json', "r") as read_file:
        #         self.objectives = json.load(read_file)
        # except:
        #     logger.exception('[LVP Main  ] Unable to open objectives.json.')
        #     raise


    # def get_objective_info(self, objective_id: str) -> dict:
    #     return self.objectives[objective_id]

    def acceleration_pct_slider(self):
        scope_configs = self.scopes
        selected_scope_config = scope_configs[settings['microscope']]

        if selected_scope_config['XYStage'] == False:
            return
        
        logger.info('[LVP Main  ] MicroscopeSettings.acceleration_pct_slider()')
        acc_val = self.ids['acceleration_pct_slider'].value
        self.set_acceleration_limit(val_pct=acc_val)       


    def acceleration_pct_text(self):
        logger.info('[LVP Main  ] MicroscopeSettings.acceleration_pct_text()')
        acc_min = self.ids['acceleration_pct_slider'].min
        acc_max = self.ids['acceleration_pct_slider'].max
        try:
            acc_val = int(self.ids['acceleration_pct_text'].text)
        except:
            return
        
        acc_val = int(np.clip(acc_val, acc_min, acc_max))

        self.ids['acceleration_pct_slider'].value = acc_val
        self.ids['acceleration_pct_text'].text = str(acc_val)
        self.set_acceleration_limit(val_pct=acc_val)


    def set_acceleration_limit(self, val_pct: int):
        settings['motion']['acceleration_max_pct'] = val_pct
        lumaview.scope.set_acceleration_limit(val_pct=val_pct)

    
    def set_acceleration_control_visibility(self, visible):
        for acceleration_id in ('acceleration_control_box',):
            self.ids[acceleration_id].visible = visible


    # load settings from JSON file
    def load_settings(self, filename="./data/current.json"):
        logger.info('[LVP Main  ] MicroscopeSettings.load_settings()')
        global lumaview
        global settings
        global max_exposure

        try:

            from settings_init import settings as initialized_settings

            settings = initialized_settings

            if settings['profiling']['enabled']:
                global profiling_helper
                ts = datetime.datetime.now().strftime("%Y%m%d_%H%M%S")
                profiling_save_path = f'./logs/profile/{ts}'
                profiling_helper = profiling_utils.ProfilingHelper(save_path=profiling_save_path)
                Clock.schedule_interval(profiling_helper.restart, 120)

            if 'autogain' not in settings['protocol']:
                settings['protocol']['autogain'] = {
                    'max_duration_seconds': 1.0,
                    'target_brightness': 0.3,
                    'min_gain': 0.0,
                    'max_gain': 20.0,
                }

            live_folder = pathlib.Path(settings['live_folder']).resolve()
            live_folder.mkdir(exist_ok=True, parents=True)
            settings['live_folder'] = str(live_folder)
            
            # update GUI values from JSON data:
            
            # Scope auto-detection
            detected_model = lumaview.scope.get_microscope_model()
            if detected_model in self.scopes.keys():
                logger.info(f'[LVP Main  ] Auto-detected scope as {detected_model}')
                self.ids['scope_spinner'].text = detected_model
            else:
                logger.info(f'[LVP Main  ] Using scope selection from {filename}')
                self.ids['scope_spinner'].text = settings['microscope']

            if settings['use_full_pixel_depth'] == True:
                self.ids['enable_full_pixel_depth_btn'].state = 'down'
            else:
                self.ids['enable_full_pixel_depth_btn'].state = 'normal'
            self.update_full_pixel_depth_state()

            if 'separate_folder_per_channel' in settings:
                if settings['separate_folder_per_channel'] == True:
                    self.ids['separate_folder_per_channel_id'].state = 'down'
                else:
                    self.ids['separate_folder_per_channel_id'].state = 'normal'
            self.update_separate_folders_per_channel()

            self.ids['live_image_output_format_spinner'].text = settings['image_output_format']['live']
            self.select_live_image_output_format()

            self.ids['sequenced_image_output_format_spinner'].text = settings['image_output_format']['sequenced']
            self.select_sequenced_image_output_format()

            try:
                lumaview.scope.camera.find_model_name()
                lumaview.scope.camera.set_max_exposure_time()
                max_exposure = lumaview.scope.camera.get_max_exposure()
            except Exception as e:
                logger.error(f"Error getting camera information (Camera may not be connected): {e}")
                logger.warning(f"Maximum Exposure defaulted to 1000 ms")
                max_exposure = 1000

            if settings['video_as_frames'] == False:
                self.ids['video_recording_format_spinner'].text = 'mp4'
            else:
                self.ids['video_recording_format_spinner'].text = 'Frames'

            self.select_video_recording_format()

            acceleration_limit = settings['motion']['acceleration_max_pct']
            self.ids['acceleration_pct_slider'].value = acceleration_limit
            self.acceleration_pct_slider()

            # Set Frame Size
            # Multiplying frame size by the binning size to account for the select_binning_size() call
            # Effectively sets the frame size to the size it was prior to pixel binning, then bins
            binning_size_str = settings['binning']['size']
            binning_size = binning.binning_size_str_to_int(text=binning_size_str)

            self.ids['frame_width_id'].text = str(settings['frame']['width'] * binning_size)
            self.ids['frame_height_id'].text = str(settings['frame']['height'] * binning_size)
            lumaview.scope.set_frame_size(settings['frame']['width'] * binning_size,
                                            settings['frame']['height'] * binning_size)

            # Pixel Binning
            self.ids['binning_spinner'].text = binning_size_str
            self.select_binning_size()
            lumaview.scope.set_stage_offset(stage_offset=settings['stage_offset'])

            objective_id = settings['objective_id']

            # Mutate turret config keys from str to int for cleaner handling
            settings['turret_objectives'] = {int(k):v for k,v in settings['turret_objectives'].items()}

            if lumaview.scope.has_turret():
                turret_objectives = list(settings["turret_objectives"].values())
                if objective_id not in turret_objectives:
                    raise Exception(f"Startup objective {objective_id} not found in turret objectives ({turret_objectives}).")

                lumaview.scope.set_turret_config(turret_config=settings["turret_objectives"])                

            self.ids['objective_spinner'].text = objective_id

            vertical_control_id = lumaview.ids['motionsettings_id'].ids['verticalcontrol_id']
            v_control_objective_spinner = vertical_control_id.ids['objective_spinner2']
            v_control_objective_spinner.text = objective_id

            objective = objective_helper.get_objective_info(objective_id=objective_id)
            self.ids['magnification_id'].text = f"{objective['magnification']}"

            lumaview.scope.set_objective(objective_id=objective_id)

            # Load previous turret position objectives
            for turret_pos, objective_id in settings["turret_objectives"].items():
                if objective_id is None:
                    button_text = f"{turret_pos}"
                else:
                    magnification = objective_helper.get_objective_info(objective_id=objective_id)['magnification']
                    button_text = f"{magnification}x"

                vertical_control_id.ids[f"turret_pos_{turret_pos}_btn"].text = button_text

            if settings['scale_bar']['enabled'] == True:
                self.ids['enable_scale_bar_btn'].state = 'down'
            else:
                self.ids['enable_scale_bar_btn'].state = 'normal'
            self.update_scale_bar_state()

            protocol_settings = lumaview.ids['motionsettings_id'].ids['protocol_settings_id']
            protocol_settings.ids['capture_period'].text = str(settings['protocol']['period'])
            protocol_settings.ids['capture_dur'].text = str(settings['protocol']['duration'])
            protocol_settings.ids['labware_spinner'].text = settings['protocol']['labware']
            protocol_settings.select_labware()

            zstack_settings = lumaview.ids['motionsettings_id'].ids['verticalcontrol_id'].ids['zstack_id']
            zstack_settings.ids['zstack_spinner'].text = settings['zstack']['position']
            zstack_settings.ids['zstack_stepsize_id'].text = str(settings['zstack']['step_size'])
            zstack_settings.ids['zstack_range_id'].text = str(settings['zstack']['range'])

            z_reference = common_utils.convert_zstack_reference_position_setting_to_config(text_label=settings['zstack']['position'])
            
            zstack_config = ZStackConfig(
                range=settings['zstack']['range'],
                step_size=settings['zstack']['step_size'],
                current_z_reference=z_reference,
                current_z_value=None
            )

            zstack_settings.ids['zstack_steps_id'].text = str(zstack_config.number_of_steps())

            for layer in common_utils.get_layers():
              
                layer_obj = lumaview.ids['imagesettings_id'].layer_lookup(layer=layer)

                if (layer in common_utils.get_fluorescence_layers()):
                    layer_obj.ids['composite_threshold_slider'].value = settings[layer]['composite_brightness_threshold']
  
                if 'ill' in settings[layer]:
                    layer_obj.ids['ill_slider'].value = settings[layer]['ill']

                layer_obj.ids['gain_slider'].value = settings[layer]['gain']

                layer_obj.ids['exp_slider'].max = max_exposure

                if settings[layer]['exp'] <= max_exposure:
                    layer_obj.ids['exp_slider'].value = settings[layer]['exp']
                else:
                    layer_obj.ids['exp_slider'].value = max_exposure
                    settings[layer]['exp'] = max_exposure

                layer_obj.ids['false_color'].active = settings[layer]['false_color']

                if 'sum' in settings[layer]:
                    layer_obj.ids['sum_slider'].value = settings[layer]['sum']
                else:
                    layer_obj.ids['sum_slider'].value = 1
                
                if settings[layer]['acquire'] == "image":
                    layer_obj.ids['acquire_image'].active = True
                elif settings[layer]['acquire'] == "video":
                    layer_obj.ids['acquire_video'].active = True
                else:
                    settings[layer]['acquire'] = None
                    layer_obj.ids['acquire_none'].active = True

                video_config = settings[layer]['video_config']
                DEFAULT_VIDEO_DURATION_SEC = 5

                if video_config is None:
                    video_config = {}


                if 'duration' not in video_config:
                    video_config['duration'] = DEFAULT_VIDEO_DURATION_SEC

                settings[layer]['video_config'] = video_config

                layer_obj.ids['video_duration_text'].text = str(video_config['duration'])
                layer_obj.ids['video_duration_slider'].value = video_config['duration']

                layer_obj.ids['autofocus'].active = settings[layer]['autofocus']

        except:
            logger.exception('[LVP Main  ] Incompatible JSON file for Microscope Settings')

        self.set_ui_features_for_scope()



    def update_separate_folders_per_channel(self):
        global settings

        if self.ids['separate_folder_per_channel_id'].state == 'down':
            self._seperate_folder_per_channel = True
        else:
            self._seperate_folder_per_channel = False

        settings['separate_folder_per_channel'] = self._seperate_folder_per_channel


    def update_bullseye_state(self):
        if self.ids['enable_bullseye_btn_id'].state == 'down':
            lumaview.ids['viewer_id'].update_shader(false_color='BF')
            lumaview.ids['viewer_id'].ids['scope_display_id'].use_bullseye = True
        else:
            for layer in common_utils.get_layers():
                layer_obj = lumaview.ids['imagesettings_id'].layer_lookup(layer=layer)
                accordion_item = lumaview.ids['imagesettings_id'].accordion_item_lookup(layer=layer)
                if accordion_item.collapse == False:
                    if layer_obj.ids['false_color'].active:
                        lumaview.ids['viewer_id'].update_shader(false_color=layer)
                        
                    break

            lumaview.ids['viewer_id'].ids['scope_display_id'].use_bullseye = False


    def update_full_pixel_depth_state(self):
        global settings

        if self.ids['enable_full_pixel_depth_btn'].state == 'down':
            use_full_pixel_depth = True
        else:
            use_full_pixel_depth = False

        lumaview.ids['viewer_id'].ids['scope_display_id'].use_full_pixel_depth = use_full_pixel_depth

        if use_full_pixel_depth:
            lumaview.scope.camera.set_pixel_format('Mono12')
        else:
            lumaview.scope.camera.set_pixel_format('Mono8')

        settings['use_full_pixel_depth'] = use_full_pixel_depth

    
    def select_live_image_output_format(self):
        global settings
        settings['image_output_format']['live'] = self.ids['live_image_output_format_spinner'].text


    def select_sequenced_image_output_format(self):
        global settings
        settings['image_output_format']['sequenced'] = self.ids['sequenced_image_output_format_spinner'].text

    def select_video_recording_format(self):
        global settings
        if self.ids['video_recording_format_spinner'].text == 'mp4':
            settings['video_as_frames'] = False
        else:
            settings['video_as_frames'] = True


    def update_scale_bar_state(self):
        if self.ids['enable_scale_bar_btn'].state == 'down':
            enabled = True  
        else:
            enabled = False
            
        lumaview.scope.set_scale_bar(enabled=enabled)
        settings['scale_bar']['enabled'] = enabled

    def update_crosshairs_state(self):
        if self.ids['enable_crosshairs_btn'].state == 'down':
            lumaview.ids['viewer_id'].ids['scope_display_id'].use_crosshairs = True
        else:
            lumaview.ids['viewer_id'].ids['scope_display_id'].use_crosshairs = False


    def update_live_image_histogram_equalization(self):
        global live_histo_setting
        if self.ids['enable_live_image_histogram_equalization_btn'].state == 'down':
            lumaview.ids['viewer_id'].ids['scope_display_id'].use_live_image_histogram_equalization = True
            live_histo_setting = True
        else:
            lumaview.ids['viewer_id'].ids['scope_display_id'].use_live_image_histogram_equalization = False
            live_histo_setting = False


    def update_show_tooltips(self):
        global show_tooltips
        if self.ids['show_tooltips_btn'].state == 'down':
            show_tooltips = True
        else:
            show_tooltips = False


    # Save settings to JSON file
    def save_settings(self, file="./data/current.json"):
        logger.info('[LVP Main  ] MicroscopeSettings.save_settings()')
        global settings

        if (type(file) == str) and (file[-5:].lower() != '.json'):
                file = file+'.json'

        os.chdir(source_path)
        with open(file, "w") as write_file:
            json.dump(settings, write_file, indent = 4, cls=CustomJSONizer)

    
    def load_binning_sizes(self):
        spinner = self.ids['binning_spinner']
        spinner.values = ['1x1','2x2','4x4']


    def select_binning_size(self):
        global settings

        orig_binning_size = lumaview.scope.get_binning_size()
        orig_frame_size = get_current_frame_dimensions()

        new_binning_size_str = self.ids['binning_spinner'].text
        
        new_binning_size = binning.binning_size_str_to_int(new_binning_size_str)
        lumaview.scope.set_binning_size(size=new_binning_size)
        settings['binning']['size'] = new_binning_size_str
        ratio = new_binning_size / orig_binning_size
        new_frame_size = {
            'width': math.floor(orig_frame_size['width'] / ratio),
            'height': math.floor(orig_frame_size['height'] / ratio),
        }
        self.ids['frame_width_id'].text = str(new_frame_size['width'])
        self.ids['frame_height_id'].text = str(new_frame_size['height'])
        self.frame_size()


    def load_scopes(self):
        logger.info('[LVP Main  ] MicroscopeSettings.load_scopes()')
        spinner = self.ids['scope_spinner']
        spinner.values = list(self.scopes.keys())

    def select_scope(self):
        logger.info('[LVP Main  ] MicroscopeSettings.select_scope()')
        global lumaview
        global settings

        spinner = self.ids['scope_spinner']
        settings['microscope'] = spinner.text

        self.set_ui_features_for_scope()
        stage.full_redraw()


    def set_ui_features_for_scope(self) -> None:
        microscope_settings = lumaview.ids['motionsettings_id'].ids['microscope_settings_id']
        scope_configs = microscope_settings.scopes
        selected_scope_config = scope_configs[settings['microscope']]

        microscope_settings.set_acceleration_control_visibility(visible=selected_scope_config['XYStage'])

        motion_settings = lumaview.ids['motionsettings_id']
        motion_settings.set_turret_control_visibility(visible=selected_scope_config['Turret'])
        motion_settings.set_xystage_control_visibility(visible=selected_scope_config['XYStage'])
        motion_settings.set_tiling_control_visibility(visible=selected_scope_config['XYStage'])

        image_settings = lumaview.ids['imagesettings_id']
        is_lumi_scope = True if settings['microscope'] == 'Lumi' else False
        image_settings.set_df_layer_control_visibility(visible=not is_lumi_scope)
        image_settings.set_lumi_layer_control_visibility(visible=is_lumi_scope)
        image_settings.set_fluoresence_layer_controls_visibility(visible=not is_lumi_scope)

        protocol_settings = lumaview.ids['motionsettings_id'].ids['protocol_settings_id']
        protocol_settings.set_labware_selection_visibility(visible=selected_scope_config['XYStage'])
        protocol_settings.set_show_protocol_step_locations_visibility(visible=selected_scope_config['XYStage'])

        lumaview.ids['motionsettings_id'].ids['post_processing_id'].ids['stitch_controls_id'].set_button_enabled_state(state=selected_scope_config['XYStage'])

        if selected_scope_config['XYStage'] is False:
            stage.remove_parent()
            protocol_settings.select_labware(labware="Center Plate")
            lumaview.ids['motionsettings_id'].ids['post_processing_id'].hide_stitch()

        stage.set_motion_capability(enabled=selected_scope_config['XYStage'])

           
    def load_objectives(self):
        logger.info('[LVP Main  ] MicroscopeSettings.load_objectives()')
        spinner = self.ids['objective_spinner']
        spinner.values = objective_helper.get_objectives_list()


    def select_objective(self):
        logger.info('[LVP Main  ] MicroscopeSettings.select_objective()')
        global lumaview
        global settings

        objective_id = self.ids['objective_spinner'].text
        objective = objective_helper.get_objective_info(objective_id=objective_id)
        settings['objective_id'] = objective_id
        microscope_settings_id = lumaview.ids['motionsettings_id'].ids['microscope_settings_id']
        microscope_settings_id.ids['magnification_id'].text = f"{objective['magnification']}"

        # Update selected to be consistent with other selector
        vc_objective_spinner = lumaview.ids['motionsettings_id'].ids['verticalcontrol_id'].ids['objective_spinner2']
        vc_objective_spinner.text = objective_id

        if lumaview.scope.has_turret():
            lumaview.scope.set_turret_config(turret_config=settings["turret_objectives"])

        lumaview.scope.set_objective(objective_id=objective_id)

        fov_size = common_utils.get_field_of_view(
            focal_length=objective['focal_length'],
            frame_size=settings['frame'],
            binning_size=get_binning_from_ui(),
        )
        self.ids['field_of_view_width_id'].text = str(round(fov_size['width'],0))
        self.ids['field_of_view_height_id'].text = str(round(fov_size['height'],0))
        
    def frame_size(self):
        logger.info('[LVP Main  ] MicroscopeSettings.frame_size()')
        global lumaview
        global settings

        if not lumaview.scope.camera_is_connected():
            return

        try:
            current_frame_size = get_current_frame_dimensions()
        except ValueError:
            current_frame_size = {
                'width': settings['frame']['width'],
                'height': settings['frame']['height'],
            }

        width = int(min(current_frame_size['width'], lumaview.scope.get_max_width()))
        height = int(min(current_frame_size['height'], lumaview.scope.get_max_height()))

        try:
            min_frame_size = lumaview.scope.camera.get_min_frame_size()
            width = max(width, min_frame_size['width'])
            height = max(height, min_frame_size['height'])

            max_frame_size = lumaview.scope.camera.get_max_frame_size()
            width = min(width, max_frame_size['width'])
            height = min(height, max_frame_size['height'])
        except:
            pass

        settings['frame']['width'] = width
        settings['frame']['height'] = height

        self.ids['frame_width_id'].text = str(width)
        self.ids['frame_height_id'].text = str(height)

        objective_id = settings['objective_id']
        objective = objective_helper.get_objective_info(objective_id=objective_id)

        fov_size = common_utils.get_field_of_view(
            focal_length=objective['focal_length'],
            frame_size=settings['frame'],
            binning_size=get_binning_from_ui(),
        )
        self.ids['field_of_view_width_id'].text = str(round(fov_size['width'],0))
        self.ids['field_of_view_height_id'].text = str(round(fov_size['height'],0))

        lumaview.scope.set_frame_size(width, height)


# Modified Slider Class to enable on_release event
# ---------------------------------------------------------------------
class ModSlider(Slider):
    def __init__(self, **kwargs):
        self.register_event_type('on_release')
        super(ModSlider, self).__init__(**kwargs)
        logger.info('[LVP Main  ] ModSlider.__init__()')
        self.step = 5

    def on_release(self):
        pass

    def on_touch_up(self, touch):
        super(ModSlider, self).on_touch_up(touch)
        # logger.info('[LVP Main  ] ModSlider.on_touch_up()')
        if touch.grab_current == self:
            self.dispatch('on_release')
            return True
        
    # def keyboard_on_key_down(self, window, keycode, text, modifiers):
    #     # keycode is a tuple (keycode_int, keycode_str)
    #     name = keycode[1]
    #     delta = self.step
    #     if "shift" in modifiers:
    #         delta /= 50
    #     if name in ('left', 'down'):
    #         self.value = max(self.min, self.value - delta)
    #         return True
    #     elif name in ('right', 'up'):
    #         self.value = min(self.max, self.value + delta)
    #         return True
    #     return super().keyboard_on_key_down(window, keycode, text, modifiers)


# LayerControl Layout class
# ---------------------------------------------------------------------
class LayerControl(BoxLayout):
    layer = StringProperty(None)
    bg_color = ObjectProperty(None)
    illumination_support = BooleanProperty(True)
    autogain_support = BooleanProperty(True)
    exposure_summing_support = BooleanProperty(False)

    global settings

    

    def __init__(self, **kwargs):
        super(LayerControl, self).__init__(**kwargs)
        logger.info('[LVP Main  ] LayerControl.__init__()')
        if self.bg_color is None:
            self.bg_color = (0.5, 0.5, 0.5, 0.5)

        self.apply_gain_slider = Clock.create_trigger(lambda dt: self.apply_settings(), 0.1)
        self.apply_exp_slider = Clock.create_trigger(lambda dt: self.apply_settings(), 0.1)
        self.apply_ill_slider = Clock.create_trigger(lambda dt: self.apply_settings(), 0.1)
        Clock.schedule_once(self._init_ui, 0)
    
    
    def _init_ui(self, dt=0):
        if True == self.autogain_support:
            self.update_auto_gain(init=True)
        else:
            self.apply_settings()

        self.init_acquire()
        self.init_autofocus()

    def ill_slider(self):
        if protocol_running_global:
            return
        logger.info('[LVP Main  ] LayerControl.ill_slider()')
        illumination = self.ids['ill_slider'].value
        settings[self.layer]['ill'] = illumination
        self.apply_ill_slider()

    def ill_text(self):
        logger.info('[LVP Main  ] LayerControl.ill_text()')
        ill_min = self.ids['ill_slider'].min
        ill_max = self.ids['ill_slider'].max
        try:
            ill_val = float(self.ids['ill_text'].text)
        except:
            return
        
        illumination = float(np.clip(ill_val, ill_min, ill_max))

        settings[self.layer]['ill'] = illumination
        self.ids['ill_slider'].value = illumination
        self.ids['ill_text'].text = str(illumination)

        self.apply_settings()


    def sum_slider(self):
        logger.info('[LVP Main  ] LayerControl.sum_slider()')
        sum = int(self.ids['sum_slider'].value)
        settings[self.layer]['sum'] = sum
        self.apply_settings()


    def sum_text(self):
        logger.info('[LVP Main  ] LayerControl.sum_text()')
        sum_min = self.ids['sum_slider'].min
        sum_max = self.ids['sum_slider'].max
        try:
            sum_val = int(self.ids['sum_text'].text)
        except:
            return
        
        sum = int(np.clip(sum_val, sum_min, sum_max))

        settings[self.layer]['sum'] = sum
        self.ids['sum_slider'].value = sum
        self.ids['sum_text'].text = str(sum)

        self.apply_settings()


    def video_duration_slider(self):
        logger.info('[LVP Main  ] LayerControl.video_duration_slider()')
        duration = self.ids['video_duration_slider'].value
        settings[self.layer]['video_config']['duration'] = duration
        self.apply_settings()

    def video_duration_text(self):
        logger.info('[LVP Main  ] LayerControl.video_duration_text()')
        duration_min = self.ids['video_duration_slider'].min
        duration_max = self.ids['video_duration_slider'].max
        try:
            duration_val = int(self.ids['video_duration_text'].text)
        except:
            return
        
        duration = int(np.clip(duration_val, duration_min, duration_max))

        settings[self.layer]['video_config']['duration'] = duration
        self.ids['video_duration_slider'].value = duration
        self.ids['video_duration_text'].text = str(duration)

        self.apply_settings()

    def update_auto_gain(self, init: bool = False):
        logger.info('[LVP Main  ] LayerControl.update_auto_gain()')
        if self.ids['auto_gain'].state == 'down':
            state = True
        else:
            state = False

        for item in ('gain_slider', 'gain_text', 'exp_slider', 'exp_text'):
            self.ids[item].disabled = state

        # When transitioning out of auto-gain, keep last auto-gain settings to apply
        camera_executor.put(IOTask(
            action = LayerControl.get_gain_exposure,
            args=(self, init, state),
            callback=LayerControl.update_auto_gain_cb,
            cb_args=(self),
            pass_result=True
        ))

        # actual_gain = lumaview.scope.camera.get_gain()
        # actual_exp = lumaview.scope.camera.get_exposure_t()

    
    def get_gain_exposure(self, init, state):
        actual_gain = lumaview.scope.camera.get_gain()
        actual_exp = lumaview.scope.camera.get_exposure_t()

        return (init, state, actual_gain, actual_exp)

    def update_auto_gain_cb(self, result=None, exception=None):
        try:

            if exception is not None:
                logger.error(f"LVP Main] Update_auto_gain error: {exception}")
                return

            init = result[0]
            state = result[1]
            gain = result[2]
            exp = result[3]

            if self.ids['auto_gain'].state == 'down':
                state = True
            else:
                state = False

            # If being called on program initialization, we don't want to
            # inadvertantly load the settings from the scope hardware into the software maintained settings
            # print("AUTOGAIN")
            # print(f"init: {init}    state: {state}")
            # print(f"Gain: {gain}    Exp: {exp}")

            if (False == init) and (False == state):
                settings[self.layer]['gain'] = gain
                settings[self.layer]['exp'] = exp

            settings[self.layer]['auto_gain'] = state
            self.apply_settings()

        except Exception as e:
            logger.error(f"LVP Main] Update_auto_gain error: {e}")
            return
        
    def gain_slider(self):
        if protocol_running_global:
            return
        logger.info('[LVP Main  ] LayerControl.gain_slider()')
        gain = self.ids['gain_slider'].value
        settings[self.layer]['gain'] = gain
        self.apply_gain_slider()
        ####

    def gain_text(self):
        logger.info('[LVP Main  ] LayerControl.gain_text()')
        gain_min = self.ids['gain_slider'].min
        gain_max = self.ids['gain_slider'].max
        try:
            gain_val = float(self.ids['gain_text'].text)
        except:
            return
        
        gain = float(np.clip(gain_val, gain_min, gain_max))

        settings[self.layer]['gain'] = gain
        self.ids['gain_slider'].value = gain
        self.ids['gain_text'].text = str(gain)

        self.apply_gain_slider()

    def composite_threshold_slider(self):
        logger.info('[LVP Main  ] LayerControl.composite_threshold_slider()')
        composite_threshold = self.ids['composite_threshold_slider'].value
        settings[self.layer]['composite_brightness_threshold'] = composite_threshold

    def composite_threshold_text(self):
        logger.info('[LVP Main  ] LayerControl.composite_threshold_text()')
        composite_threshold_min = self.ids['composite_threshold_slider'].min
        composite_threshold_max = self.ids['composite_threshold_slider'].max
        try:
            composite_threshold_val = float(self.ids['composite_threshold_text'].text)
        except:
            return
        
        composite_threshold = float(np.clip(composite_threshold_val, composite_threshold_min, composite_threshold_max))

        settings[self.layer]['composite_brightness_threshold'] = composite_threshold
        self.ids['composite_threshold_slider'].value = composite_threshold
        self.ids['composite_threshold_text'].text = str(composite_threshold)

    def exp_slider(self):
        if protocol_running_global:
            return
        logger.info('[LVP Main  ] LayerControl.exp_slider()')
        exposure = self.ids['exp_slider'].value
        # exposure = 10 ** self.ids['exp_slider'].value # slider is log_10(ms)
        settings[self.layer]['exp'] = exposure        # exposure in ms
        self.apply_exp_slider()

    def exp_text(self):
        logger.info('[LVP Main  ] LayerControl.exp_text()')
        exp_min = self.ids['exp_slider'].min
        exp_max = self.ids['exp_slider'].max

        try:
            exp_val = float(self.ids['exp_text'].text)
        except:
            return
        
        exposure = float(np.clip(exp_val, exp_min, exp_max))

        settings[self.layer]['exp'] = exposure
        self.ids['exp_slider'].value = exposure
        # self.ids['exp_slider'].value = float(np.log10(exposure)) # convert slider to log_10
        self.ids['exp_text'].text = str(exposure)

        self.apply_exp_slider()

    def false_color(self):
        logger.info('[LVP Main  ] LayerControl.false_color()')
        settings[self.layer]['false_color'] = self.ids['false_color'].active
        self.apply_settings()

    def init_acquire(self):
        if settings[self.layer]['acquire'] == "image":
            self.ids['acquire_image'].state = 'down'
        elif settings[self.layer]['acquire'] == 'video':
            self.ids['acquire_video'].state = 'down'
        else:
            self.ids['acquire_none'].state = 'down'

    def update_acquire(self):
        logger.info('[LVP Main  ] LayerControl.update_acquire()')

        if self.ids['acquire_image'].active:
            settings[self.layer]['acquire'] = "image"
        elif self.ids['acquire_video'].active:
            settings[self.layer]['acquire'] = "video"
        else:
            settings[self.layer]['acquire'] = None

    def init_autofocus(self):
        if settings[self.layer]['autofocus'] == False:
            self.ids['autofocus'].state = 'normal'
        else:
            self.ids['autofocus'].state = 'down'

    def update_autofocus(self):
        logger.info('[LVP Main  ] LayerControl.update_autofocus()')
        settings[self.layer]['autofocus'] = self.ids['autofocus'].active

    def save_focus(self):
        logger.info('[LVP Main  ] LayerControl.save_focus()')
        io_executor.put(IOTask(
            action=self.execute_save_focus
        ))

    def execute_save_focus(self):
        pos = lumaview.scope.get_current_position('Z')
        settings[self.layer]['focus'] = pos

    def goto_focus(self):
        logger.info('[LVP Main  ] LayerControl.goto_focus()')
        io_executor.put(IOTask(
            action=self.execute_goto_focus,
        ))

    def execute_goto_focus(self):
        pos = settings[self.layer]['focus']
        move_absolute_position('Z', pos)  # set current z height in usteps

    def update_led_state(self, apply_settings=True):
        enabled = True if self.ids['enable_led_btn'].state == 'down' else False
        illumination = settings[self.layer]['ill']

        if apply_settings:
            self.apply_settings(update_led=False)

        camera_executor.put(IOTask(
            action=self.set_led_state,
            kwargs= {
                "enabled": enabled,
                "illumination": illumination
            }
        ))
        #self.set_led_state(enabled=enabled, illumination=illumination)
        
        # self.apply_settings()

    
    def set_led_state(self, enabled: bool, illumination: float):
        if not lumaview.scope.led:
            logger.warning('[LVP Main  ] LED controller not available.')
            return

        channel=lumaview.scope.color2ch(self.layer)
        if not enabled:
            lumaview.scope.led_off(channel=channel)
        else:
            logger.info(f'[LVP Main  ] lumaview.scope.led_on(lumaview.scope.color2ch({self.layer}), {illumination})')
            lumaview.scope.led_on(channel=channel, mA=illumination)          


    def apply_settings(self, ignore_auto_gain=False, update_led=True, protocol=False):
        
        logger.info('[LVP Main  ] LayerControl.apply_settings()')
        global lumaview
        # global gain_vals

        # update illumination to currently selected settings
        # -----------------------------------------------------
        if not protocol:
            set_histogram_layer(active_layer=self.layer)

        # Queue IO task and update UI after completing IO
        if update_led:
            if not protocol_running_global:
                self.update_led_state(apply_settings=False)

        if self.ids['enable_led_btn'].state == 'down': # if the button is down
            for layer in common_utils.get_layers():
                if layer != self.layer:
                    layer_obj = lumaview.ids['imagesettings_id'].layer_lookup(layer=layer)
                    layer_obj.ids['enable_led_btn'].state = 'normal'


        # update exposure to currently selected settings
        # -----------------------------------------------------
        
        exposure = settings[self.layer]['exp']
        gain = settings[self.layer]['gain']

        if not protocol_running_global:
            camera_executor.put(IOTask(action=lumaview.scope.set_gain, args=(gain)))
            camera_executor.put(IOTask(action=lumaview.scope.set_exposure_time, args=(exposure)))
        #lumaview.scope.set_gain(gain)
        #lumaview.scope.set_exposure_time(exposure)

        # update gain to currently selected settings
        # -----------------------------------------------------
        auto_gain_enabled = settings[self.layer]['auto_gain']

        if not ignore_auto_gain:
            if not protocol_running_global:
                autogain_settings = get_auto_gain_settings()
                camera_executor.put(IOTask(
                    action=lumaview.scope.set_auto_gain,
                    args=(auto_gain_enabled),
                    kwargs={
                        "settings": autogain_settings
                    }
                )
                )
                #lumaview.scope.set_auto_gain(auto_gain_enabled, settings=autogain_settings)

        # update false color to currently selected settings and shader
        # -----------------------------------------------------
        if lumaview.ids['viewer_id'].ids['scope_display_id'].use_bullseye is False:
            self.update_shader(dt=0)


    def update_shader(self, dt):
        # logger.info('[LVP Main  ] LayerControl.update_shader()')
        if self.ids['false_color'].active:
            lumaview.ids['viewer_id'].update_shader(self.layer)
        else:
            lumaview.ids['viewer_id'].update_shader('none')

def reset_acquire_ui():
    for layer in common_utils.get_layers():
        layer_obj = lumaview.ids['imagesettings_id'].layer_lookup(layer=layer)
        if settings[layer]['acquire'] == "image":
            layer_obj.ids['acquire_image'].active = True
        elif settings[layer]['acquire'] == "video":
            layer_obj.ids['acquire_video'].active = True
        else:
            layer_obj.ids['acquire_none'].active = True

# Z Stack functions class
# ---------------------------------------------------------------------
class ZStack(CompositeCapture):
    def set_steps(self):
        logger.info('[LVP Main  ] ZStack.set_steps()')

        try:
            settings['zstack']['step_size'] = float(self.ids['zstack_stepsize_id'].text)
            settings['zstack']['range'] = float(self.ids['zstack_range_id'].text)
        except:
            return

        z_reference = common_utils.convert_zstack_reference_position_setting_to_config(
            text_label=self.ids['zstack_spinner'].text
        )

        zstack_config = ZStackConfig(
            range=settings['zstack']['range'],
            step_size=settings['zstack']['step_size'],
            current_z_reference=z_reference,
            current_z_value=None
        )

        self.ids['zstack_steps_id'].text = str(zstack_config.number_of_steps())


    def set_position(self):
        settings['zstack']['position'] = self.ids['zstack_spinner'].text


    def _reset_run_zstack_acquire_button(self, **kwargs):
        self.ids['zstack_aqr_btn'].state = 'normal'
        self.ids['zstack_aqr_btn'].text = 'Acquire'
        live_histo_reverse()


    def _cleanup_at_end_of_acquire(self):
        sequenced_capture_executor.reset()
        self._reset_run_zstack_acquire_button()
        live_histo_reverse()


    def _zstack_run_complete(self, **kwargs):
        self._reset_run_zstack_acquire_button()
        create_hyperstacks_if_needed()
        live_histo_reverse()


    def run_zstack_acquire_from_ui(self):
        logger.info('[LVP Main  ] ZStack.run_zstack_acquire_from_ui()')

        live_histo_off()

        trigger_source = 'zstack'
        run_not_started_func = self._reset_run_zstack_acquire_button
        run_complete_func = self._zstack_run_complete

        run_trigger_source = sequenced_capture_executor.run_trigger_source()
        if sequenced_capture_executor.run_in_progress() and \
            (run_trigger_source != trigger_source):
            run_not_started_func()
            logger.warning(f"Cannot start Z-Stack acquire. Run already in progress from {run_trigger_source}")
            return
        
        if self.ids['zstack_aqr_btn'].state == 'normal':
            self._cleanup_at_end_of_acquire()
            return
        
        # Note: This will be quickly overwritten by the remaining number of scans
        self.ids['zstack_aqr_btn'].text = 'Running Z-Stack'

        config = get_sequenced_capture_config_from_ui()

        labware_id, _ = get_selected_labware()
        objective_id, _ = get_current_objective_info()
        zstack_positions_valid, _ = get_zstack_positions()
        zstack_params = get_zstack_params()
        active_layer, active_layer_config = get_active_layer_config()
        active_layer_config['acquire'] = "image"

        if not zstack_positions_valid:
            logger.info('[LVP Main  ] ZStack.acquire_zstack() -> No Z-Stack positions configured')
            run_not_started_func()
            return
        
        curr_position = get_current_plate_position()
        curr_position.update({'name': 'ZStack'})

        positions = [
            curr_position,
        ]
        
        tiling_config = TilingConfig(
            tiling_configs_file_loc=pathlib.Path(source_path) / "data" / "tiling.json",
        )
        
        config = {
            'labware_id': labware_id,
            'positions': positions,
            'objective_id': objective_id,
            'zstack_params': zstack_params,
            'use_zstacking': True,
            'tiling': tiling_config.no_tiling_label(),
            'layer_configs': {active_layer: active_layer_config},
            'period': None,
            'duration': None,
            'frame_dimensions': get_current_frame_dimensions(),
            'binning_size': get_binning_from_ui(),
        }
        
        zstack_sequence = Protocol.from_config(
            input_config=config,
            tiling_configs_file_loc=pathlib.Path(source_path) / "data" / "tiling.json"
        )

        autogain_settings = get_auto_gain_settings()

        callbacks = {
            'move_position': _handle_ui_update_for_axis,
            'update_scope_display': lumaview.ids['viewer_id'].ids['scope_display_id'].update_scopedisplay,
            'run_complete': run_complete_func,
            'leds_off': _handle_ui_for_leds_off,
            'led_state': _handle_ui_for_led,
            'reset_autofocus_btns': update_autofocus_selection_after_protocol,
        }

        parent_dir = pathlib.Path(settings['live_folder']).resolve() / "Manual" / "Z-Stacks"

        initial_position = get_current_plate_position()
        image_capture_config = get_image_capture_config_from_ui()

        sequenced_capture_executor.run(
            protocol=zstack_sequence,
            run_mode=SequencedCaptureRunMode.SINGLE_ZSTACK,
            run_trigger_source=trigger_source,
            max_scans=1,
            sequence_name='zstack',
            parent_dir=parent_dir,
            image_capture_config=image_capture_config,
            enable_image_saving=is_image_saving_enabled(),
            separate_folder_per_channel=False,
            autogain_settings=autogain_settings,
            callbacks=callbacks,
            return_to_position=initial_position,
            leds_state_at_end="off",
            video_as_frames = settings['video_as_frames']
        )

        set_last_save_folder(dir=sequenced_capture_executor.run_dir())


class FileChooseBTN(Button):
    context  = StringProperty()
    selection = ListProperty([])

    def choose(self, context):
        logger.info(f'[LVP Main  ] FileChooseBTN.choose({context})')
        # Call plyer filechooser API to run a filechooser Activity.
        self.context = context

        # Show previously selected/default folder
        selected_path = None
        filetypes = None
        filetypes_tk = None
        if self.context == "load_protocol":
            selected_path = str(pathlib.Path(settings['live_folder']))
            filetypes = ["*.tsv"]
            filetypes_tk = [('TSV', '.tsv')]
        elif self.context == "load_settings":
            filetypes=["*.json"]
            filetypes_tk = [('JSON', '.json')]
        elif self.context == "load_cell_count_input_image":
            filetypes=["*.tif?"]
            filetypes_tk = [('TIFF', '.tif .tiff')]
        elif self.context == "load_cell_count_method":
            filetypes_tk = [('JSON', '.json')]
            filetypes=["*.json"]
        elif self.context == "load_graphing_data":
            filetypes_tk = [('CSV', '.csv')]
            filetypes=["*.csv"]
        else:
            logger.exception(f"Unsupported handling for {self.context}")
            return

        if sys.platform in ('win32', 'darwin'):
            # Tested for Windows/Mac platforms

            # Use root with attributes to keep filedialog on top
            # Ref: https://stackoverflow.com/questions/3375227/how-to-give-tkinter-file-dialog-focus
            root = Tk()
            root.attributes('-alpha', 0.0)
            root.attributes('-topmost', True)
            selection = filedialog.askopenfilename(
                parent=root,
                initialdir=selected_path,
                filetypes=filetypes_tk
            )
            root.destroy()

            # Nothing selected/cancel
            if selection == '':
                return
            
            self.handle_selection(selection=[selection])
            return
        
        else:
            filechooser.open_file(
                on_selection=self.handle_selection,
                filters=filetypes
            )
            return


    def handle_selection(self, selection):
        logger.info('[LVP Main  ] FileChooseBTN.handle_selection()')
        if selection:
            self.selection = selection
            self.on_selection_function()

    def on_selection_function(self, *a, **k):
        logger.info('[LVP Main  ] FileChooseBTN.on_selection_function()')
        global lumaview
        
        
        if self.selection:
            print("Selection")
            print(f"Self.context: {self.context}")
            if self.context == 'load_settings':
                lumaview.ids['motionsettings_id'].ids['microscope_settings_id'].load_settings(self.selection[0])

            elif self.context == 'load_protocol':
                lumaview.ids['motionsettings_id'].ids['protocol_settings_id'].load_protocol(filepath = self.selection[0])
            
            elif self.context == 'load_cell_count_input_image':
                cell_count_content.set_preview_source_file(file=self.selection[0])

            elif self.context == 'load_graphing_data':
                print("Set Graphing source")
                graphing_controls.set_graphing_source(file=self.selection[0])

            elif self.context == 'load_cell_count_method':
                cell_count_content.load_method_from_file(file=self.selection[0])

        else:
            return

# Button the triggers 'filechooser.choose_dir()' from plyer
class FolderChooseBTN(Button):
    context  = StringProperty()
    selection = ListProperty([])

    def choose(self, context):
        logger.info(f'[LVP Main  ] FolderChooseBTN.choose({context})')
        self.context = context

        # Show previously selected/default folder
        if self.context in (
            "apply_stitching_to_folder",
            "apply_composite_gen_to_folder",
            "apply_video_gen_to_folder",
        ):
            selected_path = pathlib.Path(settings['live_folder']) / PROTOCOL_DATA_DIR_NAME
            if not selected_path.exists():
                selected_path = pathlib.Path(settings['live_folder'])
            
            selected_path = str(selected_path)
        elif self.context in (
            "apply_zprojection_to_folder",
        ):
            # Special handling for Z-Projections since they can either be from protocols or
            # from manually-acquired Z-Stacks
            if last_save_folder is not None:
                selected_path = pathlib.Path(last_save_folder)
                if not selected_path.exists():
                    selected_path = pathlib.Path(settings['live_folder'])
            else:
                selected_path = pathlib.Path(settings['live_folder'])

            selected_path = str(selected_path)
            
        else:
            selected_path = settings['live_folder']


        # Note: Could likely use tkinter filedialog for all platforms
        # works on windows and MacOSX
        # but needs testing on Linux
        if sys.platform in ('win32','darwin'):
            # Tested for Windows/Mac platforms

            # Use root with attributes to keep filedialog on top
            # Ref: https://stackoverflow.com/questions/3375227/how-to-give-tkinter-file-dialog-focus
            root = Tk()
            root.attributes('-alpha', 0.0)
            root.attributes('-topmost', True)
            selection = filedialog.askdirectory(
                parent=root,
                initialdir=selected_path
            )
            root.destroy()

            # Nothing selected/cancel
            if selection == '':
                return
            
            self.handle_selection(selection=[selection])     
        else:
            filechooser.choose_dir(
                on_selection=self.handle_selection
                # path=selected_path
            )
            return
        

    def handle_selection(self, selection):
        logger.info('[LVP Main  ] FolderChooseBTN.handle_selection()')
        if selection:
            self.selection = selection
            self.on_selection_function()


    def on_selection_function(self, *a, **k):
        global settings
        logger.info('[LVP Main  ] FolderChooseBTN.on_selection_function()')
        if self.selection:
            path = self.selection[0]
        else:
            return

        if self.context == 'live_folder':
            settings['live_folder'] = str(pathlib.Path(path).resolve())
        elif self.context == 'apply_cell_count_method_to_folder':
            cell_count_content.apply_method_to_folder(
                path=path
            )
        elif self.context == 'apply_stitching_to_folder':
            stitch_controls.run_stitcher(path=pathlib.Path(path))
        elif self.context == 'apply_composite_gen_to_folder':
            composite_gen_controls.run_composite_gen(path=pathlib.Path(path))
        elif self.context == 'apply_video_gen_to_folder':
            video_creation_controls.run_video_gen(path=pathlib.Path(path))
        elif self.context == 'apply_zprojection_to_folder':
            zprojection_controls.run_zprojection(path=pathlib.Path(path))
        else:
            raise Exception(f"on_selection_function(): Unknown selection {self.context}")


# Button the triggers 'filechooser.save_file()' from plyer
class FileSaveBTN(Button):
    context  = StringProperty()
    selection = ListProperty([])

    def choose(self, context):
        logger.info('[LVP Main  ] FileSaveBTN.choose()')
        self.context = context
        if self.context == 'save_settings':
            filetypes = [('JSON', '.json')]
        elif self.context == 'saveas_protocol':
            filetypes = [('TSV', '.tsv')]
        elif self.context == 'saveas_cell_count_method':
            filetypes = [('JSON', '.json')]
        elif self.context == 'save_graph':
            filetypes = [('PNG', '.png')]
        else:
            logger.exception(f"Unsupported handling for {self.context}")
            return
        
        selected_path = settings['live_folder']
        
        # Use root with attributes to keep filedialog on top
        # Ref: https://stackoverflow.com/questions/3375227/how-to-give-tkinter-file-dialog-focus
        root = Tk()
        root.attributes('-alpha', 0.0)
        root.attributes('-topmost', True)
        selection = filedialog.asksaveasfilename(
            parent=root,
            initialdir=selected_path,
            filetypes=filetypes
        )
        root.destroy()

        # Nothing selected/cancel
        if selection == '':
            return
        
        self.handle_selection(selection=[selection])     


    def handle_selection(self, selection):
        logger.info('[LVP Main  ] FileSaveBTN.handle_selection()')
        if selection:
            self.selection = selection
            self.on_selection_function()

    def on_selection_function(self, *a, **k):
        logger.info('[LVP Main  ] FileSaveBTN.on_selection_function()')
        global lumaview
        
        if self.context == 'save_settings':
            if self.selection:
                lumaview.ids['motionsettings_id'].ids['microscope_settings_id'].save_settings(self.selection[0])
                logger.info('[LVP Main  ] Saving Settings to File:' + self.selection[0])

        elif self.context == 'saveas_protocol':
            if self.selection:
                lumaview.ids['motionsettings_id'].ids['protocol_settings_id'].save_protocol(filepath = self.selection[0])
                logger.info('[LVP Main  ] Saving Protocol to File:' + self.selection[0])

        elif self.context == 'save_graph':
            if self.selection:
                graphing_controls.save_graph(filepath=self.selection[0])
                logger.info('[LVP Main  ] Saving Graph PNG to File:' + self.selection[0])
        
        elif self.context == 'saveas_cell_count_method':
            if self.selection:
                logger.info('[LVP Main  ] Saving Cell Count Method to File:' + self.selection[0])
                filename = self.selection[0]
                if os.path.splitext(filename)[1] == "":
                    filename += ".json"
                cell_count_content.save_method_as(file=filename)


def load_log_level():
    for settings_file in ("./data/current.json", "./data/settings.json"):
        if not os.path.exists(settings_file):
            continue

        with open(settings_file, 'r') as fp:
            data = json.load(fp)

            try:
                log_level = logging.getLevelName(data['logging']['default']['level'])
                logger.setLevel(level=log_level)          
                return
            except:
                pass


def load_mode():
    global ENGINEERING_MODE
    for settings_file in ("./data/current.json", "./data/settings.json"):
        if not os.path.exists(settings_file):
            continue

        with open(settings_file, 'r') as fp:
            data = json.load(fp)

            try:
                mode = data['mode']
                if mode == 'engineering':
                    logger.info(f"Enabling engineering mode")
                    ENGINEERING_MODE = True       
                    return
            except:
                pass

        ENGINEERING_MODE = False


def block_wait_for_threads(futures: list, log_loc="LVP") -> None:
    for future in futures:
            try:
                result = future.result()
                continue
            except Exception as e:
                logger.error(f"{log_loc} ] Thread Error: {e}")

    # All threads finished
    return

def init_ij():
    global ij_helper
    ij_helper = imagej_helper.ImageJHelper()
    return

def process_ij_helper():
    return imagej_helper.ImageJHelper()
             
# -------------------------------------------------------------------------
# RUN LUMAVIEWPRO APP
# -------------------------------------------------------------------------
class LumaViewProApp(App):

    

    def on_start(self):
        
        # yappi.set_clock_type("wall")
        # yappi.start()
        # Continuously update image of stage and protocol
        Clock.schedule_interval(stage.draw_labware, 0.1)
        Clock.schedule_interval(lumaview.ids['motionsettings_id'].update_xy_stage_control_gui, 0.1) # Includes text boxes, not just stage
        Clock.schedule_once(functools.partial(lumaview.ids['imagesettings_id'].set_expanded_layer, 'BF'), 0.2)

        os.chdir(source_path)


        load_log_level()
        load_mode()
        logger.info('[LVP Main  ] LumaViewProApp.on_start()')

        if not disable_homing:
            # Note: If the scope has a turret, this also performs a T homing
            task = IOTask(
                move_home,
                args=('XY')
            )
            stage_executor.put(task)


        if lumaview.scope.has_turret():
            objective_id = settings['objective_id']
            turret_position = lumaview.scope.get_turret_position_for_objective_id(objective_id=objective_id)
            
            if turret_position is None:
                DEFAULT_POSITION = 1
                logger.error(f"Turret position for objective {objective_id} not in turret objectives configuration. Setting to position {DEFAULT_POSITION}")
                turret_position = DEFAULT_POSITION

            turret_executor.put(IOTask(
                move_absolute_position,
                kwargs= {
                    "axis": 'T',
                    "pos": turret_position,
                    "wait_until_complete": True
                }
            ))
            #thread_pool.submit(move_absolute_position, axis='T', pos=turret_position, wait_until_complete=True)
            #move_absolute_position(axis='T', pos=turret_position, wait_until_complete=True)

        layer_obj = lumaview.ids['imagesettings_id'].layer_lookup(layer='BF')
        layer_obj.apply_settings()
        Clock.schedule_once(layer_obj.apply_settings, 5)

        camera_executor.put(IOTask(scope_leds_off))
        #scope_leds_off()

        if getattr(sys, 'frozen', False):
            pyi_splash.close()


    def build(self):
        current_time = time.strftime("%m/%d/%Y", time.localtime())
        logger.info('[LVP Main  ] LumaViewProApp.build()')

        logger.info('[LVP Main  ] -----------------------------------------')
        logger.info('[LVP Main  ] Code Compiled On: %s', current_time)
        logger.info('[LVP Main  ] Run Time: ' + time.strftime("%Y %m %d %H:%M:%S"))
        logger.info('[LVP Main  ] -----------------------------------------')

        global Window
        global lumaview
        global cell_count_content
        global graphing_controls
        global video_creation_controls
        global stitch_controls
        global zprojection_controls
        global composite_gen_controls
        global stage
        global wellplate_loader
        global coordinate_transformer
        global objective_helper
        global ij_helper
        ij_helper = None
        global sequenced_capture_executor
        
        # global autofocus_executor
        self.icon = './data/icons/icon.png'

        stage = Stage()


        try:
            from kivy.core.window import Window
            #Window.bind(on_resize=self._on_resize)
            lumaview = MainDisplay()
            cell_count_content = CellCountControls()
            graphing_controls = GraphingControls()
            #Window.maximize()
        except:
            logger.exception('[LVP Main  ] Cannot open main display.')
            raise

        # load labware file
        wellplate_loader = labware_loader.WellPlateLoader()
        coordinate_transformer = coord_transformations.CoordinateTransformer()

        objective_helper = objectives_loader.ObjectiveLoader()

        io_executor.start()
        camera_executor.start()
        temp_ij_executor.start()
        protocol_executor.start()
        file_io_executor.start()
        autofocus_thread_executor.start()
        scope_display_thread_executor.start()
        stage_executor.start()
        turret_executor.start()
        #ij_helper = imagej_helper.ImageJHelper()

        # temp_ij_executor.put(IOTask(
        #     action=imagej_helper.ImageJHelper,
        #     callback=ij_creation,
        #     pass_result=True
        # ))

        # load settings file
        lumaview.ids['motionsettings_id'].ids['microscope_settings_id'].load_settings("./data/current.json")

        
            
        autofocus_executor = AutofocusExecutor(
            scope=lumaview.scope,
            camera_executor=camera_executor,
            io_executor=io_executor,
            file_io_executor=file_io_executor,
            autofocus_executor=autofocus_thread_executor,
            use_kivy_clock=True,
            ui_update_func=_handle_autofocus_ui
        )

        sequenced_capture_executor = SequencedCaptureExecutor(
            scope=lumaview.scope,
            stage_offset=settings['stage_offset'],
            autofocus_executor=autofocus_executor,
            io_executor=io_executor,
            protocol_executor=protocol_executor,
            file_io_executor=file_io_executor,
            camera_executor=camera_executor,
            autofocus_io_executor=autofocus_thread_executor,
            z_ui_update_func=_handle_autofocus_ui,
            cpu_pool=cpu_pool
        )
        

        # Creates and manages Tooltips
        self.hidden = True
        self.tooltip_attr_widgets = self.find_widgets_with_tooltips(lumaview)
        self.widget_to_accordion_dict = self.create_widget_to_parent_dict(self.tooltip_attr_widgets)
        self.tt_widget = Tooltip()
        self.widget_being_described = None
        Window.bind(mouse_pos=self.mouse_moved)
        self.tt_shown = False
        self.tt_clock_event = None

        return lumaview

    def _on_resize(self, window, w, h):
        pass
        #Clock.schedule_once(lumaview.ids['motionsettings_id'].check_settings, 0.1)
        #Clock.schedule_once(lumaview.ids['imagesettings_id'].check_settings, 0.1)

    def on_stop(self):
        logger.info('[LVP Main  ] LumaViewProApp.on_stop()')
        if profiling_helper is not None:
            profiling_helper.stop()

        if io_executor is not None:
            io_executor.shutdown(wait=False)

        if camera_executor is not None:
            camera_executor.shutdown(wait=False)

        if temp_ij_executor is not None:
            temp_ij_executor.shutdown(wait=False)

        if protocol_executor is not None:
            protocol_executor.shutdown(wait=False)

        if file_io_executor is not None:
            file_io_executor.shutdown(wait=False)

        if autofocus_thread_executor is not None:
            autofocus_thread_executor.shutdown(wait=False)

        if scope_display_thread_executor is not None:
            scope_display_thread_executor.shutdown(wait=False)

<<<<<<< HEAD
        if stage_executor is not None:
            stage_executor.shutdown(wait=False)

        if turret_executor is not None: 
            turret_executor.shutdown(wait=False)
=======
        if cpu_pool is not None:
            cpu_pool.shutdown(wait=True)
>>>>>>> c87bc072

        global lumaview

        logger.info("[LVP Main  ] lumaview.scope.leds_off()")
        lumaview.scope.leds_off()

        lumaview.ids['motionsettings_id'].ids['microscope_settings_id'].save_settings("./data/current.json")

        # yappi.stop()

        # stats = yappi.get_func_stats()
        # my_stats = [s for s in stats if s.module.startswith('LumaViewPro')]

        # my_stats.sort(key=lambda s: s.ttot, reverse=True)
        # print(f"{'Function':30} {'Calls':>6} {'Total(s)':>10} {'Self(s)':>10} {'Location'}")
        # for s in my_stats[:20]:
        #     self_time = s.ttot - s.tsub
        #     print(f"{s.name:30} {s.ncall:6} {s.ttot:10.4f} {self_time:10.4f} {s.module}:{s.lineno}")

        # print("\n\n=====================================\n\n")
        # thread_stats = yappi.get_thread_stats()
        # thread_stats.sort("ttot", "desc")
        # thread_stats.print_all()

        


    # Returns a list of widgets with tooltip_text attribute
    def find_widgets_with_tooltips(self, widget) -> list:
        widgets = []
        
        children = widget.children
        if hasattr(widget, 'tooltip_text'):
            if widget.tooltip_text != "":
                widgets.append(widget)
                return widgets
        for child in children:
            widgets += self.find_widgets_with_tooltips(child)
        return widgets
    
    # Helper function to find a widget's Accordion
    # Returns a list of all parents that are accordions. As list increments, accordions approach head of widget tree
    def find_accordion_parents(self, widget) -> list:
        return_list = []
        if widget.parent is None:
            return return_list
        if isinstance(widget.parent, kivy.uix.accordion.AccordionItem) or isinstance(widget.parent, AccordionItem):
            return return_list + [widget.parent] + self.find_accordion_parents(widget.parent)
        else:
            return self.find_accordion_parents(widget.parent)
        
    # Creates a dictionary to relate a widget to the Accordion(s) it is in
    def create_widget_to_parent_dict(self, tt_attr_widgets) -> dict:
        dict = {}
        for widget in tt_attr_widgets:
            dict[widget] = self.find_accordion_parents(widget)
        return dict
    

    # Called every time mouse is moved
    # Used to check if tooltip should be shown
    def mouse_moved(self, *args) -> None:
        delay_until_tooltip = 0.5   # In Seconds

        mouse_pos = args[1]
        self.mouse_pos = mouse_pos
        on_widget = False

        if show_tooltips:
            self.hidden = False
            
            # Hide tooltip on mouse movement if not colliding anymore (Put here to check asap after a change)
            if self.widget_being_described is not None:
                if not self.tt_collision(self.widget_being_described, mouse_pos[0], mouse_pos[1]):
                    self.hide_tooltip()
                if self.tt_clock_event is not None:
                    Clock.unschedule(self.tt_clock_event)
                    self.tt_clock_event = None

            # Checks collision and if tooltip is visible. If it isn't on any tooltip, hide the tooltip
            for widget in self.tooltip_attr_widgets:

                if widget.pos[0] > -100 and widget.pos[0] < Window.width and widget.pos[1] > 0 and widget.pos[1] < Window.height:
                    
                    collision = self.tt_collision(widget, mouse_pos[0], mouse_pos[1])

                    if collision:
                        accordion_parents = self.widget_to_accordion_dict[widget]
                        self.widget_being_described = widget

                        # If widget is not in an Accordion, it is always visible, so show tooltip
                        if len(accordion_parents) < 1:
                        
                            on_widget = True
                            if not self.tt_shown:
                                self.tt_widget.text = widget.tooltip_text
                                self.tt_clock_event = Clock.schedule_once(self.show_tooltip, delay_until_tooltip)
                            break

                        # If all accordions above the widget are not collapsed, show the widget
                        elif True not in [accordion.collapse for accordion in accordion_parents]:
                            on_widget = True
                            if not self.tt_shown:
                                self.tt_widget.text = widget.tooltip_text
                                self.tt_clock_event = Clock.schedule_once(self.show_tooltip, delay_until_tooltip)
                            break
                        else:
                            continue
                        
                    else:
                        on_widget = False
                else:
                    on_widget = False
                    
            if not on_widget:
                if self.tt_clock_event:
                    Clock.unschedule(self.tt_clock_event)
                    self.tt_clock_event = None
                
                self.hide_tooltip()
        else:
            # Hides tooltip one time if tooltips are turned off (else always remains on screen)
            if not self.hidden:
                self.hide_tooltip()
                if self.tt_clock_event is not None:
                    Clock.unschedule(self.tt_clock_event)
                    self.tt_clock_event = None
                self.hidden = True


    def tt_collision(self, widget, mouse_x: float, mouse_y: float) -> bool: 
        # Shows hitboxes for tooltips.
        # Only seems to work for widgets not in channel control for some reason
        show_hitboxes = False

        true_widget_x = widget.to_window(*widget.pos)[0]
        true_widget_y = widget.to_window(*widget.pos)[1]
        
        if type(widget) is not Label:
            left = true_widget_x
            right = true_widget_x + widget.width
            bottom = true_widget_y
            top = true_widget_y + widget.height

            if show_hitboxes:
                with widget.canvas.after:
                    Color(1,0,0,1)
                    Line(rectangle=(left, bottom, right-left, top-bottom))

            return left <= mouse_x <= right and bottom <= mouse_y <= top
        
        else:
            # Widget is a Label
            # Hitbox is only on the text portion of the label, unless wrapping is present

            text_width = widget.texture_size[0]
            text_height = widget.texture_size[1]
            total_width = widget.width
            total_height = widget.height

            if text_width == total_width and text_height == total_height:
                text_width, text_height = self.calculate_label_text_size(widget)

            # Setting text_x and text_y to represent the bottom left corner of the label text

            if widget.halign == "left":
                text_x = true_widget_x
            elif widget.halign == "right":
                text_x = true_widget_x + (total_width - text_width)
            else:
                text_x = ((total_width - text_width) / 2) + true_widget_x
            
            if widget.valign == "top":
                text_y = true_widget_y + (total_height - text_height)
            else:
                text_y = ((total_height - text_height) / 2) + true_widget_y
            
            if show_hitboxes:
                with widget.canvas.after:  # Use canvas.after to draw on top of everything else
                # Optional: Set a color for the hitbox
                    Color(1, 0, 0, 1)  # Red color, fully opaque

                    # Draw a rectangle around the widget's bounding box
                    Line(rectangle=(text_x, text_y, text_width, text_height), width=1)

            return text_x <= mouse_x <= (text_x + text_width) and text_y <= mouse_y <= (text_y + text_height)
        
    # Used to calculate a label's text dimensions when the label size is preset (keeps collision only on the text)
    def calculate_label_text_size(self, widget) -> tuple:
        text = widget.text
        font_size = widget.font_size

        temp_label = Label(text=text, font_size=font_size,)

        temp_label.texture_update()

        text_width, text_height = temp_label.texture_size

        if text_width > widget.size[0]:
            temp_label.text_size[0] = widget.size[0]
            temp_label.texture_update()
            text_width, text_height = temp_label.texture_size

        return text_width, text_height


    def show_tooltip(self, *args) -> None:
        global show_tooltips

        if show_tooltips:
            if self.widget_being_described is not None:
                self.tt_widget._update_rect()
                # Default offsets
                vert_offset = 15
                horiz_offset = 15

                # If mouse is low on the screen
                low_screen_vert_offset = 7

                # If mouse is far right on the screen
                right_screen_horiz_offset = 7

                # If mouse is in lower quarter of screen, show tooltip above mouse instead of below
                if self.mouse_pos[1] < Window.height / 4:
                    lower_half = True
                else:
                    lower_half = False

                if self.mouse_pos[0] > Window.width - Window.width / 4:
                    far_right = True
                else:
                    far_right = False

                if not self.tt_shown:
                    
                    # Remove and add the widget to ensure it shows up at the front of the screen
                    lumaview.remove_widget(self.tt_widget)
                    lumaview.add_widget(self.tt_widget)
                    self.tt_widget.size = Window.size

                    if lower_half:
                        tt_widget_y = self.mouse_pos[1] - self.tt_widget.height + low_screen_vert_offset + (Window.height / 2)
                        tt_widget_rect_y = self.mouse_pos[1] + low_screen_vert_offset/2 + (self.tt_widget.vert_padding / 2) - self.tt_widget.texture_size[1]/2 - self.tt_widget.vert_padding/2 + 1
                    else:
                        # Upper Half
                        tt_widget_y = self.mouse_pos[1] - self.tt_widget.height - vert_offset + (Window.height / 2)
                        tt_widget_rect_y = self.mouse_pos[1] - vert_offset/2 + (self.tt_widget.vert_padding / 2) - self.tt_widget.rect.size[1] - 2*self.tt_widget.vert_padding + self.tt_widget.texture_size[1]/2

                    if far_right:
                        tt_widget_x = self.mouse_pos[0] - right_screen_horiz_offset - (Window.width / 2) - (self.tt_widget.texture_size[0]/2)
                        tt_widget_rect_x = self.mouse_pos[0] - right_screen_horiz_offset - (self.tt_widget.horiz_padding / 2) - (self.tt_widget.texture_size[0])
                    else:
                        # Left Side
                        tt_widget_x = self.mouse_pos[0] + horiz_offset - (Window.width / 2) + (self.tt_widget.texture_size[0]/2)
                        tt_widget_rect_x = self.mouse_pos[0] + horiz_offset - (self.tt_widget.horiz_padding / 2)

                    self.tt_widget.pos = (tt_widget_x, tt_widget_y)
                    self.tt_widget.rect.pos = (tt_widget_rect_x, tt_widget_rect_y)

                    self.tt_widget.opacity = 1
                    self.tt_shown = True

    def hide_tooltip(self, *args) -> None:
        self.widget_being_described = None
        if self.tt_shown:
            self.tt_widget.opacity = 0
            self.tt_shown = False

class Tooltip(Label):
    def __init__(self, **kwargs):
        super().__init__(**kwargs)

        self.horiz_padding = 4      #4
        self.vert_padding = 4       #4

        self.opacity = 0
        self.font_size = '15sp'
        self.color = [0, 0, 0, 1]  # Black text
        self.bind(size=self._update_rect, pos=self._update_rect)
        with self.canvas.before:
            Color(1, 1, 1, 1)  # White background
            self.rect = Rectangle(size=(self.texture_size[0] + self.horiz_padding, self.texture_size[1] + self.vert_padding))
        
        self.opacity = 0  # Initially hidden

    def _update_rect(self, *args):
        self.rect.size = (self.texture_size[0] + self.horiz_padding, self.texture_size[1] + self.vert_padding)



if __name__ == "__main__":
    # Fixing Kivy issue that was leading to crazy memory accumulation due to tracebacks being stored in memory
    # For some reason kivy was calling a Python 2 method on newer Python 3 List objects, causing exceptions that would accumulate
    # These exceptions were CONSTANT because they were happening on each Main Display refresh and Histogram refresh
    from kivy.properties import ObservableReferenceList



    def patched_setslice(self, i, j, sequence, **kwargs):
        try:
            # Try the original assignment
            return original_setslicemethod(self, i, j, sequence)
        except AttributeError:
            # Getting attribute error if kivy is calling a deprecated method on a new Python 3 object
            # Call proper method
            return set_item_method(self, slice(i, j), sequence)
        except Exception as e:
            # If for some reason we get another error again, bite the bullet 
            return original_setslicemethod(self, i, j, sequence)

def dummy_function(PID: int):
    for _ in range(100):
        print(f"DUMMY FUNCTION {PID}")
    return

if __name__ == "__main__":
<<<<<<< HEAD
    # import multiprocessing
    # multiprocessing.freeze_support()
    # multiprocessing.set_start_method('spawn', force=True) 

    # process = multiprocessing.Process(target=dummy_function)
    # process.start()
=======
>>>>>>> c87bc072

    original_setslicemethod = ObservableReferenceList.__setslice__
    set_item_method = ObservableReferenceList.__setitem__
    # Replace the original method with our patched version
    ObservableReferenceList.__setslice__ = patched_setslice
    LumaViewProApp().run()

#endregion<|MERGE_RESOLUTION|>--- conflicted
+++ resolved
@@ -134,12 +134,8 @@
     global show_tooltips, protocol_running_global, live_histo_setting
     global last_save_folder, stage, ENGINEERING_MODE, debug_counter
     global display_update_counter, start_str, focus_round
-<<<<<<< HEAD
     global io_executor, camera_executor, temp_ij_executor, protocol_executor, file_io_executor, autofocus_thread_executor, stage_executor, turret_executor
-=======
-    global io_executor, camera_executor, temp_ij_executor, protocol_executor, file_io_executor, autofocus_thread_executor
     global cpu_pool
->>>>>>> c87bc072
     global motorboard_lock, ledboard_lock, camera_lock
     global ij_helper
 
@@ -340,11 +336,8 @@
     file_io_executor = SequentialIOExecutor(name="FILE")
     autofocus_thread_executor = SequentialIOExecutor(name="AUTOFOCUS")
     scope_display_thread_executor = SequentialIOExecutor(name="SCOPEDISPLAY")
-<<<<<<< HEAD
     stage_executor = SequentialIOExecutor(name="STAGE")
     turret_executor = SequentialIOExecutor(name="TURRET")
-    #cpu_pool = ProcessPoolExecutor() 
-=======
 
     import multiprocessing
     multiprocessing.freeze_support()
@@ -384,11 +377,10 @@
     for f in futures:
         f.result()
 
-    print("All warmup complete")
-    
-
-
->>>>>>> c87bc072
+    logger.info("LVP Main] All processes warmup complete")
+    
+
+
 else:
     # Minimal dummy class definitions for subprocess compatibility
     class App:
@@ -7978,16 +7970,16 @@
         if scope_display_thread_executor is not None:
             scope_display_thread_executor.shutdown(wait=False)
 
-<<<<<<< HEAD
         if stage_executor is not None:
             stage_executor.shutdown(wait=False)
 
-        if turret_executor is not None: 
+        if turret_executor is not None:
             turret_executor.shutdown(wait=False)
-=======
+
         if cpu_pool is not None:
             cpu_pool.shutdown(wait=True)
->>>>>>> c87bc072
+
+
 
         global lumaview
 
@@ -8304,15 +8296,6 @@
     return
 
 if __name__ == "__main__":
-<<<<<<< HEAD
-    # import multiprocessing
-    # multiprocessing.freeze_support()
-    # multiprocessing.set_start_method('spawn', force=True) 
-
-    # process = multiprocessing.Process(target=dummy_function)
-    # process.start()
-=======
->>>>>>> c87bc072
 
     original_setslicemethod = ObservableReferenceList.__setslice__
     set_item_method = ObservableReferenceList.__setitem__
