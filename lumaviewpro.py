--- conflicted
+++ resolved
@@ -386,7 +386,6 @@
     return True, zstack_config.step_positions()
 
 
-<<<<<<< HEAD
 def get_layer_configs(
     specific_layers: list | None = None,
 ) -> dict[dict]:
@@ -501,11 +500,9 @@
         'sequenced': microscope_settings.ids['sequenced_image_output_format_spinner'].text,
     }
     use_full_pixel_depth = lumaview.ids['viewer_id'].ids['scope_display_id'].use_full_pixel_depth
-    # save_to_z_tiff_stack = True
     return {
         'output_format': output_format,
         'use_full_pixel_depth': use_full_pixel_depth,
-        # 'save_to_z_tiff_stack': save_to_z_tiff_stack,
     }
 
 def get_sequenced_capture_config_from_ui() -> dict:
@@ -535,10 +532,26 @@
     }
 
     return config
-=======
+
+
 def get_auto_gain_settings() -> dict:
-    return settings['protocol']['autogain']
->>>>>>> 7a24f9b1
+    autogain_settings = settings['protocol']['autogain'].copy()
+    autogain_settings['max_duration'] = datetime.timedelta(seconds=autogain_settings['max_duration_seconds'])
+    del autogain_settings['max_duration_seconds']
+    return autogain_settings
+
+
+def create_hyperstacks_if_needed():
+    image_capture_config = get_image_capture_config_from_ui()
+    if image_capture_config['output_format']['sequenced'] == 'ImageJ Hyperstack':
+        _, objective = get_current_objective_info()
+        stack_builder = StackBuilder()
+        stack_builder.load_folder(
+            path=sequenced_capture_executor.run_dir(),
+            tiling_configs_file_loc=pathlib.Path(source_path) / "data" / "tiling.json",
+            binning_size=get_binning_from_ui(),
+            focal_length=objective['focal_length'],
+        )
 
 
 def get_current_objective_info() -> tuple[str, dict]:
@@ -659,7 +672,7 @@
                 _, objective = get_current_objective_info()
                 pixel_size_um = common_utils.get_pixel_size(
                     focal_length=objective['focal_length'],
-                    binning=get_binning_from_ui(),
+                    binning_size=get_binning_from_ui(),
                 )
 
                 x_dist_um = x_dist_pixel * pixel_size_um
@@ -2411,6 +2424,10 @@
         self._reset_run_autofocus_button()
 
 
+    def _autofocus_run_complete(self, **kwargs):
+        self._reset_run_autofocus_button()
+
+
     def run_autofocus_from_ui(self):
         logger.info('[LVP Main  ] VerticalControl.run_autofocus_from_ui()')
 
@@ -2422,12 +2439,13 @@
             parent_dir = None
 
         trigger_source = 'autofocus'
-        button_reset_func = self._reset_run_autofocus_button
+        run_complete_func = self._autofocus_run_complete
+        run_not_started_func = self._reset_run_autofocus_button
 
         run_trigger_source = sequenced_capture_executor.run_trigger_source()
         if sequenced_capture_executor.run_in_progress() and \
             (run_trigger_source != trigger_source):
-            button_reset_func()
+            run_not_started_func()
             logger.warning(f"Cannot start autofocus. Run already in progress from {run_trigger_source}")
             return
         
@@ -2464,7 +2482,8 @@
             'layer_configs': {active_layer: active_layer_config},
             'period': None,
             'duration': None,
-            'frame_dimensions': get_current_frame_dimensions()
+            'frame_dimensions': get_current_frame_dimensions(),
+            'binning_size': get_binning_from_ui(),
         }
       
         autofocus_sequence = Protocol.from_config(
@@ -2472,14 +2491,13 @@
             tiling_configs_file_loc=pathlib.Path(source_path) / "data" / "tiling.json",
         )
 
-        autogain_target_brightness = settings['protocol']['autogain']['target_brightness']
-        autogain_max_duration = datetime.timedelta(seconds=settings['protocol']['autogain']['max_duration_seconds'])
+        autogain_settings = get_auto_gain_settings()
 
         callbacks = {
             'move_position': _handle_ui_update_for_axis,
             'update_scope_display': lumaview.ids['viewer_id'].ids['scope_display_id'].update_scopedisplay,
-            'scan_iterate_post': button_reset_func,
-            'run_complete': button_reset_func,
+            'scan_iterate_post': run_complete_func,
+            'run_complete': run_complete_func,
             'leds_off': _handle_ui_for_leds_off,
             'led_state': _handle_ui_for_led,
         }
@@ -2495,8 +2513,7 @@
             enable_image_saving=False,
             disable_saving_artifacts=True,
             separate_folder_per_channel=False,
-            autogain_target_brightness=autogain_target_brightness,
-            autogain_max_duration=autogain_max_duration,
+            autogain_settings=autogain_settings,
             callbacks=callbacks,
             return_to_position=None,
             save_autofocus_data=save_autofocus_data,
@@ -2893,7 +2910,7 @@
             tiling=self.ids['tiling_size_spinner'].text,
             frame_dimensions=get_current_frame_dimensions(),
             objective_id=objective_id,
-            binning=get_binning_from_ui(),
+            binning_size=get_binning_from_ui(),
         )
         
         self._protocol.optimize_step_ordering()
@@ -2984,96 +3001,10 @@
         if not pathlib.Path(filepath).exists():
             return
         
-<<<<<<< HEAD
         self._protocol = Protocol.from_file(
             file_path=filepath,
             tiling_configs_file_loc=pathlib.Path(source_path) / "data" / "tiling.json",
         )
-=======
-        # Filter out blank lines
-        file_content = None
-        fp = None
-        with open(filepath, 'r') as fp_orig:
-            file_data_lines = [line for line in fp_orig.readlines() if line.strip()]
-            file_content = ''.join(file_data_lines)
-            fp = io.StringIO(file_content)
-            
-        # Load protocol
-        csvreader = csv.reader(fp, delimiter='\t') # access the file using the CSV library
-        verify = next(csvreader)
-        if not (verify[0] == 'LumaViewPro Protocol'):
-            return
-        
-        version_row = next(csvreader)
-        if version_row[0] != "Version":
-            err_str = f"Unable to load {filepath} which contains an older protocol format that is no longer supported.\nPlease create a new protocol using this version of LumaViewPro."
-            logger.error(err_str)
-            self._show_popup_message(
-                title='Load Protocol',
-                message=err_str,
-                delay_sec=5
-            )
-            return
-
-        version = int(version_row[1])
-        if version != 2:
-            err_str = f"Unable to load {filepath} which contains a protocol version that is not supported.\nPlease create a new protocol using this version of LumaViewPro."
-            logger.error(err_str)
-            self._show_popup_message(
-                title='Load Protocol',
-                message=err_str,
-                delay_sec=5
-            )
-            return
-        
-        period_row = next(csvreader)
-        period = float(period_row[1])
-        duration = next(csvreader)
-        duration = float(duration[1])
-        labware = next(csvreader)
-        labware = labware[1]
-
-        orig_labware = labware
-        labware_valid, labware = self._validate_labware(labware=orig_labware)
-        if not labware_valid:
-            logger.error(f'[LVP Main  ] ProtocolSettings.load_protocol() -> Invalid labware in protocol: {orig_labware}, setting to {labware}')
-
-        # Search for "Steps" to indicate start of steps
-        while True:
-            tmp = next(csvreader)
-            if len(tmp) == 0:
-                continue
-
-            if tmp[0] == "Steps":
-                break
-
-        table_lines = []
-        for line in fp:
-            table_lines.append(line)
-        
-        table_str = ''.join(table_lines)
-        new_protocol_df = pd.read_csv(io.StringIO(table_str), sep='\t', lineterminator='\n')
-
-        # Handle special case where all values in Name column are integers, so Pandas defaults to integer type for this col
-        new_protocol_df['Name'] = new_protocol_df['Name'].astype(str)
-
-        # Since there is currently no versioning in the protocol file, this is a workaround to add 'Objective'
-        # to the protocol file, and still be able to load older protocol files which do not contain an 'Objective' column
-        # for row in csvreader:
-
-        #     for column in ('Objective', 'Tile', 'Custom Step', 'Well', 'Z-Slice', 'Tile Group ID', 'Z-Stack Group ID'):
-        #         if column not in header:
-        #             row.append(0)
-
-        self._protocol_df = new_protocol_df.fillna('')
-        
-        # Extract tiling config from step names      
-        tiling_config_label = self.tiling_config.determine_tiling_label_from_names(names=self._protocol_df['Name'])
-        if tiling_config_label is not None:
-            self.ids['tiling_size_spinner'].text = tiling_config_label
-        else:
-            self.ids['tiling_size_spinner'].text = self.tiling_config.no_tiling_label()
->>>>>>> 7a24f9b1
 
         settings['protocol']['filepath'] = filepath
         self.ids['protocol_filename'].text = os.path.basename(filepath)
@@ -3356,41 +3287,6 @@
         self.ids['run_protocol_btn'].state = 'normal'
         self.ids['run_protocol_btn'].text = 'Run Full Protocol'
         
-<<<<<<< HEAD
-=======
-        # set camera settings and turn on LED
-        lumaview.scope.leds_off()
-        lumaview.scope.led_on(step['Color'], step['Illumination'])
-        lumaview.scope.set_gain(step['Gain'])
-        autogain_settings = get_auto_gain_settings()
-        lumaview.scope.set_auto_gain(step['Auto_Gain'], settings=autogain_settings)
-        lumaview.scope.set_exposure_time(step['Exposure'])
-
-        # Begin autofocus routine
-        lumaview.ids['motionsettings_id'].ids['verticalcontrol_id'].ids['autofocus_id'].state = 'down'
-        lumaview.ids['motionsettings_id'].ids['verticalcontrol_id'].autofocus()
-        return
-
-    def _initialize_protocol_data_folder(self) -> bool:
-        if os.path.basename(settings['protocol']['filepath']) == "":
-            protocol_filename = "unsaved_protocol.tsv"
-        else:
-            protocol_filename = os.path.basename(settings['protocol']['filepath'])
-
-        # Create the folder to save the protocol captures and protocol itself
-        save_folder = pathlib.Path(settings['live_folder']) / PROTOCOL_DATA_DIR_NAME
-        try:
-            save_folder.mkdir(parents=True, exist_ok=True)
-        except FileNotFoundError:
-            err_str = f"Unable to save data to {save_folder}. Please select an accessible capture location."
-            logger.error(err_str)
-            self._show_popup_message(
-                title='Save Location Not Accessible',
-                message=err_str,
-                delay_sec=5
-            )
-            return False
->>>>>>> 7a24f9b1
 
     def _is_protocol_valid(self) -> bool:
         if self._protocol.num_steps() == 0:
@@ -3411,47 +3307,21 @@
     def run_autofocus_scan_from_ui(self):
         logger.info('[LVP Main  ] ProtocolSettings.run_autofocus_scan_from_ui()')
         trigger_source = 'autofocus_scan'
-        button_reset_func = self._reset_run_autofocus_scan_button
+        run_not_started_func = self._reset_run_autofocus_scan_button
 
         run_trigger_source = sequenced_capture_executor.run_trigger_source()
         if sequenced_capture_executor.run_in_progress() and \
             (run_trigger_source != trigger_source):
-            button_reset_func()
+            run_not_started_func()
             logger.warning(f"Cannot start autofocus scan. Run already in progress from {run_trigger_source}")
             return
         
-<<<<<<< HEAD
         if not self._is_protocol_valid():
-            button_reset_func()
+            run_not_started_func()
             return
         
         if self.ids['run_autofocus_btn'].state == 'normal':
             self._cleanup_at_end_of_protocol()
-=======
-        step = self.get_curr_step()
-        logger.info(f"[LVP Main  ] Scan Step: {step['Name']}")
-        
-        # Set camera settings
-        lumaview.scope.led_on(lumaview.scope.color2ch(step['Color']), step['Illumination'])
-
-        if step['Auto_Gain'] and (auto_gain_countdown > 0):
-            auto_gain_countdown -= 0.1
-        
-        # If the autofocus is selected, is not currently running and has not completed, begin autofocus
-        if step['Auto_Focus'] and not autofocus_is_complete:
-            # turn on LED
-            # lumaview.scope.leds_off()
-            # lumaview.scope.led_on(ch, ill)
-
-            # Begin autofocus routine
-            lumaview.ids['motionsettings_id'].ids['verticalcontrol_id'].ids['autofocus_id'].state = 'down'
-            lumaview.ids['motionsettings_id'].ids['verticalcontrol_id'].autofocus()
-            
-            return
-        
-        # Check if autogain has time-finished after auto-focus so that they can run in parallel
-        if step['Auto_Gain'] and (auto_gain_countdown > 0):
->>>>>>> 7a24f9b1
             return
         
         self.ids['run_autofocus_btn'].text = 'Running Autofocus Scan'
@@ -3462,7 +3332,7 @@
             'run_scan_pre': self._run_scan_pre_callback,
             'autofocus_in_progress': self._autofocus_in_progress_callback,
             'autofocus_complete': self._autofocus_complete_callback,
-            'scan_iterate_post': button_reset_func,
+            'scan_iterate_post': run_not_started_func,
             'run_complete': self._autofocus_run_complete_callback,
             'leds_off': _handle_ui_for_leds_off,
             'led_state': _handle_ui_for_led,
@@ -3470,8 +3340,7 @@
 
         initial_position = get_current_plate_position()
 
-        autogain_target_brightness = settings['protocol']['autogain']['target_brightness']
-        autogain_max_duration = datetime.timedelta(seconds=settings['protocol']['autogain']['max_duration_seconds'])
+        autogain_settings = get_auto_gain_settings()
 
         sequence = copy.deepcopy(self._protocol)
         sequence.modify_autofocus_all_steps(enabled=True)
@@ -3486,122 +3355,34 @@
             image_capture_config=get_image_capture_config_from_ui(),
             enable_image_saving=False,
             separate_folder_per_channel=False,
-            autogain_target_brightness=autogain_target_brightness,
-            autogain_max_duration=autogain_max_duration,
+            autogain_settings=autogain_settings,
             callbacks=callbacks,
             return_to_position=initial_position,
             update_z_pos_from_autofocus=True,
             leds_state_at_end="off",
         )
 
-<<<<<<< HEAD
-=======
-        if self.enable_image_saving == True:
-            if image_filepath is None:
-                logger.warning(f"Image saving enabled, but image filepath was none")
-                image_filepath_name = "unsaved"
-
-            elif self.separate_folder_per_channel:
-                image_filepath_name = pathlib.Path(step["Color"]) / image_filepath.name
-
-            else:
-                image_filepath_name = image_filepath.name
-        else:
-            image_filepath_name = "unsaved"
-
-        self.protocol_execution_record.add_step(
-            image_file_name=image_filepath_name,
-            step_name=step['Name'],
-            step_index=self.curr_step,
-            scan_count=self.scan_count,
-            timestamp=datetime.datetime.now()
-        )
-
-        # Disable autogain when moving between steps
-        if step['Auto_Gain']:
-            autogain_settings = get_auto_gain_settings()
-            lumaview.scope.set_auto_gain(state=False, settings=autogain_settings)
-
-        if self.curr_step < len(self._protocol_df)-1:
-
-            # increment to the next step. Don't let it exceed the number of steps in the protocol
-            self.curr_step = min(self.curr_step+1, len(self._protocol_df)-1)
-
-            # Update Step number text
-            self.ids['step_number_input'].text = str(self.curr_step+1)
-            self.go_to_step(ignore_auto_gain=True)
-            return
-
-
-        # At the end of a scan, if we've performed more than 100 AFs, cycle the Z-axis to re-distribute grease
-        if self.autofocus_count >= 100:
-            self.perform_grease_redistribution()
-            self.autofocus_count = 0
-
-        self.scan_count += 1
-        
-        logger.info('[LVP Main  ] Scan Complete')
+
+    def _scan_run_complete(self, **kwargs):
         self._reset_run_scan_button()
-
-        logger.info('[LVP Main  ] Clock.unschedule(self.scan_iterate)')
-        Clock.unschedule(self.scan_iterate)
-        self.scan_in_progress = False
-
-
-    def _create_protocol_run_folder(self, parent_dir: str | pathlib.Path):
-        now = datetime.datetime.now()
-        time_string = now.strftime("%Y%m%d_%H%M%S")
-        parent_dir = pathlib.Path(parent_dir)
-        protocol_run_dir = parent_dir / time_string
-        try:
-            protocol_run_dir.mkdir(exist_ok=True)
-        except FileNotFoundError:
-            err_str = f"Unable to save data to {protocol_run_dir}. Please select an accessible capture location."
-            logger.error(err_str)
-            self._show_popup_message(
-                title='Save Location Not Accessible',
-                message=err_str,
-                delay_sec=5
-            )
-            return False
-        
-        return protocol_run_dir
-
-
-    def _reset_run_scan_button(self):
-        self.ids['run_scan_btn'].state = 'normal'
-        self.ids['run_scan_btn'].text = 'Run One Scan'
-
-    
-    def _reset_run_protocol_button(self):
-        self.ids['run_protocol_btn'].state = 'normal'
-        self.ids['run_protocol_btn'].text = 'Run Full Protocol'
-        
-
-    def _is_protocol_valid(self) -> bool:
-        if len(self._protocol_df) < 1:
-            logger.warning('[LVP Main  ] Protocol has no steps.')
-            self._reset_run_scan_button()
-            return False
-        
-        return True
-    
->>>>>>> 7a24f9b1
+        create_hyperstacks_if_needed()
+
 
     def run_scan_from_ui(self):
         logger.info('[LVP Main  ] ProtocolSettings.run_scan_from_ui()')
         trigger_source = 'scan'
-        button_reset_func = self._reset_run_scan_button
+        run_complete_func = self._scan_run_complete
+        run_not_started_func = self._reset_run_scan_button
 
         run_trigger_source = sequenced_capture_executor.run_trigger_source()
         if sequenced_capture_executor.run_in_progress() and \
             (run_trigger_source != trigger_source):
-            button_reset_func()
+            run_not_started_func()
             logger.warning(f"Cannot start scan. Run already in progress from {run_trigger_source}")
             return
         
         if not self._is_protocol_valid():
-            button_reset_func()
+            run_not_started_func()
             return
         
         if self.ids['run_scan_btn'].state == 'normal':
@@ -3614,8 +3395,8 @@
             'run_scan_pre': self._run_scan_pre_callback,
             'autofocus_in_progress': self._autofocus_in_progress_callback,
             'autofocus_complete': self._autofocus_complete_callback,
-            'scan_iterate_post': button_reset_func,
-            'run_complete': button_reset_func,
+            'scan_iterate_post': run_not_started_func,
+            'run_complete': run_complete_func,
             'leds_off': _handle_ui_for_leds_off,
             'led_state': _handle_ui_for_led,
         }
@@ -3628,20 +3409,26 @@
         )
 
 
+    def _protocol_run_complete(self, **kwargs):
+        self._reset_run_protocol_button()
+        create_hyperstacks_if_needed()
+
+
     def run_protocol_from_ui(self):
         logger.info('[LVP Main  ] ProtocolSettings.run_protocol_from_ui()')
         trigger_source = 'protocol'
-        button_reset_func = self._reset_run_protocol_button
+        run_complete_func = self._protocol_run_complete
+        run_not_started_func = self._reset_run_protocol_button
 
         run_trigger_source = sequenced_capture_executor.run_trigger_source()
         if sequenced_capture_executor.run_in_progress() and \
             (run_trigger_source != trigger_source):
-            button_reset_func()
+            run_not_started_func()
             logger.warning(f"Cannot start protocol run. Run already in progress from {run_trigger_source}")
             return
         
         if not self._is_protocol_valid():
-            button_reset_func()
+            run_not_started_func()
             return
         
         if self.ids['run_protocol_btn'].state == 'normal':
@@ -3656,7 +3443,7 @@
             'run_scan_pre': self._run_scan_pre_callback,
             'autofocus_in_progress': self._autofocus_in_progress_callback,
             'autofocus_complete': self._autofocus_complete_callback,
-            'run_complete': button_reset_func,
+            'run_complete': run_complete_func,
             'leds_off': _handle_ui_for_leds_off,
             'led_state': _handle_ui_for_led,
         }
@@ -3726,7 +3513,8 @@
 
         sequence_name = self.ids['protocol_filename'].text
 
-        image_capture_config=get_image_capture_config_from_ui()
+        image_capture_config = get_image_capture_config_from_ui()
+        autogain_settings = get_auto_gain_settings()
 
         sequenced_capture_executor.run(
             protocol=self._protocol,
@@ -3738,8 +3526,7 @@
             image_capture_config=image_capture_config,
             enable_image_saving=is_image_saving_enabled(),
             separate_folder_per_channel=lumaview.ids['motionsettings_id'].ids['microscope_settings_id']._seperate_folder_per_channel,
-            autogain_target_brightness=settings['protocol']['autogain']['target_brightness'],
-            autogain_max_duration=datetime.timedelta(seconds=settings['protocol']['autogain']['max_duration_seconds']),
+            autogain_settings=autogain_settings,
             callbacks=callbacks,
             disable_saving_artifacts=disable_saving_artifacts,
             return_to_position=return_to_position,
@@ -3748,13 +3535,6 @@
         
         set_last_save_folder(dir=sequenced_capture_executor.run_dir())
 
-        if image_capture_config['output_format']['sequenced'] == 'ImageJ Hyperstack':
-            stack_builder = StackBuilder()
-            stack_builder.load_folder(
-                path=self._run_dir,
-                tiling_configs_file_loc=pathlib.Path(source_path) / "data" / "tiling.json",
-            )
-        
         if run_mode == SequencedCaptureRunMode.FULL_PROTOCOL:
             self._update_protocol_run_button_status(
                 remaining_scans=sequenced_capture_executor.remaining_scans()
@@ -3766,6 +3546,7 @@
         self._reset_run_protocol_button()
         self._reset_run_scan_button()
         self._reset_run_autofocus_scan_button()
+        create_hyperstacks_if_needed()
 
 
 # Widget for displaying Microscope Stage area, labware, and current position 
@@ -4409,7 +4190,7 @@
         fov_size = common_utils.get_field_of_view(
             focal_length=objective['focal_length'],
             frame_size=settings['frame'],
-            binning=get_binning_from_ui(),
+            binning_size=get_binning_from_ui(),
         )
         self.ids['field_of_view_width_id'].text = str(round(fov_size['width'],0))
         self.ids['field_of_view_height_id'].text = str(round(fov_size['height'],0))
@@ -4436,7 +4217,7 @@
         fov_size = common_utils.get_field_of_view(
             focal_length=objective['focal_length'],
             frame_size=settings['frame'],
-            binning=get_binning_from_ui(),
+            binning_size=get_binning_from_ui(),
         )
         self.ids['field_of_view_width_id'].text = str(round(fov_size['width'],0))
         self.ids['field_of_view_height_id'].text = str(round(fov_size['height'],0))
@@ -4622,7 +4403,6 @@
         # update gain to currently selected settings
         # -----------------------------------------------------
         auto_gain_enabled = settings[self.layer]['auto_gain']
-        auto_gain_target_brightness = settings['protocol']['autogain']['target_brightness']
 
         if not ignore_auto_gain:
             autogain_settings = get_auto_gain_settings()
@@ -4678,15 +4458,22 @@
         self._reset_run_zstack_acquire_button()
 
 
+    def _zstack_run_complete(self, **kwargs):
+        self._reset_run_zstack_acquire_button()
+        create_hyperstacks_if_needed()
+
+
     def run_zstack_acquire_from_ui(self):
         logger.info('[LVP Main  ] ZStack.run_zstack_acquire_from_ui()')
 
         trigger_source = 'zstack'
-        button_reset_func = self._reset_run_zstack_acquire_button
+        run_not_started_func = self._reset_run_zstack_acquire_button
+        run_complete_func = self._zstack_run_complete
+
         run_trigger_source = sequenced_capture_executor.run_trigger_source()
         if sequenced_capture_executor.run_in_progress() and \
             (run_trigger_source != trigger_source):
-            button_reset_func()
+            run_not_started_func()
             logger.warning(f"Cannot start Z-Stack acquire. Run already in progress from {run_trigger_source}")
             return
         
@@ -4707,7 +4494,7 @@
 
         if not config['zstack_positions_valid']:
             logger.info('[LVP Main  ] ZStack.acquire_zstack() -> No Z-Stack positions configured')
-            button_reset_func()
+            run_not_started_func()
             return
         
         curr_position = get_current_plate_position()
@@ -4741,13 +4528,12 @@
             tiling_configs_file_loc=pathlib.Path(source_path) / "data" / "tiling.json"
         )
 
-        autogain_target_brightness = settings['protocol']['autogain']['target_brightness']
-        autogain_max_duration = datetime.timedelta(seconds=settings['protocol']['autogain']['max_duration_seconds'])
+        autogain_settings = get_auto_gain_settings()
 
         callbacks = {
             'move_position': _handle_ui_update_for_axis,
             'update_scope_display': lumaview.ids['viewer_id'].ids['scope_display_id'].update_scopedisplay,
-            'run_complete': button_reset_func,
+            'run_complete': run_complete_func,
             'leds_off': _handle_ui_for_leds_off,
             'led_state': _handle_ui_for_led,
         }
@@ -4767,8 +4553,7 @@
             image_capture_config=image_capture_config,
             enable_image_saving=is_image_saving_enabled(),
             separate_folder_per_channel=False,
-            autogain_target_brightness=autogain_target_brightness,
-            autogain_max_duration=autogain_max_duration,
+            autogain_settings=autogain_settings,
             callbacks=callbacks,
             return_to_position=initial_position,
             leds_state_at_end="off",
@@ -4776,13 +4561,6 @@
 
         set_last_save_folder(dir=sequenced_capture_executor.run_dir())
 
-        if image_capture_config['output_format']['sequenced'] == 'ImageJ Hyperstack':
-            stack_builder = StackBuilder()
-            stack_builder.load_folder(
-                path=self._run_dir,
-                tiling_configs_file_loc=pathlib.Path(source_path) / "data" / "tiling.json",
-            )
-        
 
 class FileChooseBTN(Button):
     context  = StringProperty()
