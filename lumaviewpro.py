#!/usr/bin/python3

'''
MIT License

Copyright (c) 2023 Etaluma, Inc.

Permission is hereby granted, free of charge, to any person obtaining a copy
of this software and associated documentation files (the "Software"), to deal
in the Software without restriction, including without limitation the rights
to use, copy, modify, merge, publish, distribute, sublicense, and/or sell
copies of the Software, and to permit persons to whom the Software is
furnished to do so, subject to the following conditions:

The above copyright notice and this permission notice shall be included in all
copies or substantial portions of the Software.

THE SOFTWARE IS PROVIDED "AS IS", WITHOUT WARRANTY OF ANY KIND, EXPRESS OR
IMPLIED, INCLUDING BUT NOT LIMITED TO THE WARRANTIES OF MERCHANTABILITY,
FITNESS FOR A PARTICULAR PURPOSE AND NONINFRINGEMENT. IN NO EVENT SHALL THE
AUTHORS OR COPYRIGHT HOLDERS BE LIABLE FOR ANY CLAIM, DAMAGES OR OTHER
LIABILITY, WHETHER IN AN ACTION OF CONTRACT, TORT OR OTHERWISE, ARISING FROM,
OUT OF OR IN CONNECTION WITH THE SOFTWARE OR THE USE OR OTHER DEALINGS IN THE
SOFTWARE.
```

```
This open source software was developed for use with Etaluma microscopes.

AUTHORS:
Kevin Peter Hickerson, The Earthineering Company
Anna Iwaniec Hickerson, Keck Graduate Institute
Bryan Tiedemann, The Earthineering Company
Gerard Decker, The Earthineering Company

MODIFIED:
June 24, 2023
'''

# General
import logging
import datetime
import io
import os
import pathlib
import numpy as np
import pandas as pd
import csv
import time
import json
import subprocess
import sys
import glob
from lvp_logger import logger
import tkinter
from tkinter import filedialog, Tk
from plyer import filechooser

if getattr(sys, 'frozen', False):
    import pyi_splash
    pyi_splash.update_text("")

# Deactivate kivy logging
#os.environ["KIVY_NO_CONSOLELOG"] = "1"

# Kivy configurations
# Configurations must be set befor Kivy is imported
from kivy.config import Config
Config.set('input', 'mouse', 'mouse, disable_multitouch')
Config.set('graphics', 'resizable', True) # this seemed to have no effect so may be unnessesary

# if fixed size at launch
#Config.set('graphics', 'width', '1920')
#Config.set('graphics', 'height', '1080')

# if maximized at launch
Config.set('graphics', 'window_state', 'maximized')

import kivy
kivy.require("2.1.0")

from kivy.app import App
from kivy.factory import Factory
from kivy.graphics import RenderContext
from kivy.properties import StringProperty, ObjectProperty, BooleanProperty, ListProperty
#from kivy.properties import BoundedNumericProperty, ColorProperty, OptionProperty, NumericProperty
from kivy.clock import Clock
from kivy.metrics import dp
#from kivy.animation import Animation
from kivy.graphics import Line, Color, Rectangle, Ellipse

# User Interface
from kivy.uix.accordion import AccordionItem
from kivy.uix.boxlayout import BoxLayout
from kivy.uix.floatlayout import FloatLayout
from kivy.uix.scatter import Scatter
from kivy.uix.widget import Widget
from kivy.uix.slider import Slider
from kivy.uix.image import Image
from kivy.uix.button import Button
from kivy.uix.scrollview import ScrollView
from kivy.uix.popup import Popup
from kivy.uix.label import Label

# Video Related
from kivy.graphics.texture import Texture

# User Interface Custom Widgets
from custom_widgets.range_slider import RangeSlider
from custom_widgets.progress_popup import show_popup

#post processing
from image_stitcher import image_stitcher
from modules.video_builder import VideoBuilder

from modules.tiling_config import TilingConfig
import modules.common_utils as common_utils

from modules.stitcher import Stitcher
from modules.color_channels import ColorChannel
from modules.composite_generation import CompositeGeneration
import modules.coord_transformations as coord_transformations
import modules.labware_loader as labware_loader
from modules.protocol_execution_record import ProtocolExecutionRecord
from modules.zstack_config import ZStackConfig
from modules.json_helper import CustomJSONizer

import cv2
import skimage

# Hardware
import lumascope_api
import post_processing

import image_utils
import image_utils_kivy

global lumaview
global settings
global cell_count_content

global wellplate_loader
wellplate_loader = None

global coordinate_transformer
coordinate_transformer = None

global last_save_folder
last_save_folder = None
global stage
stage = None

global ENGINEERING_MODE
ENGINEERING_MODE = False

global debug_counter
debug_counter = 0

PROTOCOL_DATA_DIR_NAME = "ProtocolData"

abspath = os.path.abspath(__file__)
basename = os.path.basename(__file__)
source_path = abspath[:-len(basename)]
print(source_path)

start_str = time.strftime("%Y %m %d %H_%M_%S")
start_str = str(int(round(time.time() * 1000)))

global focus_round
focus_round = 0


auto_gain_countdown = 0

def focus_log(positions, values):
    global focus_round
    if False:
        os.chdir(source_path)
        try:
            file = open('./logs/focus_log.txt', 'a')
        except:
            if not os.path.isdir('./logs'):
                raise FileNotFoundError("Couldn't find 'logs' directory.")
            else:
                raise
        for i, p in enumerate(positions):
            mssg = str(focus_round) + '\t' + str(p) + '\t' + str(values[i]) + '\n'
            file.write(mssg)
        file.close()
        focus_round += 1


def scope_leds_off():
    global lumaview
    if lumaview.scope.led:
        lumaview.scope.leds_off()
        logger.info('[LVP Main  ] lumaview.scope.leds_off()')
    else:
        logger.warning('[LVP Main  ] LED controller not available.')


# -------------------------------------------------------------------------
# SCOPE DISPLAY Image representing the microscope camera
# -------------------------------------------------------------------------
class ScopeDisplay(Image):
    record = BooleanProperty(None)
    record = False
    play = BooleanProperty(None)
    play = True

    def __init__(self, **kwargs):
        super(ScopeDisplay,self).__init__(**kwargs)
        logger.info('[LVP Main  ] ScopeDisplay.__init__()')
        self.use_bullseye = False
        self.use_crosshairs = False
        self.use_full_pixel_depth = False
        self.start()

    def start(self, fps = 10):
        logger.info('[LVP Main  ] ScopeDisplay.start()')
        self.fps = fps
        logger.info('[LVP Main  ] Clock.schedule_interval(self.update, 1.0 / self.fps)')
        Clock.schedule_interval(self.update_scopedisplay, 1.0 / self.fps)

    def stop(self):
        logger.info('[LVP Main  ] ScopeDisplay.stop()')
        logger.info('[LVP Main  ] Clock.unschedule(self.update)')
        Clock.unschedule(self.update_scopedisplay)


    @staticmethod
    def add_crosshairs(image):
        height, width = image.shape[0], image.shape[1]

        if image.ndim == 3:
            is_color = True
        else:
            is_color = False

        center_x = round(width/2)
        center_y = round(height/2)

        # Crosshairs - 2 pixels wide
        if is_color:
            image[:,center_x-1:center_x+1,:] = 255
            image[center_y-1:center_y+1,:,:] = 255
        else:
            image[:,center_x-1:center_x+1] = 255
            image[center_y-1:center_y+1,:] = 255

        # Radiating circles
        num_circles = 4
        minimum_dimension = min(height, width)
        circle_spacing = round(minimum_dimension/ 2 / num_circles)
        for i in range(num_circles):
            radius = (i+1) * circle_spacing
            rr, cc = skimage.draw.circle_perimeter(center_y, center_x, radius=radius, shape=image.shape)
            image[rr, cc] = 255

            # To make circles 2 pixel wide...
            rr, cc = skimage.draw.circle_perimeter(center_y, center_x, radius=radius+1, shape=image.shape)
            image[rr, cc] = 255

        return image
    

    @staticmethod
    def transform_to_bullseye(image):
        image_bullseye = np.zeros((*image.shape, 3), dtype=np.uint8)

        # The range is defined by (start_value, end_value]
        # key: [start_value, end_value, RGB Value]
        color_map = {
            0:  [ -1,   5,   0,   0,   0],
            1:  [  5,  15,   0, 255,   0],
            2:  [ 15,  25,   0,   0,   0],
            3:  [ 25,  35,   0, 255,   0],
            4:  [ 35,  45,   0,   0,   0],
            5:  [ 45,  55,   0, 255,   0],
            6:  [ 55,  65,   0,   0,   0],
            7:  [ 65,  75,   0, 255,   0],
            8:  [ 75,  85,   0,   0,   0],
            9:  [ 85,  95,   0, 255,   0],
            10: [ 95, 105,   0,   0,   0],
            11: [105, 115,   0, 255,   0],
            12: [115, 125,   0,   0,   0],
            13: [125, 135,   0,   0, 255],
            14: [135, 145,   0,   0,   0],
            15: [145, 155,   0, 255,   0],
            16: [155, 165,   0,   0,   0],
            17: [165, 175,   0, 255,   0],
            18: [175, 185,   0,   0,   0],
            19: [185, 195,   0, 255,   0],
            20: [195, 205,   0,   0,   0],
            21: [205, 215,   0, 255,   0],
            22: [215, 225,   0,   0,   0],
            23: [225, 235,   0, 255,   0],
            24: [235, 245,   0,   0,   0],
            25: [245, 255, 255,   0,   0]
        }

        for key in color_map.keys():
            start, end, *_rgb = color_map[key]
            boolean_array = np.logical_and(image > start, image <= end)
            image_bullseye[boolean_array] = _rgb

        return image_bullseye
    

    def update_scopedisplay(self, dt=0):
        global lumaview
        global debug_counter

        if lumaview.scope.camera.active != False:
            image = lumaview.scope.get_image(force_to_8bit=True)
            if (image is False) or (image.size == 0):
                return
            
            if ENGINEERING_MODE == True:

                debug_counter += 1
                if debug_counter == 30:
                    debug_counter = 0

                if debug_counter % 10 == 0:
                    mean = round(np.mean(a=image), 2)
                    stddev = round(np.std(a=image), 2)
                    open_layer = None
                    for layer in common_utils.get_layers():
                        accordion = layer + '_accordion'
                        if lumaview.ids['imagesettings_id'].ids[accordion].collapse == False:
                            open_layer = layer
                            break
                    
                    if open_layer is not None:
                        lumaview.ids['imagesettings_id'].ids[open_layer].ids['image_stats_mean_id'].text = f"Mean: {mean}"
                        lumaview.ids['imagesettings_id'].ids[open_layer].ids['image_stats_stddev_id'].text = f"StdDev: {stddev}"

                if debug_counter % 3 == 0:
                    if self.use_bullseye:
                        image_bullseye = self.transform_to_bullseye(image=image)

                        if self.use_crosshairs:
                            image_bullseye = self.add_crosshairs(image=image_bullseye)

                        texture = Texture.create(size=(image_bullseye.shape[1],image_bullseye.shape[0]), colorfmt='rgb')
                        texture.blit_buffer(image_bullseye.tobytes(), colorfmt='rgb', bufferfmt='ubyte')
                        self.texture = texture
                
            if not self.use_bullseye:
                if self.use_crosshairs:
                    image = self.add_crosshairs(image=image)

                # Convert to texture for display (using OpenGL)
                texture = Texture.create(size=(image.shape[1],image.shape[0]), colorfmt='luminance')
                texture.blit_buffer(image.flatten(), colorfmt='luminance', bufferfmt='ubyte')
                self.texture = texture
        else:
            self.source = "./data/icons/camera to USB.png"

        if self.record == True:
            lumaview.live_capture()


# -------------------------------------------------------------------------
# COMPOSITE CAPTURE FloatLayout with shared capture capabilities
# -------------------------------------------------------------------------
class CompositeCapture(FloatLayout):

    def __init__(self, **kwargs):
        super(CompositeCapture,self).__init__(**kwargs)

    # Gets the current well label (ex. A1, C2, ...) 
    def get_well_label(self):
        labware = wellplate_loader.get_plate(plate_key=settings['protocol']['labware'])

        # Get target position
        try:
            x_target = lumaview.scope.get_target_position('X')
            y_target = lumaview.scope.get_target_position('Y')
        except:
            logger.exception('[LVP Main  ] Error talking to Motor board.')
            raise

        x_target, y_target = coordinate_transformer.stage_to_plate(
            labware=labware,
            stage_offset=settings['stage_offset'],
            sx=x_target,
            sy=y_target
        )

        return labware.get_well_label(x=x_target, y=y_target)


    def live_capture(self):
        print("Live capture")
        logger.info('[LVP Main  ] CompositeCapture.live_capture()')
        global lumaview

        save_folder = pathlib.Path(settings['live_folder']) / "Manual"
        save_folder.mkdir(parents=True, exist_ok=True)

        global last_save_folder
        last_save_folder = save_folder

        file_root = 'live_'
        color = 'BF'
        well_label = self.get_well_label()

        use_full_pixel_depth = lumaview.ids['viewer_id'].ids['scope_display_id'].use_full_pixel_depth
        force_to_8bit_pixel_depth = not use_full_pixel_depth

        for layer in common_utils.get_layers():
            accordion = layer + '_accordion'
            if lumaview.ids['imagesettings_id'].ids[accordion].collapse == False:

                append = f'{well_label}_{layer}'

                if lumaview.ids['imagesettings_id'].ids[layer].ids['false_color'].active:
                    color = layer
                    
                break

        if ENGINEERING_MODE is False:
            return lumaview.scope.save_live_image(
                save_folder,
                file_root,
                append,
                color,
                force_to_8bit=force_to_8bit_pixel_depth,
                output_format=settings['image_output_format']
            )
        
        else:
            use_bullseye = lumaview.ids['viewer_id'].ids['scope_display_id'].use_bullseye
            use_crosshairs = lumaview.ids['viewer_id'].ids['scope_display_id'].use_crosshairs

            if not use_bullseye and not use_crosshairs:
                return lumaview.scope.save_live_image(
                    save_folder,
                    file_root,
                    append,
                    color,
                    force_to_8bit=force_to_8bit_pixel_depth,
                    output_format=settings['image_output_format']
                )
            
            image_orig = lumaview.scope.get_image(force_to_8bit=force_to_8bit_pixel_depth)
            if image_orig is False:
                return 
            
            # If not in 8-bit mode, generate an 8-bit copy of the image for visualization
            if use_full_pixel_depth:
                image = image_utils.convert_12bit_to_8bit(image_orig)
            else:
                image = image_orig

            if use_bullseye:
                bullseye_image = lumaview.ids['viewer_id'].ids['scope_display_id'].transform_to_bullseye(image)

                # Swap red/blue channels to match required format
                red = bullseye_image[:,:,0].copy()
                blue = bullseye_image[:,:,2].copy()
                bullseye_image[:,:,0] = blue
                bullseye_image[:,:,2] = red
            else:
                bullseye_image = image

            if use_crosshairs:
                crosshairs_image = lumaview.ids['viewer_id'].ids['scope_display_id'].add_crosshairs(bullseye_image)
            else:
                crosshairs_image = bullseye_image

            # Save both versions of the image (unaltered and overlayed)
            now = datetime.datetime.now()
            time_string = now.strftime("%Y%m%d_%H%M%S")
            append = f"{append}_{time_string}"

            # Overlay image is in 8-bits
            lumaview.scope.save_image(
                array=crosshairs_image,
                save_folder=save_folder,
                file_root=file_root,
                append=f"{append}_overlay",
                color=color,
                tail_id_mode=None,
                output_format=settings['image_output_format']
            )

            # Original image may be in 8 or 12-bit
            lumaview.scope.save_image(
                array=image_orig,
                save_folder=save_folder,
                file_root=file_root,
                append=append,
                color=color,
                tail_id_mode=None,
                output_format=settings['image_output_format']
            )


    def custom_capture(
        self,
        save_folder,
        color,
        illumination,
        gain,
        auto_gain,
        exposure,
        false_color = True,
        tile_label = None,
        z_height_idx = None,
        scan_count = None,
        custom_name = None,
        well_label = None
    ):
        print("Custom capture")
        logger.info('[LVP Main  ] CompositeCapture.custom_capture()')
        global lumaview
        global settings
        
        # Set gain and exposure
        if not auto_gain:
            lumaview.scope.set_gain(gain)
            lumaview.scope.set_exposure_time(exposure)
    
        # Save Settings
        # file_root = settings[color]['file_root']

        name = common_utils.generate_default_step_name(
            well_label=well_label,
            color=color,
            z_height_idx=z_height_idx,
            scan_count=scan_count,
            custom_name_prefix=custom_name,
            tile_label=tile_label
        )
        # if custom_name is None:

        #     if well_label is None:
        #         well_label = self.get_well_label()

        #     name = common_utils.generate_default_step_name(
        #         well_label=well_label,
        #         color=color,
        #         z_height_idx=z_height_idx,
        #         scan_count=scan_count,
        #         tile_label=tile_label
        #     )
        # else:
        #     DESIRED_SCAN_COUNT_DIGITS = 4
        #     name = f"{custom_name}_{scan_count:0>{DESIRED_SCAN_COUNT_DIGITS}}"

        # Illuminate
        if lumaview.scope.led:
            channel = lumaview.scope.color2ch(color)
            lumaview.scope.led_on(channel, illumination)
            logger.info(f'[LVP Main  ] lumaview.scope.led_on({channel}, {illumination})')
        else:
            logger.warning('LED controller not available.')

        # TODO: replace sleep + get_image with scope.capture - will require waiting on capture complete
        # Grab image and save
        time.sleep(2*exposure/1000+0.2)

        lumaview.ids['viewer_id'].ids['scope_display_id'].update_scopedisplay()
        
        use_color = color if false_color else 'BF'

        if self.enable_image_saving == True:
            use_full_pixel_depth = lumaview.ids['viewer_id'].ids['scope_display_id'].use_full_pixel_depth

            image_filepath = lumaview.scope.save_live_image(
                save_folder=save_folder,
                file_root=None,
                append=name,
                color=use_color,
                tail_id_mode=None,
                force_to_8bit=not use_full_pixel_depth,
                output_format=settings['image_output_format']
            )
        else:
            image_filepath = None

        # Turn off LEDs and LED toggle buttons
        scope_leds_off()
        for layer in common_utils.get_layers():
            lumaview.ids['imagesettings_id'].ids[layer].ids['enable_led_btn'].state = 'normal'

        return image_filepath


    # capture and save a composite image using the current settings
    def composite_capture(self):
        logger.info('[LVP Main  ] CompositeCapture.composite_capture()')
        global lumaview

        if lumaview.scope.camera.active == False:
            return

        scope_display = self.ids['viewer_id'].ids['scope_display_id']
        use_full_pixel_depth = lumaview.ids['viewer_id'].ids['scope_display_id'].use_full_pixel_depth

        if use_full_pixel_depth:
            dtype = np.uint16
        else:
            dtype = np.uint8

        img = np.zeros((settings['frame']['height'], settings['frame']['width'], 3), dtype=dtype)

        for layer in common_utils.get_layers():
            if settings[layer]['acquire'] == True:

                # Go to focus and wait for arrival
                lumaview.ids['imagesettings_id'].ids[layer].goto_focus()

                while not lumaview.scope.get_target_status('Z'):
                    time.sleep(.001)

                # set the gain and exposure
                gain = settings[layer]['gain']
                lumaview.scope.set_gain(gain)
                exposure = settings[layer]['exp']
                lumaview.scope.set_exposure_time(exposure)

                # update illumination to currently selected settings
                illumination = settings[layer]['ill']

                # Dark field capture
                scope_leds_off()

                # TODO: replace sleep + get_image with scope.capture - will require waiting on capture complete
                time.sleep(2*exposure/1000+0.2)
                scope_display.update_scopedisplay() # Why?

                darkfield = lumaview.scope.get_image(force_to_8bit=not use_full_pixel_depth)

                # Florescent capture
                if lumaview.scope.led:
                    lumaview.scope.led_on(lumaview.scope.color2ch(layer), illumination)
                    logger.info('[LVP Main  ] lumaview.scope.led_on(lumaview.scope.color2ch(layer), illumination)')
                else:
                    logger.warning('LED controller not available.')

                # TODO: replace sleep + get_image with scope.capture - will require waiting on capture complete
                time.sleep(2*exposure/1000+0.2)
                exposed = lumaview.scope.get_image(force_to_8bit=not use_full_pixel_depth)

                scope_display.update_scopedisplay() # Why?
                corrected = exposed - np.minimum(exposed,darkfield)
                # buffer the images
                if layer == 'Blue':
                    img[:,:,0] = corrected
                elif layer == 'Green':
                    img[:,:,1] = corrected
                elif layer == 'Red':
                    img[:,:,2] = corrected
                # # if Brightfield is included
                # else:
                #     a = 0.3
                #     img[:,:,0] = img[:,:,0]*a + corrected*(1-a)
                #     img[:,:,1] = img[:,:,1]*a + corrected*(1-a)
                #     img[:,:,2] = img[:,:,2]*a + corrected*(1-a)

            scope_leds_off()

            # turn off all LED toggle buttons and histograms
            lumaview.ids['imagesettings_id'].ids[layer].ids['enable_led_btn'].state = 'normal'
            Clock.unschedule(lumaview.ids['imagesettings_id'].ids[layer].ids['histo_id'].histogram)
            logger.info('[LVP Main  ] Clock.unschedule(lumaview...histogram)')

        lumaview.ids['composite_btn'].state = 'normal'

        append = f'{self.get_well_label()}'

        save_folder = pathlib.Path(settings['live_folder']) / "Manual"
        save_folder.mkdir(parents=True, exist_ok=True)
        global last_save_folder
        last_save_folder = save_folder
        
        lumaview.scope.save_image(
            array=img,
            save_folder=save_folder,
            file_root='composite_',
            append=append,
            color=None,
            tail_id_mode='increment',
            output_format=settings['image_output_format']
        )


# -------------------------------------------------------------------------
# MAIN DISPLAY of LumaViewPro App
# -------------------------------------------------------------------------
class MainDisplay(CompositeCapture): # i.e. global lumaview
    
    def __init__(self, **kwargs):
        super(MainDisplay,self).__init__(**kwargs)
        self.scope = lumascope_api.Lumascope()

    def cam_toggle(self):
        logger.info('[LVP Main  ] MainDisplay.cam_toggle()')
        scope_display = self.ids['viewer_id'].ids['scope_display_id']
        if self.scope.camera.active == False:
            return

        if scope_display.play == True:
            scope_display.play = False
            if self.scope.led:
                self.scope.leds_off()
                logger.info('[LVP Main  ] self.scope.leds_off()')
            scope_display.stop()
        else:
            scope_display.play = True
            scope_display.start()

    def record(self):
        logger.info('[LVP Main  ] MainDisplay.record()')
        scope_display = self.ids['viewer_id'].ids['scope_display_id']
        if self.scope.camera.active == False:
            return
        scope_display.record = not scope_display.record

    def fit_image(self):
        logger.info('[LVP Main  ] MainDisplay.fit_image()')
        if self.scope.camera.active == False:
            return
        self.ids['viewer_id'].scale = 1
        self.ids['viewer_id'].pos = (0,0)

    def one2one_image(self):
        logger.info('[LVP Main  ] MainDisplay.one2one_image()')
        if self.scope.camera.active == False:
            return
        w = self.width
        h = self.height
        scale_hor = float(lumaview.scope.get_width()) / float(w)
        scale_ver = float(lumaview.scope.get_height()) / float(h)
        scale = max(scale_hor, scale_ver)
        self.ids['viewer_id'].scale = scale
        self.ids['viewer_id'].pos = (int((w-scale*w)/2),int((h-scale*h)/2))

# -----------------------------------------------------------------------------
# Shader code
# Based on code from the kivy example Live Shader Editor found at:
# kivy.org/doc/stable/examples/gen__demo__shadereditor__main__py.html
# -----------------------------------------------------------------------------
fs_header = '''
#ifdef GL_ES
precision highp float;
#endif

/* Outputs from the vertex shader */
varying vec4 frag_color;
varying vec2 tex_coord0;

/* uniform texture samplers */
uniform sampler2D texture0;

/* fragment attributes
attribute float red_gain;
attribute float green_gain;
attribute float blue_gain; */

/* custom one */
uniform vec2 resolution;
uniform float time;
uniform vec4 black_point;
uniform vec4 white_point;
'''

vs_header = '''
#ifdef GL_ES
precision highp float;
#endif

/* Outputs to the fragment shader */
varying vec4 frag_color;
varying vec2 tex_coord0;

/* vertex attributes */
attribute vec2     vPosition;
attribute vec2     vTexCoords0;

/* uniform variables */
uniform mat4       modelview_mat;
uniform mat4       projection_mat;
uniform vec4       color;
'''

# global illumination_vals
# illumination_vals = (0., )*4

# global gain_vals
# gain_vals = (1., )*4


            
    

class ShaderViewer(Scatter):
    black = ObjectProperty(0.)
    white = ObjectProperty(1.)

    fs = StringProperty('''
void main (void) {
	gl_FragColor =
    white_point *
    frag_color *
    texture2D(texture0, tex_coord0)
    - black_point;
    //gl_FragColor = pow(glFragColor.rgb, 1/gamma)
}
''')
    vs = StringProperty('''
void main (void) {
  frag_color = color;
  tex_coord0 = vTexCoords0;
  gl_Position =
  projection_mat *
  modelview_mat *
  vec4(vPosition.xy, 0.0, 1.0);
}
''')


    def __init__(self, **kwargs):
        super(ShaderViewer, self).__init__(**kwargs)
        logger.info('[LVP Main  ] ShaderViewer.__init__()')
        self.canvas = RenderContext()
        self.canvas.shader.fs = fs_header + self.fs
        self.canvas.shader.vs = vs_header + self.vs
        self.white = 1.
        self.black = 0.


    def on_touch_down(self, touch):
        logger.info('[LVP Main  ] ShaderViewer.on_touch_down()')
        # Override Scatter's `on_touch_down` behavior for mouse scroll
        if touch.is_mouse_scrolling:
            if touch.button == 'scrolldown':
                if self.scale < 100:
                    self.scale = self.scale * 1.1
            elif touch.button == 'scrollup':
                if self.scale > 1:
                    self.scale = max(1, self.scale * 0.8)
        # If some other kind of "touch": Fall back on Scatter's behavior
        else:
            super(ShaderViewer, self).on_touch_down(touch)


    def current_false_color(self) -> str:
        return self._false_color
    

    def update_shader(self, false_color='BF'):
        # logger.info('[LVP Main  ] ShaderViewer.update_shader()')

        c = self.canvas
        c['projection_mat'] = Window.render_context['projection_mat']
        c['time'] = Clock.get_boottime()
        c['resolution'] = list(map(float, self.size))
        c['black_point'] = (self.black, )*4
        c['gamma'] = 2.2

        if false_color == 'Red':
            c['white_point'] = (self.white, 0., 0., 1.)
        elif false_color == 'Green':
            c['white_point'] = (0., self.white, 0., 1.)
        elif false_color == 'Blue':
            c['white_point'] = (0., 0., self.white, 1.)
        else:
            c['white_point'] = (self.white, )*4

    def on_fs(self, instance, value):
        self.canvas.shader.fs = value

    def on_vs(self, instance, value):
        self.canvas.shader.vs = value

Factory.register('ShaderViewer', cls=ShaderViewer)


class AccordionItemXyStageControl(AccordionItem):
    
    def __init__(self, **kwargs):
        super().__init__(**kwargs)

    
    def update_gui(self, full_redraw: bool = False):
        self.ids['xy_stagecontrol_id'].update_gui(full_redraw=full_redraw)


class MotionSettings(BoxLayout):
    settings_width = dp(300)

    def __init__(self, **kwargs):
        super().__init__(**kwargs)
        logger.info('[LVP Main  ] MotionSettings.__init__()')
        self._accordion_item_xystagecontrol = AccordionItemXyStageControl()
        self._accordion_item_xystagecontrol_visible = False
        Clock.schedule_once(self._init_ui, 0)

       
    def _init_ui(self, dt=0):
        self.enable_ui_features_for_engineering_mode()


    def enable_ui_features_for_engineering_mode(self):
        if ENGINEERING_MODE == True:
            # for layer in common_utils.get_layers():
            ps = lumaview.ids['motionsettings_id'].ids['protocol_settings_id']
            ps.ids['protocol_disable_image_saving_box_id'].opacity = 1
            ps.ids['protocol_disable_image_saving_box_id'].height = '30dp'
            ps.ids['protocol_disable_image_saving_id'].height = '30dp'
            ps.ids['protocol_disable_image_saving_label_id'].height = '30dp'

            lumaview.ids['motionsettings_id'].ids['microscope_settings_id'].ids['enable_bullseye_box_id'].height = '30dp'
            lumaview.ids['motionsettings_id'].ids['microscope_settings_id'].ids['enable_bullseye_box_id'].opacity = 1
                
    def accordion_collapse(self):
        logger.info('[LVP Main  ] MotionSettings.accordion_collapse()')

        # Handles removing/adding the stage display depending on whether or not the accordion item is visible
        protocol_accordion_item = self.ids['motionsettings_protocol_accordion_id']
        protocol_stage_widget_parent = self.ids['protocol_settings_id'].ids['protocol_stage_holder_id']
        xystage_widget_parent = self._accordion_item_xystagecontrol.ids['xy_stagecontrol_id'].ids['xy_stage_holder_id']

        if (protocol_accordion_item.collapse is True) or (self._accordion_item_xystagecontrol.collapse is True):
            stage.remove_parent()
   
        if protocol_accordion_item.collapse is False:
            stage.pos_hint = {'center_x':0.5, 'center_y':0.5}
            protocol_stage_widget_parent.add_widget(stage)
        elif self._accordion_item_xystagecontrol.collapse is False:
            stage.pos_hint = {'center_x':0.5, 'center_y':0.5}
            xystage_widget_parent.add_widget(stage)
        

    def set_xystage_control_visibility(self, visible: bool) -> None:
        if visible:
            self._show_xystage_control()
        else:
            self._hide_xystage_control()


    def _show_xystage_control(self):
        if not self._accordion_item_xystagecontrol_visible:
            self._accordion_item_xystagecontrol_visible = True
            self.ids['motionsettings_accordion_id'].add_widget(self._accordion_item_xystagecontrol, 2)


    def _hide_xystage_control(self):
        if self._accordion_item_xystagecontrol_visible:
            self._accordion_item_xystagecontrol_visible = False
            self.ids['motionsettings_accordion_id'].remove_widget(self._accordion_item_xystagecontrol)


    def set_turret_control_visibility(self, visible: bool) -> None:
        vert_control = self.ids['verticalcontrol_id']
        for turret_id in ('turret_selection_label', 'turret_btn_box'):
            vert_control.ids[turret_id].visible = visible

    
    def set_tiling_control_visibility(self, visible: bool) -> None:
        vert_control = self.ids['protocol_settings_id']
        for tiling_id in ('tiling_box_layout_id',):
            vert_control.ids[tiling_id].visible = visible

        if not visible:
            vert_control.ids['tiling_size_spinner'].text = '1x1'


    # Hide (and unhide) motion settings
    def toggle_settings(self):
        logger.info('[LVP Main  ] MotionSettings.toggle_settings()')
        global lumaview
        scope_display = lumaview.ids['viewer_id'].ids['scope_display_id']
        scope_display.stop()
        self.ids['verticalcontrol_id'].update_gui()
        self.ids['protocol_settings_id'].select_labware()

        # move position of motion control
        if self.ids['toggle_motionsettings'].state == 'normal':
            self.pos = -self.settings_width+30, 0
        else:
            self.pos = 0, 0

        if scope_display.play == True:
            scope_display.start()

    
    def update_xy_stage_control_gui(self, *args, full_redraw: bool=False):
        self._accordion_item_xystagecontrol.update_gui(full_redraw=full_redraw)


    def check_settings(self, *args):
        logger.info('[LVP Main  ] MotionSettings.check_settings()')
        if self.ids['toggle_motionsettings'].state == 'normal':
            self.pos = -self.settings_width+30, 0
        else:
            self.pos = 0, 0

class StitchControls(BoxLayout):

    done = BooleanProperty(False)

    def __init__(self, **kwargs):
        global stitch_controls
        super().__init__(**kwargs)
        stitch_controls = self


    @show_popup
    def run_stitcher(self, popup, path):
        status_map = {
            True: "Success",
            False: "FAILED"
        }
        popup.title = "Stitcher"
        popup.text = "Generating stitched images..."
        stitcher = Stitcher()
        result = stitcher.load_folder(path=pathlib.Path(path))
        final_text = f"Generating stitched images - {status_map[result['status']]}"
        if result['status'] is False:
            final_text += f"\n{result['message']}"
            popup.text = final_text
            time.sleep(5)
            self.done = True
            return

        popup.text = final_text
        time.sleep(2)
        self.done = True


class CompositeGenControls(BoxLayout):

    done = BooleanProperty(False)

    def __init__(self, **kwargs):
        global composite_gen_controls
        super().__init__(**kwargs)
        composite_gen_controls = self


    @show_popup
    def run_composite_gen(self, popup, path):
        status_map = {
            True: "Success",
            False: "FAILED"
        }
        popup.title = "Composite Image Generation"
        popup.text = "Generating composite images..."
        composite_gen = CompositeGeneration()
        result = composite_gen.load_folder(path=pathlib.Path(path))
        final_text = f"Generating composite images - {status_map[result['status']]}"
        if result['status'] is False:
            final_text += f"\n{result['message']}"
            popup.text = final_text
            time.sleep(5)
            self.done = True
            return
        
        popup.text = final_text
        time.sleep(2)
        self.done = True


class VideoCreationControls(BoxLayout):

    done = BooleanProperty(False)

    def __init__(self, **kwargs):
        global video_creation_controls
        super().__init__(**kwargs)
        logger.info('LVP Main: VideoCreationControls.__init__()')
        self._post = post_processing.PostProcessing()
        video_creation_controls = self
        self._first_open = False
        self._input_images_loc = None
        self._output_file_loc = None

    
    def activate(self):
        if self._first_open is False:
            self._first_open = True


    def deactivate(self):
        pass


    def set_input_images_loc(self, directory: str | pathlib.Path) -> None:
        self._input_images_loc = pathlib.Path(directory)

    
    def set_output_file_loc(self, file_loc: str | pathlib.Path) -> None:
        self._output_file_loc = pathlib.Path(file_loc)


    @show_popup
    def create_video(self, popup) -> None:
        status_map = {
            True: "Success",
            False: "FAILED"
        }

        popup.title = "Video Builder"
        popup.text = "Generating video..."

        if self._input_images_loc is None:
            popup.text = f"{popup.text} {status_map[False]} - Set Image Folder"
            time.sleep(2)
            self.done = True
            return

        if self._output_file_loc is None:
            self._output_file_loc = self._input_images_loc.joinpath("movie.avi")

        video_builder = VideoBuilder()
        status = video_builder.create_video_from_directory(
            input_directory=self._input_images_loc,
            frames_per_sec=10,
            output_file_loc=self._output_file_loc,
        )

        popup.text = f"{popup.text} {status_map[status]}\n- Output: {self._output_file_loc}"
        time.sleep(2)
        self.done = True
        self._launch_video()

    
    def _launch_video(self) -> None:
        try:
            os.startfile(self._output_file_loc)
        except Exception as e:
            logger.error(f"Unable to launch video {self._output_file_loc}:\n{e}")


class CellCountControls(BoxLayout):

    ENABLE_PREVIEW_AUTO_REFRESH = False

    done = BooleanProperty(False)

    def __init__(self, **kwargs):
        super().__init__(**kwargs)
        logger.info('LVP Main: CellCountControls.__init__()')
        self._preview_source_image = None
        self._preview_image = None
        self._post = post_processing.PostProcessing()
        self._settings = self._get_init_settings()
        self._set_ui_to_settings(self._settings)


    def _get_init_settings(self):
        return {
            'context': {
                'pixels_per_um': 1.0,       # TODO Isn't this supposed to be 0.5 ?
                'fluorescent_mode': True
            },
            'segmentation': {
                'algorithm': 'initial',
                'parameters': {
                    'threshold': 20,
                }
            },
            'filters': {
                'area': {
                    'min': 0,
                    'max': 100
                },
                'perimeter': {
                    'min': 0,
                    'max': 100
                },
                'sphericity': {
                    'min': 0.0,
                    'max': 1.0
                },
                'intensity': {
                    'min': {
                        'min': 0,
                        'max': 100
                    },
                    'mean': {
                        'min': 0,
                        'max': 100
                    },
                    'max': {
                        'min': 0,
                        'max': 100
                    }
                }
            }
        }

    def apply_method_to_preview_image(self):
        self._regenerate_image_preview()

    
    # Decorate function to show popup and run the code below in a thread
    @show_popup
    def apply_method_to_folder(self, popup, path):
        popup.title = 'Processing Cell Count Method'
        pre_text = f'Applying method to folder: {path}'
        popup.text = pre_text
        
        popup.progress = 0
        total_images = self._post.get_num_images_in_folder(path=path)
        image_count = 0
        for image_process in self._post.apply_cell_count_to_folder(path=path, settings=self._settings):
            filename = image_process['filename']
            image_count += 1
            popup.progress = int(100 * image_count / total_images)
            popup.text = f"{pre_text}\n- {image_count}/{total_images}: {filename}"

        popup.progress = 100
        popup.text = 'Done'
        time.sleep(1)
        self.done = True

    def set_post_processing_module(self, post_processing_module):
        self._post = post_processing_module

    def get_current_settings(self):
        return self._settings


    @staticmethod
    def _validate_method_settings_metadata(settings):
        if 'metadata' not in settings:
            raise Exception(f"No valid metadata found")
        
        metadata = settings['metadata']
        
        for key in ('type', 'version'):
            if key not in metadata:
                raise Exception(f"No {key} found in metadata")
                

    def _add_method_settings_metadata(self):
        self._settings['metadata'] = {
            'type': 'cell_count_method',
            'version': '1'
        }


    def load_settings(self, settings):
        self._validate_method_settings_metadata(settings=settings)
        self._settings = settings
        self._set_ui_to_settings(settings)


    def _area_range_slider_values_to_physical(self, slider_values):
        if self._preview_source_image is None:
            return slider_values
        
        xp = [0, 30, 60, 100]
        max = self.calculate_area_filter_max(image=self._preview_source_image)
        if max < 10001:
            max = 10001

        fp = [0, 1000, 10000, max]
        fg = np.interp(slider_values, xp, fp)
        return fg[0], fg[1]
    
    def _area_range_slider_physical_to_values(self, physical_values):
        if self._preview_source_image is None:
            return physical_values

        max = self.calculate_area_filter_max(image=self._preview_source_image)
        if max < 10001:
            max = 10001

        xp = [0, 1000, 10000, max]
        fp = [0, 30, 60, 100]
        fg = np.interp(physical_values, xp, fp)
        return fg[0], fg[1]

    def _perimeter_range_slider_values_to_physical(self, slider_values):
        if self._preview_source_image is None:
            return slider_values

        xp = [0, 50, 100]

        max = self.calculate_perimeter_filter_max(image=self._preview_source_image)
        if max < 101:
            max = 101

        fp = [0, 100, max]
        fg = np.interp(slider_values, xp, fp)
        return fg[0], fg[1]
    
    def _perimeter_range_slider_physical_to_values(self, physical_values):
        if self._preview_source_image is None:
            return physical_values
        
        max = self.calculate_perimeter_filter_max(image=self._preview_source_image)
        if max < 101:
            max = 101

        xp = [0, 100, max]
        fp = [0, 50, 100]
        fg = np.interp(physical_values, xp, fp)
        return fg[0], fg[1]


    def _set_ui_to_settings(self, settings):
        self.ids.text_cell_count_pixels_per_um_id.text = str(settings['context']['pixels_per_um'])
        self.ids.cell_count_fluorescent_mode_id.active = settings['context']['fluorescent_mode']
        self.ids.slider_cell_count_threshold_id.value = settings['segmentation']['parameters']['threshold']
        self.ids.slider_cell_count_area_id.value = self._area_range_slider_physical_to_values(
            (settings['filters']['area']['min'], settings['filters']['area']['max'])
        )
        
        self.ids.slider_cell_count_perimeter_id.value = self._perimeter_range_slider_physical_to_values(
            (settings['filters']['perimeter']['min'], settings['filters']['perimeter']['max'])
        )
        self.ids.slider_cell_count_sphericity_id.value = (settings['filters']['sphericity']['min'], settings['filters']['sphericity']['max'])
        self.ids.slider_cell_count_min_intensity_id.value = (settings['filters']['intensity']['min']['min'], settings['filters']['intensity']['min']['max'])
        self.ids.slider_cell_count_mean_intensity_id.value = (settings['filters']['intensity']['mean']['min'], settings['filters']['intensity']['mean']['max'])
        self.ids.slider_cell_count_max_intensity_id.value = (settings['filters']['intensity']['max']['min'], settings['filters']['intensity']['max']['max'])

        self.slider_adjustment_area()
        self.slider_adjustment_perimeter()
        self._regenerate_image_preview()


    def set_preview_source_file(self, file) -> None:
        image = image_utils.image_file_to_image(image_file=file)
        if image is None:
            return
            
        self.set_preview_source(image=image)


    def calculate_area_filter_max(self, image):
        pixels_per_um = self._settings['context']['pixels_per_um']

        max_area_pixels = image.shape[0] * image.shape[1]
        max_area_um2 = max_area_pixels / (pixels_per_um**2)
        return max_area_um2
    

    def calculate_perimeter_filter_max(self, image):
        pixels_per_um = self._settings['context']['pixels_per_um']

        # Assume max perimeter will never need to be larger than 2x frame size border
        # The 2x is to provide margin for handling various curvatures
        max_perimeter_pixels = 2*((2*image.shape[0])+(2*image.shape[1]))
        max_perimeter_um = max_perimeter_pixels / pixels_per_um
        return max_perimeter_um
    

    def update_filter_max(self, image):
        max_area_um2 = self. calculate_area_filter_max(image=image)
        max_perimeter_um = self.calculate_perimeter_filter_max(image=image)
        
        self.ids.slider_cell_count_area_id.max = int(self._area_range_slider_physical_to_values(physical_values=(0,max_area_um2))[1])
        self.ids.slider_cell_count_perimeter_id.max = int(self._perimeter_range_slider_physical_to_values(physical_values=(0,max_perimeter_um))[1])

        self.slider_adjustment_area()
        self.slider_adjustment_perimeter()


    def set_preview_source(self, image) -> None:
        self._preview_source_image = image
        self._preview_image = image
        self.ids['cell_count_image_id'].texture = image_utils_kivy.image_to_texture(image=image)
        self.update_filter_max(image=image)
        self._regenerate_image_preview()


    # Save settings to JSON file
    def save_method_as(self, file="./data/cell_count_method.json"):
        logger.info(f'[LVP Main  ] CellCountContent.save_method_as({file})')
        os.chdir(source_path)
        self._add_method_settings_metadata()
        with open(file, "w") as write_file:
            json.dump(self._settings, write_file, indent = 4, cls=CustomJSONizer)

    
    def load_method_from_file(self, file):
        logger.info(f'[LVP Main  ] CellCountContent.load_method_from_file({file})')
        with open(file, "r") as f:
            method_settings = json.load(f)
        
        self.load_settings(settings=method_settings)

    
    def _regenerate_image_preview(self):
        if self._preview_source_image is None:
            return

        image, _ = self._post.preview_cell_count(
            image=self._preview_source_image,
            settings=self._settings
        )

        self._preview_image = image

        cell_count_content.ids['cell_count_image_id'].texture = image_utils_kivy.image_to_texture(image=image)


    def slider_adjustment_threshold(self):
        self._settings['segmentation']['parameters']['threshold'] = self.ids['slider_cell_count_threshold_id'].value

        if self.ENABLE_PREVIEW_AUTO_REFRESH:
            self._regenerate_image_preview()


    def slider_adjustment_area(self):
        low, high = self._area_range_slider_values_to_physical(
            (self.ids['slider_cell_count_area_id'].value[0], self.ids['slider_cell_count_area_id'].value[1])
        )

        self._settings['filters']['area']['min'], self._settings['filters']['area']['max'] = low, high

        self.ids['label_cell_count_area_id'].text = f"{int(low)}-{int(high)} μm²"

        if self.ENABLE_PREVIEW_AUTO_REFRESH:
            self._regenerate_image_preview()


    def slider_adjustment_perimeter(self):
        low, high = self._perimeter_range_slider_values_to_physical(
            (self.ids['slider_cell_count_perimeter_id'].value[0], self.ids['slider_cell_count_perimeter_id'].value[1])
        )

        self._settings['filters']['perimeter']['min'], self._settings['filters']['perimeter']['max'] = low, high

        self.ids['label_cell_count_perimeter_id'].text = f"{int(low)}-{int(high)} μm"

        if self.ENABLE_PREVIEW_AUTO_REFRESH:
            self._regenerate_image_preview()

    def slider_adjustment_sphericity(self):
        self._settings['filters']['sphericity']['min'] = self.ids['slider_cell_count_sphericity_id'].value[0]
        self._settings['filters']['sphericity']['max'] = self.ids['slider_cell_count_sphericity_id'].value[1]

        if self.ENABLE_PREVIEW_AUTO_REFRESH:
            self._regenerate_image_preview()

    def slider_adjustment_min_intensity(self):
        self._settings['filters']['intensity']['min']['min'] = self.ids['slider_cell_count_min_intensity_id'].value[0]
        self._settings['filters']['intensity']['min']['max'] = self.ids['slider_cell_count_min_intensity_id'].value[1]

        if self.ENABLE_PREVIEW_AUTO_REFRESH:
            self._regenerate_image_preview()


    def slider_adjustment_mean_intensity(self):
        self._settings['filters']['intensity']['mean']['min'] = self.ids['slider_cell_count_mean_intensity_id'].value[0]
        self._settings['filters']['intensity']['mean']['max'] = self.ids['slider_cell_count_mean_intensity_id'].value[1]
        
        if self.ENABLE_PREVIEW_AUTO_REFRESH:
            self._regenerate_image_preview()


    def slider_adjustment_max_intensity(self):
        self._settings['filters']['intensity']['max']['min'] = self.ids['slider_cell_count_max_intensity_id'].value[0]
        self._settings['filters']['intensity']['max']['max'] = self.ids['slider_cell_count_max_intensity_id'].value[1]
        
        if self.ENABLE_PREVIEW_AUTO_REFRESH:
            self._regenerate_image_preview()


    def flourescent_mode_toggle(self):
        self._settings['context']['fluorescent_mode'] = self.ids['cell_count_fluorescent_mode_id'].active
        
        if self.ENABLE_PREVIEW_AUTO_REFRESH:
            self._regenerate_image_preview()


    def pixel_conversion_adjustment(self):

        def _validate(value_str):
            try:
                value = float(value_str)
            except:
                return False, -1

            if value <= 0:
                return False, -1
                
            return True, value

        value_str = cell_count_content.ids['text_cell_count_pixels_per_um_id'].text

        valid, value = _validate(value_str)
        if not valid:
            return
        
        if self._preview_image is None:
            return
        
        self._settings['context']['pixels_per_um'] = value
        self.update_filter_max(image=self._preview_image)
      


class PostProcessingAccordion(BoxLayout):

    def __init__(self, **kwargs):
        #super(PostProcessingAccordion,self).__init__(**kwargs)
        super().__init__(**kwargs)
        self.name = self.__class__.__name__
        self.post = post_processing.PostProcessing()
        #global settings
        #stitching params (see more info in image_stitcher.py):
        #self.raw_images_folder = settings['save_folder'] # I'm guessing not ./capture/ because that would have frames over time already (to make video)
        self.raw_images_folder = './capture/' # I'm guessing not ./capture/ because that would have frames over time already (to make video)
        self.combine_colors = False #True if raw images are in separate red/green/blue channels and need to be first combined
        self.ext = "tiff" #or read it from settings?
        #self.stitching_method = "features" # "features" - Low method, "position" - based on position information
        self.stitching_method = "position" # "features" - Low method, "position" - based on position information
        self.stitched_save_name = "last_composite_img.tiff"
        #self.positions_file = None #relevant if stitching method is position, will read positions from that file
        self.positions_file = "./capture/2x2.tsv" #relevant if stitching method is position, will read positions from that file
        self.pos2pix = 2630 # relevant if stitching method is position. The scale conversion for pos info into pixels
        
        
        # self.tiling_target = []
        self.tiling_min = {
            "x": 120000,
            "y": 80000
        }

        self.tiling_max = {
            "x": 0,
            "y": 0
        }

        self.tiling_count = {
            "x": 1,
            "y": 1
        }

        self.accordion_item_states = {
            'cell_count_accordion_id': None,
            'stitch_accordion_id': None,
            'open_last_save_folder_accordion_id': None,
            'create_avi_accordion_id': None
        }

        self.init_cell_count()


    @staticmethod
    def accordion_item_state(accordion_item):
        if accordion_item.collapse == True:
            return 'closed'
        return 'open'
     

    def get_accordion_item_states(self):
        return {
            'cell_count_accordion_id': self.accordion_item_state(self.ids['cell_count_accordion_id']),
            'stitch_accordion_id': self.accordion_item_state(self.ids['stitch_accordion_id']),
            'open_last_save_folder_accordion_id': self.accordion_item_state(self.ids['open_last_save_folder_accordion_id']),
            'create_avi_accordion_id': self.accordion_item_state(self.ids['create_avi_accordion_id']),
        }


    def accordion_collapse(self):
        
        new_accordion_item_states = self.get_accordion_item_states()

        changed_items = []
        for accordion_item_id, prev_accordion_item_state in self.accordion_item_states.items():
            if new_accordion_item_states[accordion_item_id] == prev_accordion_item_state:
                # No change
                continue
            
            # Update state and add state change to list
            self.accordion_item_states[accordion_item_id] = self.accordion_item_state(self.ids[accordion_item_id])
            changed_items.append(accordion_item_id)

        # TODO not currently needed to detect accordion item state changes, but an example is shown below
        # if 'cell_count_accordion_id' in changed_items:
        #     if self.accordion_item_states['cell_count_accordion_id'] == 'open':
        #         cell_count_content.activate()
        #     else:
        #         cell_count_content.deactivate()


    def init_cell_count(self):
        self._cell_count_popup = None
        

    def convert_to_avi(self):
        logger.debug('[LVP Main  ] PostProcessingAccordian.convert_to_avi() not yet implemented')
     
        
    def open_folder(self):

        OS_FOLDER_MAP = {
            'win32': 'explorer',
            'darwin': 'open',
            'linux': 'xdg-open'
        }

        if sys.platform not in OS_FOLDER_MAP:
            logger.info(f'[LVP Main  ] PostProcessing.open_folder() not yet implemented for {sys.platform} platform')
            return
        
        command = OS_FOLDER_MAP[sys.platform]
        if last_save_folder is None:
            subprocess.Popen([command, str(pathlib.Path(settings['live_folder']).resolve())])
        else:
            subprocess.Popen([command, str(last_save_folder)])


    def open_cell_count(self):
        global cell_count_content
        if self._cell_count_popup is None:
            cell_count_content.set_post_processing_module(self.post)
            self._cell_count_popup = Popup(
                title="Post Processing - Cell Count",
                content=cell_count_content,
                size_hint=(0.85,0.85),
                auto_dismiss=True
            )

        self._cell_count_popup.open()


class CellCountDisplay(FloatLayout):

    def __init__(self, **kwargs):
        super(CellCountDisplay,self).__init__(**kwargs)




class ShaderEditor(BoxLayout):
    fs = StringProperty('''
void main (void){
	gl_FragColor =
    white_point *
    frag_color *
    texture2D(texture0, tex_coord0)
    - black_point;
}
''')
    vs = StringProperty('''
void main (void) {
  frag_color = color;
  tex_coord0 = vTexCoords0;
  gl_Position =
  projection_mat *
  modelview_mat *
  vec4(vPosition.xy, 0.0, 1.0);
}
''')

    viewer = ObjectProperty(None)
    hide_editor = ObjectProperty(None)
    hide_editor = True


    def __init__(self, **kwargs):
        super(ShaderEditor, self).__init__(**kwargs)
        logger.info('[LVP Main  ] ShaderEditor.__init__()')
        self.test_canvas = RenderContext()
        s = self.test_canvas.shader
        self.trigger_compile = Clock.create_trigger(self.compile_shaders, -1)
        self.bind(fs=self.trigger_compile, vs=self.trigger_compile)

    def compile_shaders(self, *largs):
        logger.info('[LVP Main  ] ShaderEditor.compile_shaders()')
        if not self.viewer:
            logger.warning('[LVP Main  ] ShaderEditor.compile_shaders() Fail')
            return

        # we don't use str() here because it will crash with non-ascii char
        fs = fs_header + self.fs
        vs = vs_header + self.vs

        self.viewer.fs = fs
        self.viewer.vs = vs

    # Hide (and unhide) Shader settings
    def toggle_editor(self):
        logger.info('[LVP Main  ] ShaderEditor.toggle_editor()')
        if self.hide_editor == False:
            self.hide_editor = True
            self.pos = -285, 0
        else:
            self.hide_editor = False
            self.pos = 0, 0

class ImageSettings(BoxLayout):
    settings_width = dp(300)

    def __init__(self, **kwargs):
        super().__init__(**kwargs)
        logger.info('[LVP Main  ] ImageSettings.__init__()')
        Clock.schedule_once(self._init_ui, 0)
    

    def _init_ui(self, dt=0):
        self.assign_led_button_down_images()
        self.accordion_collapse()
        self.set_layer_exposure_range()
        self.enable_image_stats_if_needed()


    def enable_image_stats_if_needed(self):
        global ENGINEERING_MODE
        if ENGINEERING_MODE == True:
            for layer in common_utils.get_layers():
                lumaview.ids['imagesettings_id'].ids[layer].ids['image_stats_mean_id'].height = '30dp'
                lumaview.ids['imagesettings_id'].ids[layer].ids['image_stats_stddev_id'].height = '30dp'
        

    def set_layer_exposure_range(self):
        for layer in common_utils.get_fluorescence_layers():
            lumaview.ids['imagesettings_id'].ids[layer].ids['exp_slider'].max = 1000

        for layer in common_utils.get_transmitted_layers():
            lumaview.ids['imagesettings_id'].ids[layer].ids['exp_slider'].max = 200


    def assign_led_button_down_images(self):
        led_button_down_background_map = {
            'Red': './data/icons/ToggleRR.png',
            'Green': './data/icons/ToggleRG.png',
            'Blue': './data/icons/ToggleRB.png',
        }

        for layer in common_utils.get_layers():
            button_down_image = led_button_down_background_map.get(layer, './data/icons/ToggleRW.png')
            self.ids[layer].ids['enable_led_btn'].background_down = button_down_image


    # Hide (and unhide) main settings
    def toggle_settings(self):
        self.update_transmitted()
        logger.info('[LVP Main  ] ImageSettings.toggle_settings()')
        global lumaview
        scope_display = lumaview.ids['viewer_id'].ids['scope_display_id']
        scope_display.stop()

        # move position of settings and stop histogram if main settings are collapsed
        if self.ids['toggle_imagesettings'].state == 'normal':
            self.pos = lumaview.width - 30, 0

            for layer in common_utils.get_layers():
                Clock.unschedule(lumaview.ids['imagesettings_id'].ids[layer].ids['histo_id'].histogram)
                logger.info('[LVP Main  ] Clock.unschedule(lumaview...histogram)')
        else:
            self.pos = lumaview.width - self.settings_width, 0
 
        if scope_display.play == True:
            scope_display.start()

    def update_transmitted(self):
        for layer in common_utils.get_transmitted_layers():
            accordion = layer + '_accordion'

            # Remove 'Colorize' option in transmitted channels control
            # -----------------------------------------------------
            self.ids[layer].ids['false_color_label'].text = ''
            self.ids[layer].ids['false_color'].color = (0., )*4

            # Adjust 'Illumination' range
            self.ids[layer].ids['ill_slider'].max = 50

    def accordion_collapse(self):
        logger.info('[LVP Main  ] ImageSettings.accordion_collapse()')
        global lumaview

        # turn off the camera update and all LEDs
        scope_display = lumaview.ids['viewer_id'].ids['scope_display_id']
        scope_display.stop()
        scope_leds_off()

        # turn off all LED toggle buttons and histograms
        for layer in common_utils.get_layers():
            layer_obj = lumaview.ids['imagesettings_id'].ids[layer]
            layer_is_collapsed = lumaview.ids['imagesettings_id'].ids[f"{layer}_accordion"].collapse

            if layer_is_collapsed:
                layer_obj.ids['enable_led_btn'].state = 'normal'
                continue

            layer_obj.apply_settings()

        # Restart camera feed
        if scope_display.play == True:
            scope_display.start()


    def check_settings(self, *args):
        logger.info('[LVP Main  ] ImageSettings.check_settings()')
        global lumaview
        if self.ids['toggle_imagesettings'].state == 'normal':
            self.pos = lumaview.width - 30, 0
        else:
            self.pos = lumaview.width - self.settings_width, 0


def set_histogram_layer(active_layer):   
    for layer in common_utils.get_layers():
        Clock.unschedule(lumaview.ids['imagesettings_id'].ids[layer].ids['histo_id'].histogram)
        if layer == active_layer:
            Clock.schedule_interval(lumaview.ids['imagesettings_id'].ids[active_layer].ids['histo_id'].histogram, 0.5)
            logger.info(f'[LVP Main  ] Clock.schedule_interval(...[{active_layer}]...histogram, 0.5)')


class Histogram(Widget):
    bg_color = ObjectProperty(None)
    layer = ObjectProperty(None)

    def __init__(self, **kwargs):
        super(Histogram, self).__init__(**kwargs)
        logger.info('[LVP Main  ] Histogram.__init__()')
        if self.bg_color is None:
            self.bg_color = (1, 1, 1, 1)

        self.hist_range_set = False
        self.edges = [0,255]
        self.stablize = 0.3


    # @classmethod
    # def set_active_layer(self, active_layer):     
    #     Clock.unschedule(self.histogram) 
    #     for layer in common_utils.get_layers():
    #         if layer == active_layer:
    #             Clock.schedule_interval(self.histogram, 0.5)
    #             logger.info(f'[LVP Main  ] Clock.schedule_interval(...[{active_layer}]...histogram, 0.5)')


    def histogram(self, *args):
        # logger.info('[LVP Main  ] Histogram.histogram()')
        global lumaview
        bins = 128

        if lumaview.scope.camera != False and lumaview.scope.camera.active != False:
            image = lumaview.scope.image_buffer
            if image is None:
                return
            
            hist = np.histogram(image, bins=bins,range=(0,256))
            '''
            if self.hist_range_set:
                edges = self.edges
            else:
                edges = np.histogram_bin_edges(image, bins=1)
                edges[0] = self.stablize*self.edges[0] + (1 - self.stablize)*edges[0]
                edges[1] = self.stablize*self.edges[1] + (1 - self.stablize)*edges[1]
            '''
            # mean = np.mean(hist[1],hist[0])
            lumaview.ids['viewer_id'].black = 0.0 # float(edges[0])/255.
            lumaview.ids['viewer_id'].white = 1.0 # float(edges[1])/255.

            # UPDATE SHADER
            self.canvas.clear()
            r, b, g, a = self.bg_color
            self.hist = hist
            #self.edges = edges
            with self.canvas:
                x = self.x
                y = self.y
                w = self.width
                h = self.height
                #Color(r, b, g, a/12)
                #Rectangle(pos=(x, y), size=(256, h))
                #Color(r, b, g, a/4)
                #Rectangle(pos=(x + edges[0], y), size=(edges[1]-edges[0], h))
                Color(r, b, g, a/2)
                #self.color = Color(rgba=self.color)
                logHistogram = lumaview.ids['imagesettings_id'].ids[self.layer].ids['logHistogram_id'].active
                if logHistogram:
                    maxheight = np.log(np.max(hist[0])+1)
                else:
                    maxheight = np.max(hist[0])
                if maxheight > 0:
                    scale=h/maxheight
                    for i in range(len(hist[0])):
                        if logHistogram:
                            counts = scale*np.log(hist[0][i] + 1)
                        else:
                            counts = np.ceil(scale*hist[0][i])
                        self.pos = self.pos
                        bin_size= self.width/bins
                        Rectangle(pos=(x+max(i*bin_size-1, 1), y), size=(bin_size, counts))
                        #self.line = Line(points=(x+i, y, x+i, y+counts), width=1)


class VerticalControl(BoxLayout):

    def __init__(self, **kwargs):
        super(VerticalControl, self).__init__(**kwargs)
        logger.info('[LVP Main  ] VerticalControl.__init__()')

        # boolean describing whether the scope is currently in the process of autofocus
        self.is_autofocus = False
        self.is_complete = False
        
    def update_gui(self):
        logger.info('[LVP Main  ] VerticalControl.update_gui()')
        try:
            set_pos = lumaview.scope.get_target_position('Z')  # Get target value
        except:
            logger.warning('[LVP Main  ] Error talking to Motor board.')

        self.ids['obj_position'].value = max(0, set_pos)
        self.ids['z_position_id'].text = format(max(0, set_pos), '.2f')

    def coarse_up(self):
        logger.info('[LVP Main  ] VerticalControl.coarse_up()')
        coarse = settings['objective']['z_coarse']
        lumaview.scope.move_relative_position('Z', coarse)                  # Move UP
        self.update_gui()

    def fine_up(self):
        logger.info('[LVP Main  ] VerticalControl.fine_up()')
        fine = settings['objective']['z_fine']
        lumaview.scope.move_relative_position('Z', fine)                    # Move UP
        self.update_gui()

    def fine_down(self):
        logger.info('[LVP Main  ] VerticalControl.fine_down()')
        fine = settings['objective']['z_fine']
        lumaview.scope.move_relative_position('Z', -fine)                   # Move DOWN
        self.update_gui()

    def coarse_down(self):
        logger.info('[LVP Main  ] VerticalControl.coarse_down()')
        coarse = settings['objective']['z_coarse']
        lumaview.scope.move_relative_position('Z', -coarse)                 # Move DOWN
        self.update_gui()

    def set_position(self, pos):
        logger.info('[LVP Main  ] VerticalControl.set_position()')
        lumaview.scope.move_absolute_position('Z', float(pos))
        self.update_gui()

    def set_bookmark(self):
        logger.info('[LVP Main  ] VerticalControl.set_bookmark()')
        height = lumaview.scope.get_current_position('Z')  # Get current z height in um
        settings['bookmark']['z'] = height

    def set_all_bookmarks(self):
        logger.info('[LVP Main  ] VerticalControl.set_all_bookmarks()')
        height = lumaview.scope.get_current_position('Z')  # Get current z height in um
        settings['bookmark']['z'] = height
        settings['BF']['focus'] = height
        settings['PC']['focus'] = height
        settings['EP']['focus'] = height
        settings['Blue']['focus'] = height
        settings['Green']['focus'] = height
        settings['Red']['focus'] = height

    def goto_bookmark(self):
        logger.info('[LVP Main  ] VerticalControl.goto_bookmark()')
        pos = settings['bookmark']['z']
        lumaview.scope.move_absolute_position('Z', pos)
        self.update_gui()

    def home(self):
        logger.info('[LVP Main  ] VerticalControl.home()')
        lumaview.scope.zhome()
        self.update_gui()

    # User selected the autofocus function
    def autofocus(self):
        logger.info('[LVP Main  ] VerticalControl.autofocus()')

        global lumaview
        self.is_autofocus = True
        self.is_complete = False
        
        if lumaview.scope.camera.active == False:
            logger.warning('[LVP Main  ] Error: VerticalControl.autofocus()')

            self.ids['autofocus_id'].state == 'normal'
            self.is_autofocus = False

            return

        center = lumaview.scope.get_current_position('Z')
        range =  settings['objective']['AF_range']

        self.z_min = max(0, center-range)                   # starting minimum z-height for autofocus
        self.z_max = center+range                           # starting maximum z-height for autofocus
        self.resolution = settings['objective']['AF_max']   # starting step size for autofocus
        self.exposure = lumaview.scope.get_exposure_time()  # camera exposure to determine 'wait' time

        self.positions = []       # List of positions to step through
        self.focus_measures = []  # Measure focus score at each position
        self.last_focus = 0       # Last / Previous focus score
        self.last = False         # Are we on the last scan for autofocus?

        # set button text if button is pressed
        if self.ids['autofocus_id'].state == 'down':
            self.ids['autofocus_id'].text = 'Focusing...'
            self.is_autofocus = True

            # Start the autofocus process at z-minimum
            lumaview.scope.move_absolute_position('Z', self.z_min)

            # schedule focus iterate
            logger.info('[LVP Main  ] Clock.schedule_interval(self.focus_iterate, 0.01)')
            Clock.schedule_interval(self.focus_iterate, 0.01)

    def focus_iterate(self, dt):

        logger.info('[LVP Main  ] VerticalControl.focus_iterate()')
        global lumaview

        # If the z-height has reached its target
        if lumaview.scope.get_target_status('Z') and not lumaview.scope.get_overshoot():
        # if lumaview.scope.get_target_status('Z'):

            # Wait two exposure lengths
            time.sleep(2*self.exposure/1000+0.2) # TODO: msec into sec

            # observe the image 
            image = lumaview.scope.get_image()
            rows, cols = image.shape

            # Use center quarter of image for focusing
            image = image[int(rows/4):int(3*rows/4),int(cols/4):int(3*cols/4)]

            # calculate the position and focus measure
            try:
                current = lumaview.scope.get_current_position('Z')
                focus = self.focus_function(image)
                next_target = lumaview.scope.get_target_position('Z') + self.resolution
            except:
                logger.warning('[LVP Main  ] Error talking to motion controller.')
                raise

            # append to positions and focus measures
            self.positions.append(current)
            self.focus_measures.append(focus)

            # if (focus < self.last_focus) or (next_target > self.z_max):
            if next_target > self.z_max:

                # Calculate new step size for resolution
                AF_min = settings['objective']['AF_min']
                prev_resolution = self.resolution
                self.resolution = prev_resolution / 3 # SELECT DESIRED RESOLUTION FRACTION

                if self.resolution < AF_min:
                    self.resolution = AF_min

                # As long as the step size is larger than or equal to the minimum and not the last pass
                if self.resolution >= AF_min and not self.last:

                    # compute best focus
                    focus = self.focus_best(self.positions, self.focus_measures)

                    # assign new z_min, z_max, resolution, and sweep
                    self.z_min = focus-prev_resolution 
                    self.z_max = focus+prev_resolution 

                    # reset positions and focus measures
                    self.positions = []
                    self.focus_measures = []

                    # go to new z_min
                    lumaview.scope.move_absolute_position('Z', self.z_min)

                    if self.resolution == AF_min:
                        self.last = True

                else:
                    # compute best focus
                    focus = self.focus_best(self.positions, self.focus_measures)

                    # go to best focus
                    lumaview.scope.move_absolute_position('Z', focus) # move to absolute target

                    # end autofocus sequence
                    logger.info('[LVP Main  ] Clock.unschedule(self.focus_iterate)')
                    Clock.unschedule(self.focus_iterate)

                    # update button status
                    self.ids['autofocus_id'].state = 'normal'
                    self.ids['autofocus_id'].text = 'Autofocus'
                    self.is_autofocus = False
                    self.is_complete = True

            else:
                # move to next position
                lumaview.scope.move_relative_position('Z', self.resolution)

            # update last focus
            self.last_focus = focus

        # In case user cancels autofocus, end autofocus sequence
        if self.ids['autofocus_id'].state == 'normal':
            self.ids['autofocus_id'].text = 'Autofocus'
            self.is_autofocus = False

            logger.info('[LVP Main  ] Clock.unschedule(self.focus_iterate)')
            Clock.unschedule(self.focus_iterate)

        self.update_gui()

    # Algorithms for estimating the quality of the focus
    def focus_function(self, image, algorithm = 'vollath4'):
        logger.info('[LVP Main  ] VerticalControl.focus_function()')
        w = image.shape[0]
        h = image.shape[1]

        # Journal of Microscopy, Vol. 188, Pt 3, December 1997, pp. 264–272
        if algorithm == 'vollath4': # pg 266
            image = np.double(image)
            sum_one = np.sum(np.multiply(image[:w-1,:h], image[1:w,:h])) # g(i, j).g(i+1, j)
            sum_two = np.sum(np.multiply(image[:w-2,:h], image[2:w,:h])) # g(i, j).g(i+2, j)
            logger.info('[LVP Main  ] Focus Score Vollath: ' + str(sum_one - sum_two))
            return sum_one - sum_two

        elif algorithm == 'skew':
            hist = np.histogram(image, bins=256,range=(0,256))
            hist = np.asarray(hist[0], dtype='int')
            max_index = hist.argmax()

            edges = np.histogram_bin_edges(image, bins=1)
            white_edge = edges[1]

            skew = white_edge-max_index
            logger.info('[LVP Main  ] Focus Score Skew: ' + str(skew))
            return skew

        elif algorithm == 'pixel_variation':
            sum = np.sum(image)
            ssq = np.sum(np.square(image))
            var = ssq*w*h-sum**2
            logger.info('[LVP Main  ] Focus Score Pixel Variation: ' + str(var))
            return var
        
            '''
        elif algorithm == 'convolve2D':
            # Bueno-Ibarra et al. Optical Engineering 44(6), 063601 (June 2005)
            kernel = np.array([ [0, -1, 0],
                                [-1, 4,-1],
                                [0, -1, 0]], dtype='float') / 6
            n = 9
            a = 1
            kernel = np.zeros([n,n])
            for i in range(n):
                for j in range(n):
                    r2 = ((i-(n-1)/2)**2 + (j-(n-1)/2)**2)/a**2
                    kernel[i,j] = 2*(1-r2)*np.exp(-0.5*r2)/np.sqrt(3*a)
            logger.info('[LVP Main  ] kernel\t' + str(kernel))
            convolve = signal.convolve2d(image, kernel, mode='valid')
            sum = np.sum(convolve)
            logger.info('[LVP Main  ] sum\t' + str(sum))
            return sum
            '''
        else:
            return 0

    def focus_best(self, positions, values, algorithm='direct'):
        logger.info('[LVP Main  ] VerticalControl.focus_best()')
        if algorithm == 'direct':
            max_value = max(values)
            max_index = values.index(max_value)
            focus_log(positions, values)
            return positions[max_index]

        elif algorithm == 'mov_avg':
            avg_values = np.convolve(values, [.5, 1, 0.5], 'same')
            max_index = avg_values.argmax()
            return positions[max_index]

        else:
            return positions[0]

    # Image Sharpening using Richardson-Lucy deconvolution algorithm
    def Richardson_Lucy(self, image):
        # https://scikit-image.org/docs/dev/auto_examples/filters/
        # plot_deconvolution.html#sphx-glr-download-auto-examples-filters-plot-deconvolution-py
        pass

    def turret_left(self):
        lumaview.scope.turret_bias -= 1
        angle = 90*lumaview.scope.turret_id + lumaview.scope.turret_bias
        lumaview.scope.tmove(angle)
        
    def turret_right(self):
        lumaview.scope.turret_bias += 1
        angle = 90*lumaview.scope.turret_id + lumaview.scope.turret_bias
        lumaview.scope.tmove(angle)
    
    def turret_home(self):
        lumaview.scope.turret_bias = 0
        lumaview.scope.thome()
        self.ids['turret_pos_1_btn'].state = 'normal'
        self.ids['turret_pos_2_btn'].state = 'normal'
        self.ids['turret_pos_3_btn'].state = 'normal'
        self.ids['turret_pos_4_btn'].state = 'normal'

    def turret_select(self, position):
        #TODO check if turret has been HOMED turret first
        lumaview.scope.turret_id = int(position) - 1
        angle = 90*lumaview.scope.turret_id #+ lumaview.scope.turret_bias
        lumaview.scope.tmove(angle)
        
        #self.ids['turret_pos_1_btn'].state = 'normal'
        #self.ids['turret_pos_2_btn'].state = 'normal'
        #self.ids['turret_pos_3_btn'].state = 'normal'
        #self.ids['turret_pos_4_btn'].state = 'normal'
        #self.ids[f'turret_pos_{position}_btn'].state = 'down'
                    
        if position == '1':
            self.ids['turret_pos_1_btn'].state = 'down'
            self.ids['turret_pos_2_btn'].state = 'normal'
            self.ids['turret_pos_3_btn'].state = 'normal'
            self.ids['turret_pos_4_btn'].state = 'normal'

        elif position == '2':
            self.ids['turret_pos_1_btn'].state = 'normal'
            self.ids['turret_pos_2_btn'].state = 'down'
            self.ids['turret_pos_3_btn'].state = 'normal'
            self.ids['turret_pos_4_btn'].state = 'normal'

        elif position == '3':
            self.ids['turret_pos_1_btn'].state = 'normal'
            self.ids['turret_pos_2_btn'].state = 'normal'
            self.ids['turret_pos_3_btn'].state = 'down'
            self.ids['turret_pos_4_btn'].state = 'normal'

        elif position == '4':
            self.ids['turret_pos_1_btn'].state = 'normal'
            self.ids['turret_pos_2_btn'].state = 'normal'
            self.ids['turret_pos_3_btn'].state = 'normal'
            self.ids['turret_pos_4_btn'].state = 'down'


class XYStageControl(BoxLayout):

    def update_gui(self, dt=0, full_redraw: bool = False):
        # logger.info('[LVP Main  ] XYStageControl.update_gui()')
        global lumaview
        try:
            x_target = lumaview.scope.get_target_position('X')  # Get target value in um
            x_target = np.clip(x_target, 0, 120000) # prevents crosshairs from leaving the stage area
            y_target = lumaview.scope.get_target_position('Y')  # Get target value in um
            y_target = np.clip(y_target, 0, 80000) # prevents crosshairs from leaving the stage area
        except:
            logger.exception('[LVP Main  ] Error talking to Motor board.')
        else:
            # Convert from plate position to stage position
            labware = wellplate_loader.get_plate(plate_key=settings['protocol']['labware'])
            stage_x, stage_y = coordinate_transformer.stage_to_plate(
                labware=labware,
                stage_offset=settings['stage_offset'],
                sx=x_target,
                sy=y_target
            )

            if not self.ids['x_pos_id'].focus:
                self.ids['x_pos_id'].text = format(max(0, stage_x), '.2f') # display coordinate in mm

            if not self.ids['y_pos_id'].focus:  
                self.ids['y_pos_id'].text = format(max(0, stage_y), '.2f') # display coordinate in mm


    def fine_left(self):
        logger.info('[LVP Main  ] XYStageControl.fine_left()')
        fine = settings['objective']['xy_fine']
        lumaview.scope.move_relative_position('X', -fine)  # Move LEFT fine step
        self.update_gui()

    def fine_right(self):
        logger.info('[LVP Main  ] XYStageControl.fine_right()')
        fine = settings['objective']['xy_fine']
        lumaview.scope.move_relative_position('X', fine)  # Move RIGHT fine step
        self.update_gui()

    def coarse_left(self):
        logger.info('[LVP Main  ] XYStageControl.coarse_left()')
        coarse = settings['objective']['xy_coarse']
        lumaview.scope.move_relative_position('X', -coarse)  # Move LEFT coarse step
        self.update_gui()

    def coarse_right(self):
        logger.info('[LVP Main  ] XYStageControl.coarse_right()')
        coarse = settings['objective']['xy_coarse']
        lumaview.scope.move_relative_position('X', coarse)  # Move RIGHT
        self.update_gui()

    def fine_back(self):
        logger.info('[LVP Main  ] XYStageControl.fine_back()')
        fine = settings['objective']['xy_fine']
        lumaview.scope.move_relative_position('Y', -fine)  # Move BACK 
        self.update_gui()

    def fine_fwd(self):
        logger.info('[LVP Main  ] XYStageControl.fine_fwd()')
        fine = settings['objective']['xy_fine']
        lumaview.scope.move_relative_position('Y', fine)  # Move FORWARD 
        self.update_gui()

    def coarse_back(self):
        logger.info('[LVP Main  ] XYStageControl.coarse_back()')
        coarse = settings['objective']['xy_coarse']
        lumaview.scope.move_relative_position('Y', -coarse)  # Move BACK
        self.update_gui()

    def coarse_fwd(self):
        logger.info('[LVP Main  ] XYStageControl.coarse_fwd()')
        coarse = settings['objective']['xy_coarse']
        lumaview.scope.move_relative_position('Y', coarse)  # Move FORWARD 
        self.update_gui()

    def set_xposition(self, x_pos):
        logger.info('[LVP Main  ] XYStageControl.set_xposition()')
        global lumaview

        # x_pos is the the plate position in mm
        # Find the coordinates for the stage
        labware = wellplate_loader.get_plate(plate_key=settings['protocol']['labware'])
        stage_x, _ = coordinate_transformer.plate_to_stage(
            labware=labware,
            stage_offset=settings['stage_offset'],
            px=float(x_pos),
            py=0
        )

        logger.info(f'[LVP Main  ] X pos {x_pos} Stage X {stage_x}')

        # Move to x-position
        lumaview.scope.move_absolute_position('X', stage_x)  # position in text is in mm
        self.update_gui()

    def set_yposition(self, y_pos):
        logger.info('[LVP Main  ] XYStageControl.set_yposition()')
        global lumaview

        # y_pos is the the plate position in mm
        # Find the coordinates for the stage
        labware = wellplate_loader.get_plate(plate_key=settings['protocol']['labware'])
        _, stage_y = coordinate_transformer.plate_to_stage(
            labware=labware,
            stage_offset=settings['stage_offset'],
            px=0,
            py=float(y_pos)
        )

        # Move to y-position
        lumaview.scope.move_absolute_position('Y', stage_y)  # position in text is in mm
        self.update_gui()

    def set_xbookmark(self):
        logger.info('[LVP Main  ] XYStageControl.set_xbookmark()')
        global lumaview

        # Get current stage x-position in um
        x_pos = lumaview.scope.get_current_position('X')
 
        # Save plate x-position to settings
        labware = wellplate_loader.get_plate(plate_key=settings['protocol']['labware'])
        plate_x, _ = coordinate_transformer.stage_to_plate(
            labware=labware,
            stage_offset=settings['stage_offset'],
            sx=x_pos,
            sy=0
        )
        
        settings['bookmark']['x'] = plate_x

    def set_ybookmark(self):
        logger.info('[LVP Main  ] XYStageControl.set_ybookmark()')
        global lumaview

        # Get current stage y-position in um
        y_pos = lumaview.scope.get_current_position('Y')  

        # Save plate y-position to settings
        labware = wellplate_loader.get_plate(plate_key=settings['protocol']['labware'])
        _, plate_y = coordinate_transformer.stage_to_plate(
            labware=labware,
            stage_offset=settings['stage_offset'],
            sx=0,
            sy=y_pos
        )

        settings['bookmark']['y'] = plate_y

    def goto_xbookmark(self):
        logger.info('[LVP Main  ] XYStageControl.goto_xbookmark()')
        global lumaview

        # Get bookmark plate x-position in mm
        x_pos = settings['bookmark']['x']

        # Move to x-position
        labware = wellplate_loader.get_plate(plate_key=settings['protocol']['labware'])
        stage_x, _ = coordinate_transformer.plate_to_stage(
            labware=labware,
            stage_offset=settings['stage_offset'],
            px=x_pos,
            py=0
        )
        lumaview.scope.move_absolute_position('X', stage_x)  # set current x position in um

    def goto_ybookmark(self):
        logger.info('[LVP Main  ] XYStageControl.goto_ybookmark()')
        global lumaview

        # Get bookmark plate y-position in mm
        y_pos = settings['bookmark']['y']

        # Move to y-position
        labware = wellplate_loader.get_plate(plate_key=settings['protocol']['labware'])
        _, stage_y = coordinate_transformer.plate_to_stage(
            labware=labware,
            stage_offset=settings['stage_offset'],
            px=0,
            py=y_pos
        )
        lumaview.scope.move_absolute_position('Y', stage_y)  # set current y position in um

    # def calibrate(self):
    #     logger.info('[LVP Main  ] XYStageControl.calibrate()')
    #     global lumaview
    #     x_pos = lumaview.scope.get_current_position('X')  # Get current x position in um
    #     y_pos = lumaview.scope.get_current_position('Y')  # Get current x position in um

    #     labware = wellplate_loader.get_plate(plate_key=settings['protocol']['labware'])
    #     x_plate_offset = labware.plate['offset']['x']*1000
    #     y_plate_offset = labware.plate['offset']['y']*1000

    #     settings['stage_offset']['x'] = x_plate_offset-x_pos
    #     settings['stage_offset']['y'] = y_plate_offset-y_pos
    #     self.update_gui()

    def home(self):
        logger.info('[LVP Main  ] XYStageControl.home()')
        global lumaview

        if lumaview.scope.motion.driver: # motor controller is actively connected
            lumaview.scope.xyhome()
            # TODO: update GUI, 
            
        else:
            logger.warning('[LVP Main  ] Motion controller not available.')

# Protocol settings tab
class ProtocolSettings(CompositeCapture):
    global settings

    done = BooleanProperty(False)

    def __init__(self, **kwargs):

        super(ProtocolSettings, self).__init__(**kwargs)
        logger.info('[LVP Main  ] ProtocolSettings.__init__()')

        # Load all Possible Labware from JSON
        os.chdir(source_path)
        try:
            read_file = open('./data/labware.json', "r")
        except:
            logger.exception("[LVP Main  ] Error reading labware definition file 'data/labware.json'")
            if not os.path.isdir('./data'):
                raise FileNotFoundError("Couldn't find 'data' directory.")
            else:
                raise
            #self.labware = False
        else:
            self.labware = json.load(read_file)
            read_file.close()

        self._protocol_df = self.create_empty_protocol()
        self.curr_step = 0   # TODO isn't step 1 indexed? Why is is 0?

        self.custom_step_count = 0
        
        self.tiling_config = TilingConfig()
        self.tiling_min = {
            "x": 120000,
            "y": 80000
        }
        self.tiling_max = {
            "x": 0,
            "y": 0
        }

        self.tiling_count = self.tiling_config.get_mxn_size(self.tiling_config.default_config())

        self.scan_count = 0
        self.autofocus_count = 0
        self.scan_in_progress = False
        self.separate_folder_per_channel = False
        self.enable_image_saving = True

        self.exposures = 1  # 1 indexed
        Clock.schedule_once(self._init_ui, 0)


    def _init_ui(self, dt=0):
        self.ids['tiling_size_spinner'].values = self.tiling_config.available_configs()
        self.ids['tiling_size_spinner'].text = self.tiling_config.default_config()
        self.select_labware()


    # Update Protocol Period   
    def update_period(self):
        logger.info('[LVP Main  ] ProtocolSettings.update_period()')
        try:
            settings['protocol']['period'] = float(self.ids['capture_period'].text)
        except:
            logger.exception('[LVP Main  ] Update Period is not an acceptable value')

    # Update Protocol Duration   
    def update_duration(self):
        logger.info('[LVP Main  ] ProtocolSettings.update_duration()')
        try:
            settings['protocol']['duration'] = float(self.ids['capture_dur'].text)
        except:
            logger.warning('[LVP Main  ] Update Duration is not an acceptable value')

    # Labware Selection
    def select_labware(self, labware : str = None):
        global settings
        logger.info('[LVP Main  ] ProtocolSettings.select_labware()')
        if labware is None:
            spinner = self.ids['labware_spinner']
            spinner.values = wellplate_loader.get_plate_list()
            settings['protocol']['labware'] = spinner.text
        else:
            spinner = self.ids['labware_spinner']
            spinner.values = list('Center Plate',)
            settings['protocol']['labware'] = labware

        labware = wellplate_loader.get_plate(plate_key=settings['protocol']['labware'])
        lumaview.scope.set_labware(labware=labware)

        stage.full_redraw()


    def set_labware_selection_visibility(self, visible):
        labware_spinner = self.ids['labware_spinner']
        labware_spinner.visible = visible
        labware_spinner.size_hint_y = None if visible else 0
        labware_spinner.height = '30dp' if visible else 0
        labware_spinner.opacity = 1 if visible else 0
        labware_spinner.disabled = not visible


    def apply_tiling(self):
        logger.info('[LVP Main  ] Apply tiling to protocol')
        labware = wellplate_loader.get_plate(plate_key=settings['protocol']['labware'])
        labware.set_positions()
        
        tiles = self.tiling_config.get_tile_centers(
            config_label=self.ids['tiling_size_spinner'].text,
            focal_length=settings['objective']['focal_length'],
            frame_size=settings['frame'],
            fill_factor=TilingConfig.DEFAULT_FILL_FACTORS['position']
        )

        if len(tiles) == 1: # No tiling
            return

        # Get existing max tile group ID to start from
        # existing_max_tile_group_id = -1

        # for row_idx in range(len(self._protocol_df)):
        #     step = self._protocol_df.iloc[row_idx]
        #     tile_group_id = step['Tile']
        #     if tile_group_id != "":
        #         existing_max_tile_group_id = max(tile_group_id, existing_max_tile_group_id)
        existing_max_tile_group_id = self._protocol_df['Tile Group ID'].max()

        tile_group_id = existing_max_tile_group_id + 1

        new_steps = list()
        for row_idx in range(len(self._protocol_df)):
            orig_step_df = self._protocol_df.iloc[row_idx]
            orig_step_dict = orig_step_df.to_dict()

            # If already a tile, copy it over to the new protocol
            if orig_step_df['Tile'] not in (None, ""):
                new_steps.append(orig_step_dict)
                continue
            
            x = orig_step_df["X"]
            y = orig_step_df["Y"]

            # If not a tile, tile it.  
            for tile_label, tile_position in tiles.items():   
                
                x_tile = round(x + tile_position["x"]/1000, common_utils.max_decimal_precision('x')) # in 'plate' coordinates
                y_tile = round(y + tile_position["y"]/1000, common_utils.max_decimal_precision('y')) # in 'plate' coordinates

                # if orig_step_df["Custom Step"]:
                #     new_step_name = common_utils.generate_default_step_name(
                #         custom_name_prefix=orig_step_df['Name'],
                #         well_label=orig_step_df['Well'],
                #         color=orig_step_df['Color'],
                #         z_height_idx=None,
                #         scan_count=None,
                #         tile_label=tile_label
                #     )
                # else:
                #     new_step_name = common_utils.generate_default_step_name(
                #         well_label=orig_step_df['Well'],
                #         color=orig_step_df['Color'],
                #         z_height_idx=orig_step_df['Z-Slice'],
                #         scan_count=None,
                #         tile_label=tile_label
                #     )
                
                new_step_dict = self.create_step_dict(
                    name=orig_step_df['Name'],
                    x=x_tile,
                    y=y_tile,
                    z=orig_step_df['Z'],
                    af=orig_step_df['Auto_Focus'],
                    color=orig_step_df['Color'],
                    fc=orig_step_df['False_Color'],
                    ill=orig_step_df['Illumination'],
                    gain=orig_step_df['Gain'],
                    auto_gain=orig_step_df['Auto_Gain'],
                    exp=orig_step_df['Exposure'],
                    objective=orig_step_df['Objective'],
                    well=orig_step_df['Well'],
                    tile=tile_label,
                    zslice=orig_step_df['Z-Slice'],
                    custom_step=orig_step_df['Custom Step'],
                    tile_group_id=tile_group_id,
                    zstack_group_id=orig_step_df['Z-Stack Group ID']
                )

                new_steps.append(new_step_dict)
            
            tile_group_id += 1

        self._protocol_df = pd.DataFrame.from_dict(new_steps)
        self.update_step_ui()


    def update_step_ui(self):
        # Number of Steps
        length = len(self._protocol_df)
              
        step = self.get_curr_step()
        if length > 0:
            self.ids['step_name_input'].text = step["Name"]
            if step['Name'] == '':
                self.ids['step_name_input'].hint_text = self.get_default_name_for_curr_step()
            self.ids['step_number_input'].text = str(self.curr_step+1)
        else:
            self.ids['step_number_input'].text = '0'
            self.ids['step_name_input'].text = ''
            self.ids['step_name_input'].hint_text = 'Step Name'

        self.ids['step_total_input'].text = str(length)
        # settings['protocol']['filepath'] = ''        
        # self.ids['protocol_filename'].text = ''
      
    @staticmethod
    def create_empty_protocol() -> pd.DataFrame:
        dtypes = np.dtype(
            [
                ("Name", str),
                ("X", float),
                ("Y", float),
                ("Z", float),
                ("Auto_Focus", bool),
                ("Color", str),
                ("False_Color", bool),
                ("Illumination", float),
                ("Gain", float),
                ("Auto_Gain", bool),
                ("Exposure", float),
                ("Objective", str),
                ("Well", str),
                ("Tile", str),
                ("Z-Slice", int),
                ("Custom Step", bool),
                ("Tile Group ID", int),
                ("Z-Stack Group ID", int)
            ]
        )
        df = pd.DataFrame(np.empty(0, dtype=dtypes))
        return df
    

    @staticmethod
    def create_step_dict(
        name,
        x,
        y,
        z,
        af,
        color,
        fc,
        ill,
        gain,
        auto_gain,
        exp,
        objective,
        well,
        tile,
        zslice,
        custom_step,
        tile_group_id,
        zstack_group_id
    ):
        return {
            "Name": name,
            "X": x,
            "Y": y,
            "Z": z,
            "Auto_Focus": af,
            "Color": color,
            "False_Color": fc,
            "Illumination": ill,
            "Gain": gain,
            "Auto_Gain": auto_gain,
            "Exposure": exp,
            "Objective": objective,
            "Well": well,
            "Tile": tile,
            "Z-Slice": zslice,
            "Custom Step": custom_step,
            "Tile Group ID": tile_group_id,
            "Z-Stack Group ID": zstack_group_id
        }
    

    def add_steps_to_protocol(
        self,
        steps: list[dict]
    ):
        steps_df = pd.DataFrame(steps)
        self._protocol_df = pd.concat([self._protocol_df, steps_df], ignore_index=True).reset_index(drop=True)


    # Create New Protocol
    def new_protocol(self):
        logger.info('[LVP Main  ] ProtocolSettings.new_protocol()')

        self.custom_step_count = 0
        steps = []

        labware = wellplate_loader.get_plate(plate_key=settings['protocol']['labware'])
        labware.set_positions()
        
        tiles = self.tiling_config.get_tile_centers(
            config_label=self.ids['tiling_size_spinner'].text,
            focal_length=settings['objective']['focal_length'],
            frame_size=settings['frame'],
            fill_factor=TilingConfig.DEFAULT_FILL_FACTORS['position']
        )
        
        self._protocol_df = self.create_empty_protocol()

        # Z-stack related
        def _zstack_positions() -> list[float]:
            zstack_settings = lumaview.ids['motionsettings_id'].ids['verticalcontrol_id'].ids['zstack_id']
            range = float(zstack_settings.ids['zstack_range_id'].text)
            step_size = float(zstack_settings.ids['zstack_stepsize_id'].text)
            z_reference = common_utils.convert_zstack_reference_position_setting_to_config(
                text_label=zstack_settings.ids['zstack_spinner'].text
            )

            current_pos = lumaview.scope.get_current_position('Z')

            zstack_config = ZStackConfig(
                range=range,
                step_size=step_size,
                current_z_reference=z_reference,
                current_z_value=current_pos
            )

            if zstack_config.number_of_steps() <= 0:
                return []

            # begin moving to the first position
            return zstack_config.step_positions()

        use_zstacking = self.ids['acquire_zstack_id'].active
        if use_zstacking:
            zstack_positions = _zstack_positions()
        else:
            zstack_positions = {None: None}

        tile_group_id = 0
        zstack_group_id = 0

        # Iterate through all the positions in the scan
        for pos in labware.pos_list:
            for tile_label, tile_position in tiles.items():
                for zstack_slice, zstack_position in zstack_positions.items():
                    # Iterate through all the colors to create the steps
                    for layer in common_utils.get_layers():
                        if settings[layer]['acquire'] == False:
                            continue
                        
                        x = round(pos[0] + tile_position["x"]/1000, common_utils.max_decimal_precision('x')) # in 'plate' coordinates
                        y = round(pos[1] + tile_position["y"]/1000, common_utils.max_decimal_precision('y')) # in 'plate' coordinates

                        if use_zstacking:
                            z = zstack_position
                        else:
                            z = settings[layer]['focus']

                        z = round(z, common_utils.max_decimal_precision('z'))

                        af = settings[layer]['autofocus']
                        fc = settings[layer]['false_color']
                        ill = round(settings[layer]['ill'], common_utils.max_decimal_precision('illumination'))
                        gain = round(settings[layer]['gain'], common_utils.max_decimal_precision('gain'))
                        auto_gain = common_utils.to_bool(settings[layer]['auto_gain'])
                        exp = round(settings[layer]['exp'], common_utils.max_decimal_precision('exposure'))
                        objective = settings['objective']['ID']
                        custom_step = False
                        well_label = labware.get_well_label(x=pos[0], y=pos[1])

                        if zstack_slice in ("", None):
                            zstack_slice_label = -1
                        else:
                            zstack_slice_label = zstack_slice

                        if tile_label == "":
                            tile_group_id_label = -1
                        else:
                            tile_group_id_label = tile_group_id

                        if zstack_slice is None:
                            zstack_group_id_label = -1
                        else:
                            zstack_group_id_label = zstack_group_id
                        
                        step_dict = self.create_step_dict(
                            name="",
                            x=x,
                            y=y,
                            z=z,
                            af=af,
                            color=layer,
                            fc=fc,
                            ill=ill,
                            gain=gain,
                            auto_gain=auto_gain,
                            exp=exp,
                            objective=objective,
                            well=well_label,
                            tile=tile_label,
                            zslice=zstack_slice_label,
                            custom_step=custom_step,
                            tile_group_id=tile_group_id_label,
                            zstack_group_id=zstack_group_id_label
                        )
                        steps.append(step_dict)
                
                if zstack_slice is not None:
                    zstack_group_id += 1

            if tile_label != "":
                tile_group_id += 1

        self.add_steps_to_protocol(steps=steps)

        self.curr_step = 0 # start at the first step
        self.update_step_ui()
        settings['protocol']['filepath'] = ''        
        self.ids['protocol_filename'].text = ''


    def _validate_labware(self, labware: str):
        scope_configs = lumaview.ids['motionsettings_id'].ids['microscope_settings_id'].scopes
        selected_scope_config = scope_configs[settings['microscope']]

        # If XY motion is available, any type of labware is acceptable
        if selected_scope_config['XYStage'] is True:
            return True, labware
        
        # If XY motion is not available, only Center Plate
        if labware == "Center Plate":
            return True, labware
        else:
            return False, "Center Plate"


    @show_popup
    def _show_popup_message(self, popup, title, message, delay_sec):
        popup.title = title
        popup.text = message
        time.sleep(delay_sec)
        self.done = True


    # Load Protocol from File
    def load_protocol(self, filepath="./data/new_default_protocol.tsv"):
        logger.info('[LVP Main  ] ProtocolSettings.load_protocol()')

<<<<<<< HEAD
        # Filter out blank lines
        file_content = None
        fp = None
        with open(filepath, 'r') as fp_orig:
            file_data_lines = [line for line in fp_orig.readlines() if line.strip()]
            file_content = ''.join(file_data_lines)
            fp = io.StringIO(file_content)
=======
        if not pathlib.Path(filepath).exists():
            return
        
        # Load protocol
        with open(filepath, 'r') as fp:
            csvreader = csv.reader(fp, delimiter='\t') # access the file using the CSV library
            verify = next(csvreader)
            if not (verify[0] == 'LumaViewPro Protocol'):
                return
>>>>>>> 446f817a
            
        # Load protocol
        csvreader = csv.reader(fp, delimiter='\t') # access the file using the CSV library
        verify = next(csvreader)
        if not (verify[0] == 'LumaViewPro Protocol'):
            return
        
        version_row = next(csvreader)
        if version_row[0] != "Version":
            err_str = f"Unable to load {filepath} which contains an older protocol format that is no longer supported.\nPlease create a new protocol using this version of LumaViewPro."
            logger.error(err_str)
            self._show_popup_message(
                title='Load Protocol',
                message=err_str,
                delay_sec=5
            )
            return

        version = int(version_row[1])
        if version != 2:
            err_str = f"Unable to load {filepath} which contains a protocol version that is not supported.\nPlease create a new protocol using this version of LumaViewPro."
            logger.error(err_str)
            self._show_popup_message(
                title='Load Protocol',
                message=err_str,
                delay_sec=5
            )
            return
        
        period_row = next(csvreader)
        period = float(period_row[1])
        duration = next(csvreader)
        duration = float(duration[1])
        labware = next(csvreader)
        labware = labware[1]

        orig_labware = labware
        labware_valid, labware = self._validate_labware(labware=orig_labware)
        if not labware_valid:
            logger.error(f'[LVP Main  ] ProtocolSettings.load_protocol() -> Invalid labware in protocol: {orig_labware}, setting to {labware}')

        # Search for "Steps" to indicate start of steps
        while True:
            tmp = next(csvreader)
            if len(tmp) == 0:
                continue

            if tmp[0] == "Steps":
                break

        table_lines = []
        for line in fp:
            table_lines.append(line)
        
        table_str = ''.join(table_lines)
        new_protocol_df = pd.read_csv(io.StringIO(table_str), sep='\t', lineterminator='\n')

        # Since there is currently no versioning in the protocol file, this is a workaround to add 'Objective'
        # to the protocol file, and still be able to load older protocol files which do not contain an 'Objective' column
        # for row in csvreader:

        #     for column in ('Objective', 'Tile', 'Custom Step', 'Well', 'Z-Slice', 'Tile Group ID', 'Z-Stack Group ID'):
        #         if column not in header:
        #             row.append(0)

        self._protocol_df = new_protocol_df.fillna('')
        
        # Extract tiling config from step names      
        tiling_config_label = self.tiling_config.determine_tiling_label_from_names(names=self._protocol_df['Name'])
        if tiling_config_label is not None:
            self.ids['tiling_size_spinner'].text = tiling_config_label
        else:
            self.ids['tiling_size_spinner'].text = self.tiling_config.no_tiling_label()

        settings['protocol']['filepath'] = filepath
        self.ids['protocol_filename'].text = os.path.basename(filepath)

        # Update GUI
        self.curr_step = 0 # start at first step

        step = self.get_curr_step()
        if len(self._protocol_df) > 0:
            self.ids['step_name_input'].text = step['Name']
            if step['Name'] == '':
                self.ids['step_name_input'].hint_text = self.get_default_name_for_curr_step()
            self.ids['step_number_input'].text = str(self.curr_step+1)
        else:
            self.ids['step_number_input'].text = '0'
            self.ids['step_name_input'].text = ''
            self.ids['step_name_input'].hint_text = 'Step Name'

        self.ids['step_total_input'].text = str(len(self._protocol_df))
        self.ids['capture_period'].text = str(period)
        self.ids['capture_dur'].text = str(duration)
       
        # Update Protocol
        settings['protocol']['period'] = period
        settings['protocol']['duration'] = duration
        settings['protocol']['labware'] = labware
        
        # Update Labware Selection in Spinner
        self.ids['labware_spinner'].text = settings['protocol']['labware']

        if lumaview.scope.has_xyhomed():
            self.go_to_step()
    

    def get_default_name_for_curr_step(self):
        step = self.get_curr_step()
        return common_utils.generate_default_step_name(
            well_label=step["Well"],
            color=step['Color'],
            z_height_idx=step['Z-Slice'],
            tile_label=step['Tile']
        )


    # Save Protocol to File
    def save_protocol(self, filepath='', update_protocol_filepath: bool = True):
        logger.info('[LVP Main  ] ProtocolSettings.save_protocol()')

        # Gather information
        period = settings['protocol']['period']
        duration = settings['protocol']['duration']
        labware = settings['protocol']['labware']

        if (type(filepath) == str) and len(filepath)==0:
            # If there is no current file path, "save" button will act as "save as" 
            if len(settings['protocol']['filepath']) == 0:
                FileSaveBTN_instance=FileSaveBTN()
                FileSaveBTN_instance.choose('saveas_protocol')
                return
            filepath = settings['protocol']['filepath']
        else:

            if (type(filepath) == str) and (filepath[-4:].lower() != '.tsv'):
                filepath = filepath+'.tsv'

            if update_protocol_filepath:
                settings['protocol']['filepath'] = filepath

        if (type(filepath) == str) and (filepath[-4:].lower() != '.tsv'):
            filepath = filepath+'.tsv'

        self.ids['protocol_filename'].text = os.path.basename(filepath)

        version = 2

        # Write a TSV file
        with open(filepath, 'w') as fp:
            csvwriter = csv.writer(fp, delimiter='\t', lineterminator='\n') # access the file using the CSV library

            csvwriter.writerow(['LumaViewPro Protocol'])
            csvwriter.writerow(['Version', version])
            csvwriter.writerow(['Period', period])
            csvwriter.writerow(['Duration', duration])
            csvwriter.writerow(['Labware', labware])
            
            fp.write('\nSteps\n')

            protocol_table_str = self._protocol_df.to_csv(
                sep='\t',
                lineterminator='\n',
                index=False
            )
            fp.write(protocol_table_str)

    #
    # Multiple Exposures
    # ------------------------------
    #
    # # increase exposure count
    # def exposures_down_button(self):
    #     logger.info('[LVP Main  ] ProtocolSettings.exposures_up_button()')
    #     self.exposures = max(self.exposures-1,1)
    #     self.ids['exposures_number_input'].text = str(self.exposures)
        
    # # increase exposure count
    # def exposures_up_button(self):
    #     logger.info('[LVP Main  ] ProtocolSettings.exposures_up_button()')
    #     self.exposures = self.exposures+1
    #     self.ids['exposures_number_input'].text = str(self.exposures)
    
    #
    # Edit steps
    # ------------------------------
    #
    # Goto to Previous Step
    def prev_step(self):
        logger.info('[LVP Main  ] ProtocolSettings.prev_step()')
        if len(self._protocol_df) <= 0:
            return
        self.curr_step = max(self.curr_step - 1, 0)
        self.ids['step_number_input'].text = str(self.curr_step+1)
        self.go_to_step()
 
    # Go to Next Step
    def next_step(self):
        logger.info('[LVP Main  ] ProtocolSettings.next_step()')
        if len(self._protocol_df) <= 0:
            return
        self.curr_step = min(self.curr_step + 1, len(self._protocol_df)-1)
        self.ids['step_number_input'].text = str(self.curr_step+1)
        self.go_to_step()
    
    # Go to Input Step
    def go_to_step(self, ignore_auto_gain: bool = False):
        logger.info('[LVP Main  ] ProtocolSettings.go_to_step()')

        if len(self._protocol_df) <= 0:
            self.ids['step_number_input'].text = '0'
            return
        
        # Get the Current Step Number
        self.curr_step = int(self.ids['step_number_input'].text)-1

        if self.curr_step < 0 or self.curr_step > len(self._protocol_df)-1:
            self.ids['step_number_input'].text = '0'
            return
        
        step = self.get_curr_step()
        self.ids['step_name_input'].text = step["Name"]
        if step['Name'] == '':
            self.ids['step_name_input'].hint_text = self.get_default_name_for_curr_step()

        # Convert plate coordinates to stage coordinates
        labware = wellplate_loader.get_plate(plate_key=settings['protocol']['labware'])
        sx, sy = coordinate_transformer.plate_to_stage(
            labware=labware,
            stage_offset=settings['stage_offset'],
            px=step["X"],
            py=step["Y"]
        )

        # Move into position
        if lumaview.scope.motion.driver:
            lumaview.scope.move_absolute_position('X', sx)
            lumaview.scope.move_absolute_position('Y', sy)
            lumaview.scope.move_absolute_position('Z', step["Z"])
        else:
            logger.warning('[LVP Main  ] Motion controller not available.')

        color = step['Color']
        layer  = lumaview.ids['imagesettings_id'].ids[color]

        # open ImageSettings
        lumaview.ids['imagesettings_id'].ids['toggle_imagesettings'].state = 'down'
        lumaview.ids['imagesettings_id'].toggle_settings()
        
        
        # set accordion item to corresponding channel
        id = f"{color}_accordion"
        lumaview.ids['imagesettings_id'].ids[id].collapse = False

        # set autofocus checkbox
        logger.info(f'[LVP Main  ] autofocus: {step["Auto_Focus"]}')
        settings[color]['autofocus'] = step['Auto_Focus']
        layer.ids['autofocus'].active = step['Auto_Focus']
        
        # set false_color checkbox
        logger.info(f'[LVP Main  ] false_color: {step["False_Color"]}')
        settings[color]['false_color'] = step['False_Color']
        layer.ids['false_color'].active = step['False_Color']

        # set illumination settings, text, and slider
        logger.info(f'[LVP Main  ] ill: {step["Illumination"]}')
        settings[color]['ill'] = step["Illumination"]
        layer.ids['ill_text'].text = str(step["Illumination"])
        layer.ids['ill_slider'].value = float(step["Illumination"])

        # set gain settings, text, and slider
        logger.info(f'[LVP Main  ] gain: {step["Gain"]}')
        settings[color]['gain'] = step["Gain"]
        layer.ids['gain_text'].text = str(step["Gain"])
        layer.ids['gain_slider'].value = float(step["Gain"])

        # set auto_gain checkbox
        logger.info(f'[LVP Main  ] auto_gain: {step["Auto_Gain"]}')
        settings[color]['auto_gain'] = step["Auto_Gain"]
        layer.ids['auto_gain'].active = step["Auto_Gain"]

        # set exposure settings, text, and slider
        logger.info(f'[LVP Main  ] exp: {step["Exposure"]}')
        settings[color]['exp'] = step["Exposure"]
        layer.ids['exp_text'].text = str(step["Exposure"])
        layer.ids['exp_slider'].value = float(step["Exposure"])

        # update position in stage control
        lumaview.ids['motionsettings_id'].update_xy_stage_control_gui()

        layer.apply_settings(ignore_auto_gain=ignore_auto_gain)


    # Delete Current Step of Protocol
    def delete_step(self):
        logger.info('[LVP Main  ] ProtocolSettings.delete_step()')

        if len(self._protocol_df) < 1:
            return
        
        self._protocol_df.drop(index=self.curr_step, axis=0, inplace=True)
        self._protocol_df.reset_index(drop=True, inplace=True)
        self.curr_step = max(self.curr_step-1, 0)
 
        # Update total number of steps to GUI
        self.ids['step_total_input'].text = str(len(self._protocol_df))

        if len(self._protocol_df) == 0:
            self.ids['step_number_input'].text = '0'

        self.next_step()

    # Modify Current Step of Protocol
    def modify_step(self):
        logger.info('[LVP Main  ] ProtocolSettings.modify_step()')

        if len(self._protocol_df) < 1:
            return

        self._protocol_df.at[self.curr_step, "Name"] = self.ids['step_name_input'].text

        # Determine and update plate position
        if lumaview.scope.motion.driver:
            sx = lumaview.scope.get_current_position('X')
            sy = lumaview.scope.get_current_position('Y')
            labware = wellplate_loader.get_plate(plate_key=settings['protocol']['labware'])
            px, py = coordinate_transformer.stage_to_plate(
                labware=labware,
                stage_offset=settings['stage_offset'],
                sx=sx,
                sy=sy
            )

            self._protocol_df.at[self.curr_step, "X"] = round(px, common_utils.max_decimal_precision('x'))
            self._protocol_df.at[self.curr_step, "Y"] = round(py, common_utils.max_decimal_precision('y'))
            self._protocol_df.at[self.curr_step, "Z"] = round(lumaview.scope.get_current_position('Z'), common_utils.max_decimal_precision('z'))
        else:
            logger.warning('[LVP Main  ] Motion controller not availabble.')

        c_layer = False

        for layer in common_utils.get_layers():
            accordion = layer + '_accordion'
            if lumaview.ids['imagesettings_id'].ids[accordion].collapse == False:
                c_layer = layer
                break

        if c_layer == False:
            mssg = "No layer currently selected"
            return mssg

        layer_id = lumaview.ids['imagesettings_id'].ids[c_layer]
        
        self._protocol_df.at[self.curr_step, "Auto_Focus"] = layer_id.ids['autofocus'].active
        self._protocol_df.at[self.curr_step, "Color"] = c_layer
        self._protocol_df.at[self.curr_step, "False_Color"] = layer_id.ids['false_color'].active
        self._protocol_df.at[self.curr_step, "Illumination"] = round(layer_id.ids['ill_slider'].value, common_utils.max_decimal_precision('illumination'))
        self._protocol_df.at[self.curr_step, "Gain"] = round(layer_id.ids['gain_slider'].value, common_utils.max_decimal_precision('gain'))
        self._protocol_df.at[self.curr_step, "Auto_Gain"] = layer_id.ids['auto_gain'].active
        self._protocol_df.at[self.curr_step, "Exposure"] = round(layer_id.ids['exp_slider'].value, common_utils.max_decimal_precision('exposure'))
        self._protocol_df.at[self.curr_step, "Objective"] = settings['objective']['ID']


    # Insert Current Step to Protocol at Current Position
    def insert_step(self, after_current_step: bool = True):
        
        logger.info('[LVP Main  ] ProtocolSettings.insert_step()')

         # Determine Values
        name = f"custom{self.custom_step_count}"
        self.ids['step_name_input'].text = name
        self.custom_step_count += 1
        c_layer = False

        for layer in common_utils.get_layers():
            accordion = layer + '_accordion'
            if lumaview.ids['imagesettings_id'].ids[accordion].collapse == False:
                c_layer = layer
                break

        if c_layer == False:
            return "No layer currently selected"

        layer_id = lumaview.ids['imagesettings_id'].ids[c_layer]

        # Determine and update plate position
        sx = lumaview.scope.get_current_position('X')
        sy = lumaview.scope.get_current_position('Y')
        labware = wellplate_loader.get_plate(plate_key=settings['protocol']['labware'])
        px, py = coordinate_transformer.stage_to_plate(
            labware=labware,
            stage_offset=settings['stage_offset'],
            sx=sx,
            sy=sy
        )

        well = ""
        tile = "" # Manually inserted step is not a tile
        zslice = -1
        custom_step = True
        tile_group_id = -1
        zstack_group_id = -1
        z = lumaview.scope.get_current_position('Z')

        step_dict = self.create_step_dict(
            name=name,
            x=round(px, common_utils.max_decimal_precision('x')),
            y=round(py, common_utils.max_decimal_precision('y')),
            z=round(z, common_utils.max_decimal_precision('z')),
            af=layer_id.ids['autofocus'].active,
            color=c_layer,
            fc=layer_id.ids['false_color'].active,
            ill=round(layer_id.ids['ill_slider'].value, common_utils.max_decimal_precision('illumination')),
            gain=round(layer_id.ids['gain_slider'].value, common_utils.max_decimal_precision('gain')),
            auto_gain=layer_id.ids['auto_gain'].active,
            exp=round(layer_id.ids['exp_slider'].value, common_utils.max_decimal_precision('exposure')),
            objective=settings['objective']['ID'],
            well=well,
            tile=tile,
            zslice=zslice,
            custom_step=custom_step,
            tile_group_id=tile_group_id,
            zstack_group_id=zstack_group_id
        )

        if after_current_step:
            pos_index = self.curr_step+0.5
        else:
            pos_index = self.curr_step-0.5

        line = pd.DataFrame(data=step_dict, index=[pos_index])
        self._protocol_df = pd.concat([self._protocol_df, line], ignore_index=False, axis=0)
        self._protocol_df = self._protocol_df.sort_index().reset_index(drop=True)

        self.ids['step_total_input'].text = str(len(self._protocol_df))

        # Handle special case for inserting a step from an empty protocol
        if len(self._protocol_df) == 1:
            self.ids['step_number_input'].text = '1'
        else:
            if after_current_step:
                self.curr_step += 1

            self.ids['step_number_input'].text = str(self.curr_step+1)

        self.go_to_step()


    def update_acquire_zstack(self):
        pass
        # self.determine_and_set_run_autofocus_scan_allow()


    def update_tiling_selection(self):
        pass
        # self.determine_and_set_run_autofocus_scan_allow()


    def determine_and_set_run_autofocus_scan_allow(self):
        tiling = self.ids['tiling_size_spinner'].text
        zstack = self.ids['acquire_zstack_id'].active
        if (zstack == True) and (tiling != '1x1'):
            self.set_run_autofocus_scan_allow(allow=False)
        else:
            self.set_run_autofocus_scan_allow(allow=True)


    # Run one scan of protocol, autofocus at each step, and update protocol
    def run_zstack_scan(self):
        logger.debug('[LVP Main  ] ProtocolSettings.run_zstack_scan() not yet implemented')
        #logger.info('[LVP Main  ] ProtocolSettings.run_zstack_scan()')
        # TODO


    def set_run_autofocus_scan_allow(self, allow: bool):
        if allow:
            self.ids['run_autofocus_btn'].disabled = False
        else:
            self.ids['run_autofocus_btn'].disabled = True

        
    # Run one scan of protocol, autofocus at each step, and update protocol
    def run_autofocus_scan(self):
        logger.info('[LVP Main  ] ProtocolSettings.run_autofocus_scan()')

        # If there are no steps, do not continue
        if len(self._protocol_df) < 1:
            logger.warning('[LVP Main  ] Protocol has no steps.')
            self.ids['run_autofocus_btn'].state =='normal'
            self.ids['run_autofocus_btn'].text = 'Scan and Autofocus All Steps'
            return

        # If the toggle button is in the down position: start autofocus scan
        if self.ids['run_autofocus_btn'].state == 'down':
            self.ids['run_autofocus_btn'].text = 'Running Autofocus Scan'

            # reset the is_complete flag on autofocus
            lumaview.ids['motionsettings_id'].ids['verticalcontrol_id'].is_complete = False

            # begin at current step (curr_step = 0)
            self.curr_step = 0
            self.ids['step_number_input'].text = str(self.curr_step+1)

            step = self._protocol_df.iloc[self.curr_step]
 
            # Convert plate coordinates to stage coordinates
            labware = wellplate_loader.get_plate(plate_key=settings['protocol']['labware'])
            sx, sy = coordinate_transformer.plate_to_stage(
                labware=labware,
                stage_offset=settings['stage_offset'],
                px=step["X"],
                py=step["Y"]
            )

            # Move into position
            lumaview.scope.move_absolute_position('X', sx)
            lumaview.scope.move_absolute_position('Y', sy)
            lumaview.scope.move_absolute_position('Z', step["Z"])

            logger.info('[LVP Main  ] Clock.schedule_interval(self.autofocus_scan_iterate, 0.1)')
            Clock.schedule_interval(self.autofocus_scan_iterate, 0.1)

        # If the toggle button is in the up position: Stop Running Autofocus Scan
        else:  # self.ids['run_autofocus_btn'].state =='normal'
            self.ids['run_autofocus_btn'].text = 'Scan and Autofocus All Steps'

            # toggle all LEDs AND TOGGLE BUTTONS OFF
            scope_leds_off()

            for layer in common_utils.get_layers():
                lumaview.ids['imagesettings_id'].ids[layer].ids['enable_led_btn'].state = 'normal'

            logger.info('[LVP Main  ] Clock.unschedule(self.autofocus_scan_iterate)')
            Clock.unschedule(self.autofocus_scan_iterate) # unschedule all copies of autofocus scan iterate
        
    def autofocus_scan_iterate(self, dt):
        global lumaview
        global settings

        # If the autofocus is currently active, leave the function before continuing step
        is_autofocus = lumaview.ids['motionsettings_id'].ids['verticalcontrol_id'].is_autofocus
        if is_autofocus:
            return

        # If the autofocus just completed, go to next steps
        is_complete = lumaview.ids['motionsettings_id'].ids['verticalcontrol_id'].is_complete

        if is_complete:
            # reset the is_complete flag on autofocus
            lumaview.ids['motionsettings_id'].ids['verticalcontrol_id'].is_complete = False

            # update protocol to focused z-position
            self._protocol_df.at[self.curr_step, "Z"] = lumaview.scope.get_current_position('Z')

            # determine and go to next positions
            if self.curr_step < len(self._protocol_df)-1:

                # increment to the next step. Don't let it exceed the number of steps in the protocol
                self.curr_step = min(self.curr_step+1, len(self._protocol_df)-1)

                # Update Step number text
                self.ids['step_number_input'].text = str(self.curr_step+1)
                self.go_to_step()

            # if all positions have already been reached
            else:
                logger.info('[LVP Main  ] Autofocus Scan Complete')
                self.ids['run_autofocus_btn'].state = 'normal'
                self.ids['run_autofocus_btn'].text = 'Scan and Autofocus All Steps'
                scope_leds_off()

                logger.info('[LVP Main  ] Clock.unschedule(self.autofocus_scan_iterate)')
                Clock.unschedule(self.autofocus_scan_iterate) # unschedule all copies of scan iterate
            
            return

        # Check if at desired position 
        x_status = lumaview.scope.get_target_status('X')
        y_status = lumaview.scope.get_target_status('Y')
        z_status = lumaview.scope.get_target_status('Z')

        # If target location has been reached
        if (not x_status) or (not y_status) or (not z_status) or lumaview.scope.get_overshoot():
            return
        
        logger.info(f"[LVP Main  ] Autofocus Scan Step ({self.curr_step}): {self._protocol_df.iloc[self.curr_step]['Name']}")

        step = self.get_curr_step()
        
        # set camera settings and turn on LED
        lumaview.scope.leds_off()
        lumaview.scope.led_on(step['Color'], step['Illumination'])
        lumaview.scope.set_gain(step['Gain'])
        lumaview.scope.set_auto_gain(step['Auto_Gain'], target_brightness=settings['protocol']['autogain']['target_brightness'])
        lumaview.scope.set_exposure_time(step['Exposure'])

        # Begin autofocus routine
        lumaview.ids['motionsettings_id'].ids['verticalcontrol_id'].ids['autofocus_id'].state = 'down'
        lumaview.ids['motionsettings_id'].ids['verticalcontrol_id'].autofocus()
        return

    def _initialize_protocol_data_folder(self):
        if os.path.basename(settings['protocol']['filepath']) == "":
            protocol_filename = "unsaved_protocol.tsv"
        else:
            protocol_filename = os.path.basename(settings['protocol']['filepath'])

        # Create the folder to save the protocol captures and protocol itself
        save_folder = pathlib.Path(settings['live_folder']) / PROTOCOL_DATA_DIR_NAME
        save_folder.mkdir(parents=True, exist_ok=True)
        self.protocol_run_dir = self._create_protocol_run_folder(parent_dir=save_folder)
        protocol_filepath = self.protocol_run_dir / protocol_filename
        self.save_protocol(
            filepath=protocol_filepath,
            update_protocol_filepath=False
        )

        global last_save_folder
        last_save_folder = self.protocol_run_dir

        protocol_record_filepath = self.protocol_run_dir / ProtocolExecutionRecord.DEFAULT_FILENAME
        self.protocol_execution_record = ProtocolExecutionRecord(outfile=protocol_record_filepath)


    def get_curr_step(self):
        if len(self._protocol_df) == 0:
            return None
        
        return self._protocol_df.iloc[self.curr_step]


    # Run one scan of the protocol
    def run_scan(self, protocol = False):
        logger.info('[LVP Main  ] ProtocolSettings.run_scan()')

        # If there are no steps, do not continue
        if len(self._protocol_df) < 1:
            logger.warning('[LVP Main  ] Protocol has no steps.')
            self.ids['run_scan_btn'].state =='normal'
            self.ids['run_scan_btn'].text = 'Run One Scan'
            return

        # If the toggle button is in the down position: Start Running Scan
        if self.ids['run_scan_btn'].state == 'down' or protocol == True:
            self.ids['run_scan_btn'].text = 'Running Scan'
            
            # This handles the case where the interval between scans is too short
            # for the amount of steps in a protocol.  If the previous scan is not
            # complete when the interval time occurs, this will at least increment
            # the scan count so that images have the correct sequence number
            if protocol == True:
                if self.scan_in_progress == True:
                    logger.warning('[LVP Main  ] Next scan in protocol started before previous scan completed.')
                    self.scan_count += 1

            self.scan_in_progress = True 

            # When only running a single scan (instead of a protocol)
            # do similar setup as is done for protocol
            if protocol is False:
                self.separate_folder_per_channel = self.ids['protocol_channel_per_folder_id'].active
                self._initialize_protocol_data_folder()
                
            # TODO: shut off live updates

            # reset the is_complete flag on autofocus
            lumaview.ids['motionsettings_id'].ids['verticalcontrol_id'].is_complete = False

            # begin at current step set to 0 (curr_step = 0)
            self.curr_step = 0
            self.ids['step_number_input'].text = str(self.curr_step+1)
            self.go_to_step()
            
            step = self.get_curr_step()
   
            # Convert plate coordinates to stage coordinates
            labware = wellplate_loader.get_plate(plate_key=settings['protocol']['labware'])
            sx, sy = coordinate_transformer.plate_to_stage(
                labware=labware,
                stage_offset=settings['stage_offset'],
                px=step["X"],
                py=step["Y"]
            )

            # Move into position
            lumaview.scope.move_absolute_position('X', sx)
            lumaview.scope.move_absolute_position('Y', sy)
            lumaview.scope.move_absolute_position('Z', step["Z"])

            logger.info('[LVP Main  ] Clock.schedule_interval(self.scan_iterate, 0.1)')
            Clock.schedule_interval(self.scan_iterate, 0.1)

        # If the toggle button is in the up position: Stop Running Scan
        else:  # self.ids['run_scan_btn'].state =='normal'
            self.ids['run_scan_btn'].text = 'Run One Scan'

            # toggle all LEDs AND TOGGLE BUTTONS OFF
            scope_leds_off()

            for layer in common_utils.get_layers():
                lumaview.ids['imagesettings_id'].ids[layer].ids['enable_led_btn'].state = 'normal'

            logger.info('[LVP Main  ] Clock.unschedule(self.scan_iterate)')
            Clock.unschedule(self.scan_iterate) # unschedule all copies of scan iterate
            self.protocol_execution_record.complete()

    
    def perform_grease_redistribution(self):
        z_orig = lumaview.scope.get_current_position('Z')
        logger.info('[LVP Main  ] Performing Z-axis grease redistribution')
        lumaview.scope.move_absolute_position('Z', 0)
        z_status = False
        while not z_status:
            z_status = lumaview.scope.get_target_status('Z')
            time.sleep(0.1)
        lumaview.scope.move_absolute_position('Z', z_orig)
        z_status = False
        while not z_status:
            z_status = lumaview.scope.get_target_status('Z')
            time.sleep(0.1)
        logger.info('[LVP Main  ] Grease redistribution complete')
        

    def scan_iterate(self, dt):
        global lumaview
        global settings
        global auto_gain_countdown

        # If the autofocus is currently active, leave the function before continuing step
        is_autofocus = lumaview.ids['motionsettings_id'].ids['verticalcontrol_id'].is_autofocus
        if is_autofocus:
            return

        # Identify if an autofocus cycle completed
        autofocus_is_complete = lumaview.ids['motionsettings_id'].ids['verticalcontrol_id'].is_complete

        # Check if at desired position
        x_status = lumaview.scope.get_target_status('X')
        y_status = lumaview.scope.get_target_status('Y')
        z_status = lumaview.scope.get_target_status('Z')

        # Check if target location has not been reached yet
        if (not x_status) or (not y_status) or (not z_status) or lumaview.scope.get_overshoot():
            return
        
        step = self.get_curr_step()
        logger.info(f"[LVP Main  ] Scan Step: {step['Name']}")
        
        # Set camera settings
        lumaview.scope.set_auto_gain(step['Auto_Gain'], target_brightness=settings['protocol']['autogain']['target_brightness'])
        lumaview.scope.led_on(lumaview.scope.color2ch(step['Color']), step['Illumination'])

        if not step['Auto_Gain']:
            lumaview.scope.set_gain(step['Gain'])
            # 2023-12-18 Instead of using only auto gain, now it's auto gain + exp. If auto gain is enabled, then don't set exposure time
            lumaview.scope.set_exposure_time(step['Exposure'])

        
        if step['Auto_Gain'] and auto_gain_countdown > 0:
            auto_gain_countdown -= 0.1
        
        # If the autofocus is selected, is not currently running and has not completed, begin autofocus
        if step['Auto_Focus'] and not autofocus_is_complete:
            # turn on LED
            # lumaview.scope.leds_off()
            # lumaview.scope.led_on(ch, ill)

            # Begin autofocus routine
            lumaview.ids['motionsettings_id'].ids['verticalcontrol_id'].ids['autofocus_id'].state = 'down'
            lumaview.ids['motionsettings_id'].ids['verticalcontrol_id'].autofocus()
            
            return
        
        # Check if autogain has time-finished after auto-focus so that they can run in parallel
        if step['Auto_Gain'] and auto_gain_countdown > 0:
            return
        else:
            auto_gain_countdown = settings['protocol']['autogain']['max_duration_seconds']
        
        # reset the is_complete flag on autofocus
        lumaview.ids['motionsettings_id'].ids['verticalcontrol_id'].is_complete = False

        if self.separate_folder_per_channel:
            save_folder = self.protocol_run_dir / step["Color"]
            save_folder.mkdir(parents=True, exist_ok=True)
        else:
            save_folder = self.protocol_run_dir

        if step["Auto_Focus"]:
            self.autofocus_count += 1

        # capture image
        image_filepath = self.custom_capture(
            save_folder=save_folder,
            color=step['Color'],
            illumination=step['Illumination'],
            gain=step['Gain'],
            auto_gain=step['Auto_Gain'],
            exposure=step['Exposure'],
            false_color=step['False_Color'],
            tile_label=step['Tile'],
            z_height_idx=step['Z-Slice'],
            scan_count=self.scan_count,
            custom_name=step['Name'],
            well_label=step['Well']
        )

        if self.enable_image_saving == True:
            if self.separate_folder_per_channel:
                image_filepath_name = pathlib.Path(step["Color"]) / image_filepath.name
            else:
                image_filepath_name = image_filepath.name
        else:
            image_filepath_name = "unsaved"

        self.protocol_execution_record.add_step(
            image_file_name=image_filepath_name,
            step_name=step['Name'],
            step_index=self.curr_step,
            scan_count=self.scan_count,
            timestamp=datetime.datetime.now()
        )

        # Disable autogain when moving between steps
        if step['Auto_Gain']:
            lumaview.scope.set_auto_gain(state=False)

        if self.curr_step < len(self._protocol_df)-1:

            # increment to the next step. Don't let it exceed the number of steps in the protocol
            self.curr_step = min(self.curr_step+1, len(self._protocol_df)-1)

            # Update Step number text
            self.ids['step_number_input'].text = str(self.curr_step+1)
            self.go_to_step(ignore_auto_gain=True)

        # if all positions have already been reached
        else:
            # At the end of a scan, if we've performed more than 100 AFs, cycle the Z-axis to re-distribute grease
            if self.autofocus_count >= 100:
                self.perform_grease_redistribution()
                self.autofocus_count = 0

            self.scan_count += 1
            
            logger.info('[LVP Main  ] Scan Complete')
            self.ids['run_scan_btn'].state = 'normal'
            self.ids['run_scan_btn'].text = 'Run One Scan'

            logger.info('[LVP Main  ] Clock.unschedule(self.scan_iterate)')
            Clock.unschedule(self.scan_iterate) # unschedule all copies of scan iterate
            self.scan_in_progress = False

    # Run protocol without xy movement
    def run_stationary(self):
        logger.info('[LVP Main  ] ProtocolSettings.run_stationary()')

        if self.ids['run_stationary_btn'].state == 'down':
            self.ids['run_stationary_btn'].text = 'State == Down'
        else:
            self.ids['run_stationary_btn'].text = 'Run Stationary Protocol' # 'normal'


    @staticmethod
    def _create_protocol_run_folder(parent_dir: str | pathlib.Path):
        now = datetime.datetime.now()
        time_string = now.strftime("%Y%m%d_%H%M%S")
        parent_dir = pathlib.Path(parent_dir)
        protocol_run_dir = parent_dir / time_string
        protocol_run_dir.mkdir(exist_ok=True)
        return protocol_run_dir


    # Run the complete protocol 
    def run_protocol(self):
        global auto_gain_countdown

        logger.info('[LVP Main  ] ProtocolSettings.run_protocol()')
        self.n_scans = int(float(settings['protocol']['duration'])*60 / float(settings['protocol']['period']))
        self.scan_count = 0
        self.autofocus_count = 0
        self.scan_in_progress = False
        self.start_t = time.time() # start of cycle in seconds

        if self.ids['run_protocol_btn'].state == 'down':

            if ENGINEERING_MODE == True:
                if lumaview.ids['motionsettings_id'].ids['protocol_settings_id'].ids['protocol_disable_image_saving_id'].active == True:
                    self.enable_image_saving = False
                else:
                    self.enable_image_saving = True

            self.separate_folder_per_channel = self.ids['protocol_channel_per_folder_id'].active
            lumaview.scope.camera.update_auto_gain_target_brightness(settings['protocol']['autogain']['target_brightness'])
            auto_gain_countdown = settings['protocol']['autogain']['max_duration_seconds']
            self._initialize_protocol_data_folder()

            logger.info('[LVP Main  ] Clock.unschedule(self.scan_iterate)')
            Clock.unschedule(self.scan_iterate) # unschedule all copies of scan iterate
            self.ids['run_protocol_btn'].text = f"{self.n_scans+1} scans remaining. Press to ABORT"
            self.run_scan(protocol = True)
            logger.info('[LVP Main  ] Clock.schedule_interval(self.protocol_iterate, 1)')

            # Move to first step when starting run
            self.curr_step = 0
            self.ids['step_number_input'].text = str(self.curr_step+1)
            self.go_to_step()

            Clock.schedule_interval(self.protocol_iterate, 1)

        else:
            self.ids['run_protocol_btn'].text = 'Run Full Protocol' # 'normal'

            logger.info('[LVP Main  ] Clock.unschedule(self.scan_iterate)')
            Clock.unschedule(self.scan_iterate) # unschedule all copies of scan iterate
            logger.info('[LVP Main  ] Clock.unschedule(self.protocol_iterate)')
            Clock.unschedule(self.protocol_iterate) # unschedule all copies of protocol iterate
            # self.protocol_event.cancel()
            scope_leds_off()
 

    def protocol_iterate(self, dt):
        logger.info('[LVP Main  ] ProtocolSettings.protocol_iterate()')

        # Don't start the next scan if the current scan is in progress
        if self.scan_in_progress:
            return

        # Simplified variables
        start_t = self.start_t # start of cycle in seconds
        curr_t = time.time()   # current time in seconds
        n_scans = self.n_scans # current number of scans left
        period = settings['protocol']['period']*60 # length of cycle in seconds

        # compute time remaining
        sec_remaining = n_scans*period - (curr_t - start_t)
        # compute time remaining until next scan
        # sec_remaining = period - (curr_t - start_t)
        min_remaining = sec_remaining / 60
        hrs_remaining = min_remaining / 60

        hrs = np.floor(hrs_remaining)
        minutes = np.floor((hrs_remaining - hrs)*60)

        hrs = '%d' % hrs
        minutes = '%02d' % minutes

        # Update Button
        self.ids['run_protocol_btn'].text = f"{n_scans} scans remaining. Press to ABORT"

        # Check if reached next Period
        if (time.time()-self.start_t) > period:

            # reset the start time and update number of scans remaining
            self.start_t = time.time()
            self.n_scans = self.n_scans - 1

            if self.n_scans > 0:
                logger.info('[LVP Main  ] Scans Remaining: ' + str(self.n_scans))
                self.run_scan(protocol = True)
            else:
               self.ids['run_protocol_btn'].state = 'normal' # 'normal'
               self.ids['run_protocol_btn'].text = 'Run Full Protocol' # 'normal'

               logger.info('[LVP Main  ] Clock.unschedule(self.scan_iterate)')
               Clock.unschedule(self.scan_iterate) # unschedule all copies of scan iterate
               logger.info('[LVP Main  ] Clock.unschedule(self.protocol_iterate)')
               Clock.unschedule(self.protocol_iterate) # unschedule all copies of protocol iterate
               scope_leds_off()

               self.protocol_execution_record.complete()
               

# Widget for displaying Microscope Stage area, labware, and current position 
class Stage(Widget):

    def full_redraw(self, *args):
        self.draw_labware(full_redraw=True)

    
    def remove_parent(self):
        if self.parent is not None:
            self.parent.remove_widget(stage)

    
    def get_id(self):
        return id(self)


    def __init__(self, **kwargs):
        super(Stage, self).__init__(**kwargs)
        logger.info('[LVP Main  ] Stage.__init__()')
        self.ROI_min = [0,0]
        self.ROI_max = [0,0]
        self._motion_enabled = True
        self.ROIs = []

        self.full_redraw()
        self.bind(
            pos=self.full_redraw,
            size=self.full_redraw
        )
        
    def append_ROI(self, x_min, y_min, x_max, y_max):
        self.ROI_min = [x_min, y_min]
        self.ROI_max = [x_max, y_max]
        self.ROIs.append([self.ROI_min, self.ROI_max])
    
    def set_motion_capability(self, enabled: bool):
        self._motion_enabled = enabled

    def on_touch_down(self, touch):
        logger.info('[LVP Main  ] Stage.on_touch_down()')

        if not self._motion_enabled:
            return

        if self.collide_point(*touch.pos) and touch.button == 'left':

            # Get mouse position in pixels
            (mouse_x, mouse_y) = touch.pos

            # Convert to relative mouse position in pixels
            mouse_x = mouse_x-self.x
            mouse_y = mouse_y-self.y
           
            # Create current labware instance
            labware = wellplate_loader.get_plate(plate_key=settings['protocol']['labware'])

            # Get labware dimensions
            dim_max = labware.get_dimensions()

            # Scale from pixels to mm (from the bottom left)
            scale_x = dim_max['x'] / self.width
            scale_y = dim_max['y'] / self.height

            # Convert to plate position in mm (from the top left)
            plate_x = mouse_x*scale_x
            plate_y = dim_max['y'] - mouse_y*scale_y

            # Convert from plate position to stage position
            labware = wellplate_loader.get_plate(plate_key=settings['protocol']['labware'])
            stage_x, stage_y = coordinate_transformer.plate_to_stage(
                labware=labware,
                stage_offset=settings['stage_offset'],
                px=plate_x,
                py=plate_y
            )

            lumaview.scope.move_absolute_position('X', stage_x)
            lumaview.scope.move_absolute_position('Y', stage_y)
            lumaview.ids['motionsettings_id'].update_xy_stage_control_gui()
    

    def draw_labware(self, *args, full_redraw: bool = False): # View the labware from front and above
        global lumaview
        global settings

        if self.parent is None:
            return
        
        if 'settings' not in globals():
            return
        
        # Create current labware instance
        labware = wellplate_loader.get_plate(plate_key=settings['protocol']['labware'])

        if full_redraw:
            self.canvas.clear()
        else:
            self.canvas.remove_group('crosshairs')
            self.canvas.remove_group('selected_well')

        with self.canvas:
            w = self.width
            h = self.height
            x = self.x
            y = self.y

            # Get labware dimensions
            dim_max = labware.get_dimensions()

            # mm to pixels scale
            scale_x = w/dim_max['x']
            scale_y = h/dim_max['y']

            # Stage Coordinates (120x80 mm)
            stage_w = 120
            stage_h = 80

            stage_x = settings['stage_offset']['x']/1000
            stage_y = settings['stage_offset']['y']/1000

            # Get target position
            # Outline of Stage Area from Above
            # ------------------
            if full_redraw:
                Color(.2, .2, .2 , 0.5)                # dark grey
                Rectangle(pos=(x+(dim_max['x']-stage_w-stage_x)*scale_x, y+stage_y*scale_y),
                            size=(stage_w*scale_x, stage_h*scale_y), group='outline')

                # Outline of Plate from Above
                # ------------------
                Color(50/255, 164/255, 206/255, 1.)                # kivy aqua
                Line(points=(x, y, x, y+h-15), width = 1, group='outline')          # Left
                Line(points=(x+w, y, x+w, y+h), width = 1, group='outline')         # Right
                Line(points=(x, y, x+w, y), width = 1, group='outline')             # Bottom
                Line(points=(x+15, y+h, x+w, y+h), width = 1, group='outline')      # Top
                Line(points=(x, y+h-15, x+15, y+h), width = 1, group='outline')     # Diagonal

                # ROI rectangle
                # ------------------
                if self.ROI_max[0] > self.ROI_min[0]:
                    roi_min_x, roi_min_y = coordinate_transformer.stage_to_pixel(
                        labware=labware,
                        stage_offset=settings['stage_offset'],
                        sx=self.ROI_min[0],
                        sy=self.ROI_min[1],
                        scale_x=scale_x,
                        scale_y=scale_y
                    )
                
                    roi_max_x, roi_max_y = coordinate_transformer.stage_to_pixel(
                        labware=labware,
                        stage_offset=settings['stage_offset'],
                        sx=self.ROI_max[0],
                        sy=self.ROI_max[1],
                        scale_x=scale_x,
                        scale_y=scale_y
                    )

                    Color(50/255, 164/255, 206/255, 1.)                # kivy aqua
                    Line(rectangle=(x+roi_min_x, y+roi_min_y, roi_max_x - roi_min_x, roi_max_y - roi_min_y), group='outline')
            
            # Draw all ROI rectangles
            # ------------------
            # TODO (for each step)
            '''
            for ROI in self.ROIs:
                if self.ROI_max[0] > self.ROI_min[0]:
                    roi_min_x, roi_min_y = coordinate_transformer.stage_to_pixel(self.ROI_min[0], self.ROI_min[1], scale_x, scale_y)
                    roi_max_x, roi_max_y = coordinate_transformer.stage_to_pixel(self.ROI_max[0], self.ROI_max[1], scale_x, scale_y)
                    Color(50/255, 164/255, 206/255, 1.)                # kivy aqua
                    Line(rectangle=(x+roi_min_x, y+roi_min_y, roi_max_x - roi_min_x, roi_max_y - roi_min_y))
            '''
            
            # Draw all wells
            # ------------------
            cols = labware.config['columns']
            rows = labware.config['rows']
            
            well_spacing_x = labware.config['spacing']['x']
            well_spacing_y = labware.config['spacing']['y']
            well_spacing_pixel_x = well_spacing_x
            well_spacing_pixel_y = well_spacing_y

            well_diameter = labware.config['diameter']
            if well_diameter == -1:
                well_radius_pixel_x = well_spacing_pixel_x
                well_radius_pixel_y = well_spacing_pixel_y
            else:
                well_radius = well_diameter / 2
                well_radius_pixel_x = well_radius * scale_x
                well_radius_pixel_y = well_radius * scale_y

            if full_redraw:
                Color(0.4, 0.4, 0.4, 0.5)
            
                for i in range(cols):
                    for j in range(rows):                   
                        well_plate_x, well_plate_y = labware.get_well_position(i, j)
                        well_pixel_x, well_pixel_y = coordinate_transformer.plate_to_pixel(
                            labware=labware,
                            px=well_plate_x,
                            py=well_plate_y,
                            scale_x=scale_x,
                            scale_y=scale_y
                        )
                        x_center = int(x+well_pixel_x) # on screen center
                        y_center = int(y+well_pixel_y) # on screen center
                        Ellipse(pos=(x_center-well_radius_pixel_x, y_center-well_radius_pixel_y), size=(well_radius_pixel_x*2, well_radius_pixel_y*2), group='wells')

            try:
                target_stage_x = lumaview.scope.get_target_position('X')
                target_stage_y = lumaview.scope.get_target_position('Y')
            except:
                logger.exception('[LVP Main  ] Error talking to Motor board.')
                raise
                
            labware = wellplate_loader.get_plate(plate_key=settings['protocol']['labware'])
            target_plate_x, target_plate_y = coordinate_transformer.stage_to_plate(
                labware=labware,
                stage_offset=settings['stage_offset'],
                sx=target_stage_x,
                sy=target_stage_y
            )

            target_i, target_j = labware.get_well_index(target_plate_x, target_plate_y)
            target_well_plate_x, target_well_plate_y = labware.get_well_position(target_i, target_j)
            target_well_pixel_x, target_well_pixel_y = coordinate_transformer.plate_to_pixel(
                labware=labware,
                px=target_well_plate_x,
                py=target_well_plate_y,
                scale_x=scale_x,
                scale_y=scale_y
            )
            target_well_center_x = int(x+target_well_pixel_x) # on screen center
            target_well_center_y = int(y+target_well_pixel_y) # on screen center
    
            # Green selection circle
            Color(0., 1., 0., 1.)
            Line(circle=(target_well_center_x, target_well_center_y, well_radius_pixel_x), group='selected_well')
            
            #  Red Crosshairs
            # ------------------
            if self._motion_enabled:
                x_current = lumaview.scope.get_current_position('X')
                x_current = np.clip(x_current, 0, 120000) # prevents crosshairs from leaving the stage area
                y_current = lumaview.scope.get_current_position('Y')
                y_current = np.clip(y_current, 0, 80000) # prevents crosshairs from leaving the stage area

                # Convert stage coordinates to relative pixel coordinates
                pixel_x, pixel_y = coordinate_transformer.stage_to_pixel(
                    labware=labware,
                    stage_offset=settings['stage_offset'],
                    sx=x_current,
                    sy=y_current,
                    scale_x=scale_x,
                    scale_y=scale_y
                )
                
                x_center = x+pixel_x
                y_center = y+pixel_y

                Color(1., 0., 0., 1.)
                Line(points=(x_center-10, y_center, x_center+10, y_center), width = 1, group='crosshairs') # horizontal line
                Line(points=(x_center, y_center-10, x_center, y_center+10), width = 1, group='crosshairs') # vertical line


class MicroscopeSettings(BoxLayout):

    def __init__(self, **kwargs):
        super(MicroscopeSettings, self).__init__(**kwargs)
        logger.info('[LVP Main  ] MicroscopeSettings.__init__()')

        try:
            os.chdir(source_path)
            with open('./data/scopes.json', "r") as read_file:
                self.scopes = json.load(read_file)
        except:
            logger.exception('[LVP Main  ] Unable to read scopes.json.')
            raise

        try:
            os.chdir(source_path)
            with open('./data/objectives.json', "r") as read_file:
                self.objectives = json.load(read_file)
        except:
            logger.exception('[LVP Main  ] Unable to open objectives.json.')
            raise

    # load settings from JSON file
    def load_settings(self, filename="./data/current.json"):
        logger.info('[LVP Main  ] MicroscopeSettings.load_settings()')
        global lumaview
        global settings

        # load settings JSON file
        try:
            os.chdir(source_path)
            read_file = open(filename, "r")
        except:
            logger.exception('[LVP Main  ] Unable to open file '+filename)
            raise
            
        else:
            try:
                settings = json.load(read_file)

                if 'autogain' not in settings['protocol']:
                    settings['protocol']['autogain'] = {
                        'max_duration_seconds': 1.0,
                        'target_brightness': 0.3
                    }

                # update GUI values from JSON data:
               
                # Scope auto-detection
                detected_model = lumaview.scope.get_microscope_model()
                if detected_model in self.scopes.keys():
                    logger.info(f'[LVP Main  ] Auto-detected scope as {detected_model}')
                    self.ids['scope_spinner'].text = detected_model
                else:
                    logger.info(f'[LVP Main  ] Using scope selection from {filename}')
                    self.ids['scope_spinner'].text = settings['microscope']

                if settings['use_full_pixel_depth'] == True:
                    self.ids['enable_full_pixel_depth_btn'].state = 'down'
                else:
                    self.ids['enable_full_pixel_depth_btn'].state = 'normal'
                self.update_full_pixel_depth_state()

                self.ids['image_output_format_spinner'].text = settings['image_output_format']
                self.select_image_output_format()

                # self.ids['binning_spinner'].text = str(settings['binning_size'])
                # self.update_binning_size()
                lumaview.scope.set_stage_offset(stage_offset=settings['stage_offset'])

                self.ids['objective_spinner'].text = settings['objective']['ID']
                # TODO self.ids['objective_spinner'].text = settings['objective']['description']
                self.ids['magnification_id'].text = str(settings['objective']['magnification'])
                lumaview.scope.set_objective(objective=settings['objective'])
                self.ids['frame_width_id'].text = str(settings['frame']['width'])
                self.ids['frame_height_id'].text = str(settings['frame']['height'])

                protocol_settings = lumaview.ids['motionsettings_id'].ids['protocol_settings_id']
                protocol_settings.ids['capture_period'].text = str(settings['protocol']['period'])
                protocol_settings.ids['capture_dur'].text = str(settings['protocol']['duration'])
                protocol_settings.ids['labware_spinner'].text = settings['protocol']['labware']
                protocol_settings.select_labware()

                zstack_settings = lumaview.ids['motionsettings_id'].ids['verticalcontrol_id'].ids['zstack_id']
                zstack_settings.ids['zstack_spinner'].text = settings['zstack']['position']
                zstack_settings.ids['zstack_stepsize_id'].text = str(settings['zstack']['step_size'])
                zstack_settings.ids['zstack_range_id'].text = str(settings['zstack']['range'])

                z_reference = common_utils.convert_zstack_reference_position_setting_to_config(text_label=settings['zstack']['position'])
                
                zstack_config = ZStackConfig(
                    range=settings['zstack']['range'],
                    step_size=settings['zstack']['step_size'],
                    current_z_reference=z_reference,
                    current_z_value=None
                )

                zstack_settings.ids['zstack_steps_id'].text = str(zstack_config.number_of_steps())

                for layer in common_utils.get_layers():
                    lumaview.ids['imagesettings_id'].ids[layer].ids['ill_slider'].value = settings[layer]['ill']
                    lumaview.ids['imagesettings_id'].ids[layer].ids['gain_slider'].value = settings[layer]['gain']
                    lumaview.ids['imagesettings_id'].ids[layer].ids['exp_slider'].value = settings[layer]['exp']
                    # lumaview.ids['imagesettings_id'].ids[layer].ids['exp_slider'].value = float(np.log10(settings[layer]['exp']))
                    lumaview.ids['imagesettings_id'].ids[layer].ids['false_color'].active = settings[layer]['false_color']
                    lumaview.ids['imagesettings_id'].ids[layer].ids['acquire'].active = settings[layer]['acquire']
                    lumaview.ids['imagesettings_id'].ids[layer].ids['autofocus'].active = settings[layer]['autofocus']

                lumaview.scope.set_frame_size(settings['frame']['width'], settings['frame']['height'])
            except:
                logger.exception('[LVP Main  ] Incompatible JSON file for Microscope Settings')
        
        self.set_ui_features_for_scope()


    def update_bullseye_state(self):
        if self.ids['enable_bullseye_btn_id'].state == 'down':
            lumaview.ids['viewer_id'].update_shader(false_color='BF')
            lumaview.ids['viewer_id'].ids['scope_display_id'].use_bullseye = True
        else:
            for layer in common_utils.get_layers():
                accordion = layer + '_accordion'
                if lumaview.ids['imagesettings_id'].ids[accordion].collapse == False:
                    if lumaview.ids['imagesettings_id'].ids[layer].ids['false_color'].active:
                        lumaview.ids['viewer_id'].update_shader(false_color=layer)
                        
                    break

            lumaview.ids['viewer_id'].ids['scope_display_id'].use_bullseye = False


    def update_full_pixel_depth_state(self):
        global settings

        if self.ids['enable_full_pixel_depth_btn'].state == 'down':
            use_full_pixel_depth = True
        else:
            use_full_pixel_depth = False

        lumaview.ids['viewer_id'].ids['scope_display_id'].use_full_pixel_depth = use_full_pixel_depth

        if use_full_pixel_depth:
            lumaview.scope.camera.set_pixel_format('Mono12')
        else:
            lumaview.scope.camera.set_pixel_format('Mono8')

        settings['use_full_pixel_depth'] = use_full_pixel_depth

    
    def select_image_output_format(self):
        global settings
        settings['image_output_format'] = self.ids['image_output_format_spinner'].text

    
    def update_binning_size(self):
        global settings

        size = int(self.ids['binning_spinner'].text)

        lumaview.scope.camera.set_binning_size(size=size)
        settings['binning_size'] = size


    def update_crosshairs_state(self):
        if self.ids['enable_crosshairs_btn'].state == 'down':
            lumaview.ids['viewer_id'].ids['scope_display_id'].use_crosshairs = True
        else:
            lumaview.ids['viewer_id'].ids['scope_display_id'].use_crosshairs = False


    # Save settings to JSON file
    def save_settings(self, file="./data/current.json"):
        logger.info('[LVP Main  ] MicroscopeSettings.save_settings()')
        global settings

        if (type(file) == str) and (file[-5:].lower() != '.json'):
                file = file+'.json'

        os.chdir(source_path)
        with open(file, "w") as write_file:
            json.dump(settings, write_file, indent = 4, cls=CustomJSONizer)

    
    # def load_binning_sizes(self):
    #     spinner = self.ids['binning_spinner']
    #     sizes = (1,2,4)
    #     spinner.values = list(map(str,sizes))


    # def select_binning_size(self):
    #     global settings
    #     spinner = self.ids['binning_spinner']
    #     settings['binning_size'] = spinner.text
    #     self.update_binning_size()


    def load_scopes(self):
        logger.info('[LVP Main  ] MicroscopeSettings.load_scopes()')
        spinner = self.ids['scope_spinner']
        spinner.values = list(self.scopes.keys())

    def select_scope(self):
        logger.info('[LVP Main  ] MicroscopeSettings.select_scope()')
        global lumaview
        global settings

        spinner = self.ids['scope_spinner']
        settings['microscope'] = spinner.text

        self.set_ui_features_for_scope()


    def set_ui_features_for_scope(self) -> None:
        scope_configs = lumaview.ids['motionsettings_id'].ids['microscope_settings_id'].scopes
        selected_scope_config = scope_configs[settings['microscope']]
        motion_settings =  lumaview.ids['motionsettings_id']
        motion_settings.set_turret_control_visibility(visible=selected_scope_config['Turret'])
        motion_settings.set_xystage_control_visibility(visible=selected_scope_config['XYStage'])
        motion_settings.set_tiling_control_visibility(visible=selected_scope_config['XYStage'])

        protocol_settings = lumaview.ids['motionsettings_id'].ids['protocol_settings_id']
        protocol_settings.set_labware_selection_visibility(visible=selected_scope_config['XYStage'])

        if selected_scope_config['XYStage'] is False:
            stage.remove_parent()
            protocol_settings.select_labware(labware="Center Plate")

        stage.set_motion_capability(enabled=selected_scope_config['XYStage'])

           
    def load_ojectives(self):
        logger.info('[LVP Main  ] MicroscopeSettings.load_ojectives()')
        spinner = self.ids['objective_spinner']
        spinner.values = list(self.objectives.keys())

    def select_objective(self):
        logger.info('[LVP Main  ] MicroscopeSettings.select_objective()')
        global lumaview
        global settings

        spinner = self.ids['objective_spinner']
        settings['objective'] = self.objectives[spinner.text]
        settings['objective']['ID'] = spinner.text
        microscope_settings_id = lumaview.ids['motionsettings_id'].ids['microscope_settings_id']
        microscope_settings_id.ids['magnification_id'].text = str(settings['objective']['magnification'])

        lumaview.scope.set_objective(settings['objective'])

        fov_size = common_utils.get_field_of_view(
            focal_length=settings['objective']['focal_length'],
            frame_size=settings['frame']
        )
        self.ids['field_of_view_width_id'].text = str(round(fov_size['width'],0))
        self.ids['field_of_view_height_id'].text = str(round(fov_size['height'],0))
        
    def frame_size(self):
        logger.info('[LVP Main  ] MicroscopeSettings.frame_size()')
        global lumaview
        global settings

        w = int(self.ids['frame_width_id'].text)
        h = int(self.ids['frame_height_id'].text)

        width = int(min(w, lumaview.scope.get_max_width())/4)*4
        height = int(min(h, lumaview.scope.get_max_height())/4)*4

        settings['frame']['width'] = width
        settings['frame']['height'] = height

        self.ids['frame_width_id'].text = str(width)
        self.ids['frame_height_id'].text = str(height)

        fov_size = common_utils.get_field_of_view(
            focal_length=settings['objective']['focal_length'],
            frame_size=settings['frame']
        )
        self.ids['field_of_view_width_id'].text = str(round(fov_size['width'],0))
        self.ids['field_of_view_height_id'].text = str(round(fov_size['height'],0))

        lumaview.scope.set_frame_size(width, height)


# Modified Slider Class to enable on_release event
# ---------------------------------------------------------------------
class ModSlider(Slider):
    def __init__(self, **kwargs):
        self.register_event_type('on_release')
        super(ModSlider, self).__init__(**kwargs)
        logger.info('[LVP Main  ] ModSlider.__init__()')

    def on_release(self):
        pass

    def on_touch_up(self, touch):
        super(ModSlider, self).on_touch_up(touch)
        # logger.info('[LVP Main  ] ModSlider.on_touch_up()')
        if touch.grab_current == self:
            self.dispatch('on_release')
            return True


# LayerControl Layout class
# ---------------------------------------------------------------------
class LayerControl(BoxLayout):
    layer = StringProperty(None)
    bg_color = ObjectProperty(None)
    global settings

    def __init__(self, **kwargs):
        super(LayerControl, self).__init__(**kwargs)
        logger.info('[LVP Main  ] LayerControl.__init__()')
        if self.bg_color is None:
            self.bg_color = (0.5, 0.5, 0.5, 0.5)
        Clock.schedule_once(self._init_ui, 0)
    
    
    def _init_ui(self, dt=0):
        self.update_auto_gain()

    def ill_slider(self):
        logger.info('[LVP Main  ] LayerControl.ill_slider()')
        illumination = self.ids['ill_slider'].value
        settings[self.layer]['ill'] = illumination
        self.apply_settings()

    def ill_text(self):
        logger.info('[LVP Main  ] LayerControl.ill_text()')
        ill_min = self.ids['ill_slider'].min
        ill_max = self.ids['ill_slider'].max
        ill_val = float(self.ids['ill_text'].text)
        illumination = float(np.clip(ill_val, ill_min, ill_max))

        settings[self.layer]['ill'] = illumination
        self.ids['ill_slider'].value = illumination
        self.ids['ill_text'].text = str(illumination)

        self.apply_settings()

    def update_auto_gain(self):
        logger.info('[LVP Main  ] LayerControl.update_auto_gain()')
        if self.ids['auto_gain'].state == 'down':
            state = True
        else:
            state = False
        settings[self.layer]['auto_gain'] = state
        self.apply_settings()

    def gain_slider(self):
        logger.info('[LVP Main  ] LayerControl.gain_slider()')
        gain = self.ids['gain_slider'].value
        settings[self.layer]['gain'] = gain
        self.apply_settings()

    def gain_text(self):
        logger.info('[LVP Main  ] LayerControl.gain_text()')
        gain_min = self.ids['gain_slider'].min
        gain_max = self.ids['gain_slider'].max
        gain_val = float(self.ids['gain_text'].text)
        gain = float(np.clip(gain_val, gain_min, gain_max))

        settings[self.layer]['gain'] = gain
        self.ids['gain_slider'].value = gain
        self.ids['gain_text'].text = str(gain)

        self.apply_settings()

    def exp_slider(self):
        logger.info('[LVP Main  ] LayerControl.exp_slider()')
        exposure = self.ids['exp_slider'].value
        # exposure = 10 ** self.ids['exp_slider'].value # slider is log_10(ms)
        settings[self.layer]['exp'] = exposure        # exposure in ms
        self.apply_settings()

    def exp_text(self):
        logger.info('[LVP Main  ] LayerControl.exp_text()')
        exp_min = self.ids['exp_slider'].min
        exp_max = self.ids['exp_slider'].max
        exp_val = float(self.ids['exp_text'].text)
        exposure = float(np.clip(exp_val, exp_min, exp_max))

        settings[self.layer]['exp'] = exposure
        self.ids['exp_slider'].value = exposure
        # self.ids['exp_slider'].value = float(np.log10(exposure)) # convert slider to log_10
        self.ids['exp_text'].text = str(exposure)

        self.apply_settings()

    def false_color(self):
        logger.info('[LVP Main  ] LayerControl.false_color()')
        settings[self.layer]['false_color'] = self.ids['false_color'].active
        self.apply_settings()

    def update_acquire(self):
        logger.info('[LVP Main  ] LayerControl.update_acquire()')
        settings[self.layer]['acquire'] = self.ids['acquire'].active

    def update_autofocus(self):
        logger.info('[LVP Main  ] LayerControl.update_autofocus()')
        settings[self.layer]['autofocus'] = self.ids['autofocus'].active

    def save_focus(self):
        logger.info('[LVP Main  ] LayerControl.save_focus()')
        global lumaview
        pos = lumaview.scope.get_current_position('Z')
        settings[self.layer]['focus'] = pos

    def goto_focus(self):
        logger.info('[LVP Main  ] LayerControl.goto_focus()')
        global lumaview
        pos = settings[self.layer]['focus']
        lumaview.scope.move_absolute_position('Z', pos)  # set current z height in usteps
        control = lumaview.ids['motionsettings_id'].ids['verticalcontrol_id']
        control.update_gui()


    def update_led_state(self):
        enabled = True if self.ids['enable_led_btn'].state == 'down' else False
        illumination = settings[self.layer]['ill']

        self.set_led_state(enabled=enabled, illumination=illumination)
        
        # self.apply_settings()

    
    def set_led_state(self, enabled: bool, illumination: float):
        if not lumaview.scope.led:
            logger.warning('[LVP Main  ] LED controller not available.')
            return

        channel=lumaview.scope.color2ch(self.layer)
        if not enabled:
            lumaview.scope.led_off(channel=channel)
        else:
            logger.info(f'[LVP Main  ] lumaview.scope.led_on(lumaview.scope.color2ch({self.layer}), {illumination})')
            lumaview.scope.led_on(channel=channel, mA=illumination)          


    def apply_settings(self, ignore_auto_gain=False):
        logger.info('[LVP Main  ] LayerControl.apply_settings()')
        global lumaview
        # global gain_vals

        # update illumination to currently selected settings
        # -----------------------------------------------------
        set_histogram_layer(active_layer=self.layer)
        self.update_led_state()
        if self.ids['enable_led_btn'].state == 'down': # if the button is down
            for layer in common_utils.get_layers():
                if layer != self.layer:
                    lumaview.ids['imagesettings_id'].ids[layer].ids['enable_led_btn'].state = 'normal'

        # update gain to currently selected settings
        # -----------------------------------------------------
        auto_gain_enabled = settings[self.layer]['auto_gain']
        auto_gain_target_brightness = settings['protocol']['autogain']['target_brightness']
        if not ignore_auto_gain:
            lumaview.scope.set_auto_gain(auto_gain_enabled, target_brightness=auto_gain_target_brightness)


        # update exposure to currently selected settings
        # -----------------------------------------------------
        exposure = settings[self.layer]['exp']
        gain = settings[self.layer]['gain']

        if not auto_gain_enabled:
            lumaview.scope.set_gain(gain)
            lumaview.scope.set_exposure_time(exposure)
        
        # update false color to currently selected settings and shader
        # -----------------------------------------------------
        if lumaview.ids['viewer_id'].ids['scope_display_id'].use_bullseye is False:
            self.update_shader(dt=0)


    def update_shader(self, dt):
        # logger.info('[LVP Main  ] LayerControl.update_shader()')
        if self.ids['false_color'].active:
            lumaview.ids['viewer_id'].update_shader(self.layer)
        else:
            lumaview.ids['viewer_id'].update_shader('none')

# Z Stack functions class
# ---------------------------------------------------------------------
class ZStack(CompositeCapture):
    def set_steps(self):
        logger.info('[LVP Main  ] ZStack.set_steps()')

        settings['zstack']['step_size'] = float(self.ids['zstack_stepsize_id'].text)
        settings['zstack']['range'] = float(self.ids['zstack_range_id'].text)

        z_reference = common_utils.convert_zstack_reference_position_setting_to_config(
            text_label=self.ids['zstack_spinner'].text
        )

        zstack_config = ZStackConfig(
            range=settings['zstack']['range'],
            step_size=settings['zstack']['step_size'],
            current_z_reference=z_reference,
            current_z_value=None
        )

        self.ids['zstack_steps_id'].text = str(zstack_config.number_of_steps())


    def set_position(self):
        settings['zstack']['position'] = self.ids['zstack_spinner'].text


    def aquire_zstack(self):
        logger.info('[LVP Main  ] ZStack.aquire_zstack()')
        global lumaview

        range = float(self.ids['zstack_range_id'].text)
        step_size = float(self.ids['zstack_stepsize_id'].text)
        z_reference = common_utils.convert_zstack_reference_position_setting_to_config(
            text_label=self.ids['zstack_spinner'].text
        )

        self._current_z_pos = lumaview.scope.get_current_position('Z')

        zstack_config = ZStackConfig(
            range=range,
            step_size=step_size,
            current_z_reference=z_reference,
            current_z_value=self._current_z_pos
        )

        if zstack_config.number_of_steps() <= 0:
            return False

        # begin moving to the first position
        self.positions = zstack_config.step_positions()
        self.n_pos = 0
        lumaview.scope.move_absolute_position('Z', self.positions[self.n_pos])

        if self.ids['zstack_aqr_btn'].state == 'down':
            logger.info('[LVP Main  ] Clock.schedule_interval(self.zstack_iterate, 0.01)')
            Clock.schedule_interval(self.zstack_iterate, 0.01)
            self.ids['zstack_aqr_btn'].text = 'Acquiring ZStack'

        else:
            self.ids['zstack_aqr_btn'].text = 'Acquire'
            # self.zstack_event.cancel()
            logger.info('[LVP Main  ] Clock.unschedule(self.zstack_iterate)')
            Clock.unschedule(self.zstack_iterate)
            lumaview.scope.move_absolute_position('Z', self._current_z_pos, wait_until_complete=True)


    def zstack_iterate(self, dt):
        logger.info('[LVP Main  ] ZStack.zstack_iterate()')

        if lumaview.scope.get_target_status('Z'):
            logger.info('[LVP Main  ] Z at target')
            self.live_capture()
            self.n_pos += 1

            if self.n_pos < len(self.positions):
                lumaview.scope.move_absolute_position('Z', self.positions[self.n_pos])
            else:
                self.ids['zstack_aqr_btn'].text = 'Acquire'
                self.ids['zstack_aqr_btn'].state = 'normal'
                logger.info('[LVP Main  ] Clock.unschedule(self.zstack_iterate)')
                Clock.unschedule(self.zstack_iterate)
                lumaview.scope.move_absolute_position('Z', self._current_z_pos, wait_until_complete=True)


# Button the triggers 'filechooser.open_file()' from plyer
class FileChooseBTN(Button):
    context  = StringProperty()
    selection = ListProperty([])

    def choose(self, context):
        logger.info('[LVP Main  ] FileChooseBTN.choose()')
        # Call plyer filechooser API to run a filechooser Activity.
        self.context = context
        if self.context == 'load_settings':
            filechooser.open_file(on_selection=self.handle_selection, filters = ["*.json"])   
        elif self.context == 'load_protocol':
            filechooser.open_file(on_selection=self.handle_selection, filters = ["*.tsv"])
        elif self.context == 'load_cell_count_input_image':
            filechooser.open_file(on_selection=self.handle_selection, filters = ["*.tif?","*.jpg","*.bmp","*.png","*.gif"])
        elif self.context == 'load_cell_count_method':
            filechooser.open_file(on_selection=self.handle_selection, filters = ["*.json"]) 

    def handle_selection(self, selection):
        logger.info('[LVP Main  ] FileChooseBTN.handle_selection()')
        if selection:
            self.selection = selection
            self.on_selection_function()

    def on_selection_function(self, *a, **k):
        logger.info('[LVP Main  ] FileChooseBTN.on_selection_function()')
        global lumaview
        
        if self.selection:
            if self.context == 'load_settings':
                lumaview.ids['motionsettings_id'].ids['microscope_settings_id'].load_settings(self.selection[0])

            elif self.context == 'load_protocol':
                lumaview.ids['motionsettings_id'].ids['protocol_settings_id'].load_protocol(filepath = self.selection[0])
            
            elif self.context == 'load_cell_count_input_image':
                cell_count_content.set_preview_source_file(file=self.selection[0])

            elif self.context == 'load_cell_count_method':
                cell_count_content.load_method_from_file(file=self.selection[0])

        else:
            return

# Button the triggers 'filechooser.choose_dir()' from plyer
class FolderChooseBTN(Button):
    context  = StringProperty()
    selection = ListProperty([])

    def choose(self, context):
        logger.info(f'[LVP Main  ] FolderChooseBTN.choose({context})')
        self.context = context

        # Show previously selected/default folder
        if self.context in ("apply_stitching_to_folder", "apply_composite_gen_to_folder"):
            selected_path = pathlib.Path(settings['live_folder']) / PROTOCOL_DATA_DIR_NAME
            if selected_path.exists() is False:
                selected_path = pathlib.Path(settings['live_folder'])
            
            selected_path = str(selected_path)
        else:
            selected_path = settings['live_folder']


        # Note: Could likely use tkinter filedialog for all platforms
        # works on windows and MacOSX
        # but needs testing on Linux
        if sys.platform in ('win32','darwin'):
            # Tested for Windows/Mac platforms

            # Use root with attributes to keep filedialog on top
            # Ref: https://stackoverflow.com/questions/3375227/how-to-give-tkinter-file-dialog-focus
            root = Tk()
            root.attributes('-alpha', 0.0)
            root.attributes('-topmost', True)
            selection = filedialog.askdirectory(
                parent=root,
                initialdir=selected_path
            )
            root.destroy()

            # Nothing selected/cancel
            if selection == '':
                return
            
            self.handle_selection(selection=[selection])     
        else:
            filechooser.choose_dir(
                on_selection=self.handle_selection
                # path=selected_path
            )
            return
        

    def handle_selection(self, selection):
        logger.info('[LVP Main  ] FolderChooseBTN.handle_selection()')
        if selection:
            self.selection = selection
            self.on_selection_function()


    def on_selection_function(self, *a, **k):
        global settings
        logger.info('[LVP Main  ] FolderChooseBTN.on_selection_function()')
        if self.selection:
            path = self.selection[0]
        else:
            return

        if self.context == 'live_folder':
            settings['live_folder'] = path

        elif self.context == 'video_input_images_folder':
            video_creation_controls.set_input_images_loc(directory=path)

        elif self.context == 'apply_cell_count_method_to_folder':
            cell_count_content.apply_method_to_folder(
                path=path
            )
        elif self.context == 'apply_stitching_to_folder':
            stitch_controls.run_stitcher(path=pathlib.Path(path))
        elif self.context == 'apply_composite_gen_to_folder':
            composite_gen_controls.run_composite_gen(path=pathlib.Path(path))
        else:
            raise Exception(f"on_selection_function(): Unknown selection {self.context}")


# Button the triggers 'filechooser.save_file()' from plyer
class FileSaveBTN(Button):
    context  = StringProperty()
    selection = ListProperty([])

    def choose(self, context):
        logger.info('[LVP Main  ] FileSaveBTN.choose()')
        self.context = context
        if self.context == 'save_settings':
            filechooser.save_file(on_selection=self.handle_selection, filters = ["*.json"])
        elif self.context == 'saveas_protocol':
            filechooser.save_file(on_selection=self.handle_selection, filters = ["*.tsv"])
        elif self.context == 'saveas_cell_count_method':
            filechooser.save_file(on_selection=self.handle_selection, filters = ["*.json"])
        elif self.context == 'video_output_path':
            filechooser.save_file(on_selection=self.handle_selection, filters = ["*.avi"])


    def handle_selection(self, selection):
        logger.info('[LVP Main  ] FileSaveBTN.handle_selection()')
        if selection:
            self.selection = selection
            self.on_selection_function()

    def on_selection_function(self, *a, **k):
        logger.info('[LVP Main  ] FileSaveBTN.on_selection_function()')
        global lumaview
        
        if self.context == 'save_settings':
            if self.selection:
                lumaview.ids['motionsettings_id'].ids['microscope_settings_id'].save_settings(self.selection[0])
                logger.info('[LVP Main  ] Saving Settings to File:' + self.selection[0])

        elif self.context == 'saveas_protocol':
            if self.selection:
                lumaview.ids['motionsettings_id'].ids['protocol_settings_id'].save_protocol(filepath = self.selection[0])
                logger.info('[LVP Main  ] Saving Protocol to File:' + self.selection[0])
        
        elif self.context == 'saveas_cell_count_method':
            if self.selection:
                logger.info('[LVP Main  ] Saving Cell Count Method to File:' + self.selection[0])
                filename = self.selection[0]
                if os.path.splitext(filename)[1] == "":
                    filename += ".json"
                cell_count_content.save_method_as(file=filename)
        
        elif self.context == 'video_output_path':
            if self.selection:
                logger.info('[LVP Main  ] Set video output path to file:' + self.selection[0])
                filepath = pathlib.Path(self.selection[0])
                if filepath.suffix == "":
                    filepath = filepath.with_suffix(".avi")
                video_creation_controls.set_output_file_loc(file_loc=filepath)


def load_log_level():
    for settings_file in ("./data/current.json", "./data/settings.json"):
        if not os.path.exists(settings_file):
            continue

        with open(settings_file, 'r') as fp:
            data = json.load(fp)

            try:
                log_level = logging.getLevelName(data['logging']['default']['level'])
                logger.setLevel(level=log_level)          
                return
            except:
                pass


def load_mode():
    global ENGINEERING_MODE
    for settings_file in ("./data/current.json", "./data/settings.json"):
        if not os.path.exists(settings_file):
            continue

        with open(settings_file, 'r') as fp:
            data = json.load(fp)

            try:
                mode = data['mode']
                if mode == 'engineering':
                    logger.info(f"Enabling engineering mode")
                    ENGINEERING_MODE = True       
                    return
            except:
                pass

        ENGINEERING_MODE = False
             

# -------------------------------------------------------------------------
# RUN LUMAVIEWPRO APP
# -------------------------------------------------------------------------
class LumaViewProApp(App):
    def on_start(self):
        load_log_level()
        load_mode()
        logger.info('[LVP Main  ] LumaViewProApp.on_start()')
        lumaview.scope.xyhome()
        # if profiling:
        #     self.profile = cProfile.Profile()
        #     self.profile.enable()

    def build(self):
        current_time = time.strftime("%m/%d/%Y", time.localtime())
        logger.info('[LVP Main  ] LumaViewProApp.build()')

        logger.info('[LVP Main  ] -----------------------------------------')
        logger.info('[LVP Main  ] Code Compiled On: %s', current_time)
        logger.info('[LVP Main  ] Run Time: ' + time.strftime("%Y %m %d %H:%M:%S"))
        logger.info('[LVP Main  ] -----------------------------------------')

        global Window
        global lumaview
        global cell_count_content
        global video_creation_controls
        global stitch_controls
        global composite_gen_controls
        global stage
        global wellplate_loader
        global coordinate_transformer
        self.icon = './data/icons/icon.png'

        stage = Stage()

        version = ""
        try:
            with open("version.txt") as f:
                version = f.readlines()[0]
        except:
            pass
        
        self.title = f'LumaViewPro {version}'

        try:
            from kivy.core.window import Window
            #Window.bind(on_resize=self._on_resize)
            lumaview = MainDisplay()
            cell_count_content = CellCountControls()
            #Window.maximize()
        except:
            logger.exception('[LVP Main  ] Cannot open main display.')
            raise

        if getattr(sys, 'frozen', False):
            pyi_splash.close()

        # load labware file
        wellplate_loader = labware_loader.WellPlateLoader()
        coordinate_transformer = coord_transformations.CoordinateTransformer()#wellplate_loader=wellplate_loader)

        # load settings file
        if os.path.exists("./data/current.json"):
            lumaview.ids['motionsettings_id'].ids['microscope_settings_id'].load_settings("./data/current.json")
        elif os.path.exists("./data/settings.json"):
            lumaview.ids['motionsettings_id'].ids['microscope_settings_id'].load_settings("./data/settings.json")
        else:
            if not os.path.isdir('./data'):
                raise FileNotFoundError("Cound't find 'data' directory.")
            else:
                raise FileNotFoundError('No settings files found.')
        
        # Continuously update image of stage and protocol
        Clock.schedule_interval(stage.draw_labware, 0.1)
        Clock.schedule_interval(lumaview.ids['motionsettings_id'].update_xy_stage_control_gui, 0.1) # Includes text boxes, not just stage

        try:
            filepath = settings['protocol']['filepath']
            lumaview.ids['motionsettings_id'].ids['protocol_settings_id'].load_protocol(filepath=filepath)
        except:
            logger.exception('[LVP Main  ] Unable to load protocol at startup')
            # If protocol file is missing or incomplete, file name and path are cleared from memory. 
            filepath=''	
            settings['protocol']['filepath']=''

        lumaview.ids['imagesettings_id'].ids['BF'].apply_settings()
        scope_leds_off()

        return lumaview

    def _on_resize(self, window, w, h):
        pass
        #Clock.schedule_once(lumaview.ids['motionsettings_id'].check_settings, 0.1)
        #Clock.schedule_once(lumaview.ids['imagesettings_id'].check_settings, 0.1)

    def on_stop(self):
        logger.info('[LVP Main  ] LumaViewProApp.on_stop()')
        # if profiling:
        #     self.profile.disable()
        #     self.profile.dump_stats('./logs/LumaViewProApp.profile')
        #     stats = pstats.Stats('./logs/LumaViewProApp.profile')
        #     stats.sort_stats('cumulative').print_stats(30)
        #     stats.sort_stats('cumulative').dump_stats('./logs/LumaViewProApp.stats')

        global lumaview

        scope_leds_off()

        lumaview.ids['motionsettings_id'].ids['microscope_settings_id'].save_settings("./data/current.json")

LumaViewProApp().run()<|MERGE_RESOLUTION|>--- conflicted
+++ resolved
@@ -2901,7 +2901,9 @@
     def load_protocol(self, filepath="./data/new_default_protocol.tsv"):
         logger.info('[LVP Main  ] ProtocolSettings.load_protocol()')
 
-<<<<<<< HEAD
+        if not pathlib.Path(filepath).exists():
+            return
+        
         # Filter out blank lines
         file_content = None
         fp = None
@@ -2909,17 +2911,6 @@
             file_data_lines = [line for line in fp_orig.readlines() if line.strip()]
             file_content = ''.join(file_data_lines)
             fp = io.StringIO(file_content)
-=======
-        if not pathlib.Path(filepath).exists():
-            return
-        
-        # Load protocol
-        with open(filepath, 'r') as fp:
-            csvreader = csv.reader(fp, delimiter='\t') # access the file using the CSV library
-            verify = next(csvreader)
-            if not (verify[0] == 'LumaViewPro Protocol'):
-                return
->>>>>>> 446f817a
             
         # Load protocol
         csvreader = csv.reader(fp, delimiter='\t') # access the file using the CSV library
