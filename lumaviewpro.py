--- conflicted
+++ resolved
@@ -72,12 +72,9 @@
 '''
 
 
-<<<<<<< HEAD
-=======
 global black_point
 black_point = (0., )*4
 #black_point = (1. ,)*4
->>>>>>> 35107eb9
 
 class ShaderViewer(BoxLayout):
     fs = StringProperty(None)
@@ -155,9 +152,6 @@
         timestr = time.strftime("%Y%m%d_%H%M%S")
         camera.export_to_png("capture/IMG_{}.png".format(timestr))
 
-<<<<<<< HEAD
-
-=======
     # print slider values .... this will be removed
     def get_sliders(self):
         global black_point
@@ -189,7 +183,6 @@
     #     return slider_vals
 
     # https://stackoverflow.com/questions/25971650/how-to-pass-properties-from-one-class-to-another-in-kivy
->>>>>>> 35107eb9
 
 # MainDisplay is organized in lumaviewplus.kv
 class MainDisplay(TabbedPanel):
@@ -199,36 +192,7 @@
     pass
 
 class ImageTab(BoxLayout):
-<<<<<<< HEAD
-    def get_sliders(self):
-        bf_ill = self.ids['bf_ill']
-        bf_gain = self.ids['bf_gain']
-        bf_exp = self.ids['bf_exp']
-
-        bl_ill = self.ids['bl_ill']
-        bl_gain = self.ids['bl_gain']
-        bl_exp = self.ids['bl_exp']
-
-        gr_ill = self.ids['gr_ill']
-        gr_gain = self.ids['gr_gain']
-        gr_exp = self.ids['gr_exp']
-
-        rd_ill = self.ids['rd_ill']
-        rd_gain = self.ids['rd_gain']
-        rd_exp = self.ids['rd_exp']
-
-        slider_vals = np.array([[bf_ill.value, bf_gain.value, bf_exp.value],
-                            [bl_ill.value, bl_gain.value, bl_exp.value],
-                            [gr_ill.value, gr_gain.value, gr_exp.value],
-                            [rd_ill.value, rd_gain.value, rd_exp.value]])
-
-        black_point = (bf_ill.value, bl_ill.value, gr_ill.value, rd_ill.value)
-        print(black_point)
-        print(slider_vals)
-        return slider_vals
-=======
-    pass
->>>>>>> 35107eb9
+    pass
 
 class MotionTab(BoxLayout):
     pass
@@ -253,11 +217,6 @@
         #without this, app will not exit even if the window is closed
         self.capture.release()
 
-<<<<<<< HEAD
-black_point = (0, )*4
-
-=======
->>>>>>> 35107eb9
 def update_filter_callback():
     pass
 
