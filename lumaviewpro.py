--- conflicted
+++ resolved
@@ -2050,50 +2050,30 @@
 
     def coarse_up(self, overshoot_enabled: bool = True):
         logger.info('[LVP Main  ] VerticalControl.coarse_up()')
-<<<<<<< HEAD
         _, objective = get_current_objective_info()
         coarse = objective['z_coarse']
-        lumaview.scope.move_relative_position('Z', coarse)                  # Move UP
-=======
-        coarse = settings['objective']['z_coarse']
-        lumaview.scope.move_relative_position('Z', coarse, overshoot_enabled=overshoot_enabled)
->>>>>>> 4925461c
+        lumaview.scope.move_relative_position('Z', coarse, overshoot_enabled=overshoot_enabled)                  # Move UP
         self.update_gui()
 
     def fine_up(self, overshoot_enabled: bool = True):
         logger.info('[LVP Main  ] VerticalControl.fine_up()')
-<<<<<<< HEAD
         _, objective = get_current_objective_info()
         fine = objective['z_fine']
-        lumaview.scope.move_relative_position('Z', fine)                    # Move UP
-=======
-        fine = settings['objective']['z_fine']
-        lumaview.scope.move_relative_position('Z', fine, overshoot_enabled=overshoot_enabled)
->>>>>>> 4925461c
+        lumaview.scope.move_relative_position('Z', fine, overshoot_enabled=overshoot_enabled)                    # Move UP
         self.update_gui()
 
     def fine_down(self, overshoot_enabled: bool = True):
         logger.info('[LVP Main  ] VerticalControl.fine_down()')
-<<<<<<< HEAD
         _, objective = get_current_objective_info()
         fine = objective['z_fine']
-        lumaview.scope.move_relative_position('Z', -fine)                   # Move DOWN
-=======
-        fine = settings['objective']['z_fine']
-        lumaview.scope.move_relative_position('Z', -fine, overshoot_enabled=overshoot_enabled)
->>>>>>> 4925461c
+        lumaview.scope.move_relative_position('Z', -fine, overshoot_enabled=overshoot_enabled)                   # Move DOWN
         self.update_gui()
 
     def coarse_down(self, overshoot_enabled: bool = True):
         logger.info('[LVP Main  ] VerticalControl.coarse_down()')
-<<<<<<< HEAD
         _, objective = get_current_objective_info()
         coarse = objective['z_coarse']
-        lumaview.scope.move_relative_position('Z', -coarse)                 # Move DOWN
-=======
-        coarse = settings['objective']['z_coarse']
-        lumaview.scope.move_relative_position('Z', -coarse, overshoot_enabled=overshoot_enabled)
->>>>>>> 4925461c
+        lumaview.scope.move_relative_position('Z', -coarse, overshoot_enabled=overshoot_enabled)                 # Move DOWN
         self.update_gui()
 
     def set_position(self, pos):
