#!/usr/bin/python3

'''
MIT License

Copyright (c) 2024 Etaluma, Inc.

Permission is hereby granted, free of charge, to any person obtaining a copy
of this software and associated documentation files (the "Software"), to deal
in the Software without restriction, including without limitation the rights
to use, copy, modify, merge, publish, distribute, sublicense, and/or sell
copies of the Software, and to permit persons to whom the Software is
furnished to do so, subject to the following conditions:

The above copyright notice and this permission notice shall be included in all
copies or substantial portions of the Software.

THE SOFTWARE IS PROVIDED "AS IS", WITHOUT WARRANTY OF ANY KIND, EXPRESS OR
IMPLIED, INCLUDING BUT NOT LIMITED TO THE WARRANTIES OF MERCHANTABILITY,
FITNESS FOR A PARTICULAR PURPOSE AND NONINFRINGEMENT. IN NO EVENT SHALL THE
AUTHORS OR COPYRIGHT HOLDERS BE LIABLE FOR ANY CLAIM, DAMAGES OR OTHER
LIABILITY, WHETHER IN AN ACTION OF CONTRACT, TORT OR OTHERWISE, ARISING FROM,
OUT OF OR IN CONNECTION WITH THE SOFTWARE OR THE USE OR OTHER DEALINGS IN THE
SOFTWARE.
```

```
This open source software was developed for use with Etaluma microscopes.

AUTHORS:
Kevin Peter Hickerson, The Earthineering Company
Anna Iwaniec Hickerson, Keck Graduate Institute
Bryan Tiedemann, The Earthineering Company
Gerard Decker, The Earthineering Company
'''

# General
import copy
import logging
import datetime
from datetime import datetime as date_time
import math
import os
import pathlib
import matplotlib.pyplot as plt
from matplotlib.dates import ConciseDateFormatter
import numpy as np
import pandas as pd
import time
import json
import subprocess
import sys
import typing
import shutil
import userpaths

disable_homing = False

############################################################################
#---------------------Directory Initialization-----------------------------#
############################################################################

abspath = os.path.abspath(__file__)
basename = os.path.basename(__file__)
script_path = abspath[:-len(basename)]

print(f"Script Location: {script_path}")

os.chdir(script_path)
# The version.txt file is in the same directory as the actual script, so making sure it can find the version file.

global version
global windows_machine 

windows_machine = False

if os.name == "nt":
    windows_machine = True
    

version = ""
try:
    with open("version.txt") as f:
        version = f.readlines()[0].strip()
except:
    pass

PROTOCOL_DATA_DIR_NAME = "ProtocolData"

try:
    with open("marker.lvpinstalled") as f:
        lvp_installed = True
except:
    lvp_installed = False

if windows_machine and (lvp_installed == True):
    print("Machine-Type - WINDOWS")
    documents_folder = userpaths.get_my_documents()
    os.chdir(documents_folder)
    lvp_appdata = os.path.join(documents_folder, f"LumaViewPro {version}")

    if os.path.exists(lvp_appdata):
        pass
    else:
        os.mkdir(lvp_appdata)

    source_path = lvp_appdata
    print(f"Data Location: {source_path}")

    os.chdir(source_path)

    if os.path.exists(os.path.join(lvp_appdata, "data")):
        pass
    else:
        shutil.copytree(os.path.join(script_path, "data"), os.path.join(lvp_appdata, "data"))

    if os.path.exists(os.path.join(lvp_appdata, "logs")):
        pass
    else:
        shutil.copytree(os.path.join(script_path, "logs"), os.path.join(lvp_appdata, "logs"))

elif windows_machine and (lvp_installed == False):
    print("Machine-Type - WINDOWS (not installed)")
    source_path = script_path
else:
    print("Machine-Type - NON-WINDOWS")
    source_path = script_path

############################################################################
#--------------------------------------------------------------------------#
############################################################################

from lvp_logger import logger
import tkinter
from tkinter import filedialog, Tk
from plyer import filechooser

import imagej.doctor
import imagej
imagej.doctor.checkup()
import scyjava

import modules.profiling_utils as profiling_utils
global profiling_helper
profiling_helper = None


if getattr(sys, 'frozen', False):
    import pyi_splash # type: ignore
    pyi_splash.update_text("")

# Deactivate kivy logging
#os.environ["KIVY_NO_CONSOLELOG"] = "1"

# Kivy configurations
# Configurations must be set befor Kivy is imported
from kivy.config import Config
Config.set('input', 'mouse', 'mouse, disable_multitouch')
Config.set('graphics', 'resizable', True) # this seemed to have no effect so may be unnessesary
Config.set('kivy', 'exit_on_escape', '0')

# if fixed size at launch
#Config.set('graphics', 'width', '1920')
#Config.set('graphics', 'height', '1080')

# if maximized at launch
Config.set('graphics', 'window_state', 'maximized')

import kivy
kivy.require("2.1.0")

from kivy.app import App
from kivy.factory import Factory
from kivy.graphics import RenderContext
from kivy.input.motionevent import MotionEvent
from kivy.properties import StringProperty, ObjectProperty, BooleanProperty, ListProperty
#from kivy.properties import BoundedNumericProperty, ColorProperty, OptionProperty, NumericProperty
from kivy.clock import Clock
from kivy.metrics import dp
#from kivy.animation import Animation
from kivy.graphics import Line, Color, Rectangle, Ellipse
from kivy_garden.matplotlib.backend_kivyagg import FigureCanvasKivyAgg

# User Interface
from kivy.uix.accordion import AccordionItem
from kivy.uix.boxlayout import BoxLayout
from kivy.uix.floatlayout import FloatLayout
from kivy.uix.scatter import Scatter
from kivy.uix.widget import Widget
from kivy.uix.slider import Slider
from kivy.uix.image import Image
from kivy.uix.button import Button
from kivy.uix.scrollview import ScrollView
from kivy.uix.popup import Popup
from kivy.uix.label import Label

# Video Related
from kivy.graphics.texture import Texture

# User Interface Custom Widgets
from custom_widgets.range_slider import RangeSlider
from custom_widgets.progress_popup import show_popup

#post processing
from image_stitcher import image_stitcher
from modules.video_builder import VideoBuilder

from modules.tiling_config import TilingConfig
import modules.common_utils as common_utils

import labware
from modules.autofocus_executor import AutofocusExecutor
from modules.stitcher import Stitcher
import modules.binning as binning
from modules.composite_generation import CompositeGeneration
from modules.contrast_stretcher import ContrastStretcher
import modules.coord_transformations as coord_transformations
import modules.labware_loader as labware_loader
import modules.objectives_loader as objectives_loader
from modules.protocol import Protocol
from modules.sequenced_capture_executor import SequencedCaptureExecutor
from modules.sequenced_capture_run_modes import SequencedCaptureRunMode
from modules.stack_builder import StackBuilder
from modules.zstack_config import ZStackConfig
from modules.json_helper import CustomJSONizer
from modules.timedelta_formatter import strfdelta
import modules.imagej_helper as imagej_helper
import modules.zprojector as zprojector
from modules.video_writer import VideoWriter

import cv2
import skimage

# Hardware
import lumascope_api
import post_processing

import image_utils
import image_utils_kivy

global lumaview
global settings
global cell_count_content
global graphing_controls

global wellplate_loader
wellplate_loader = None

global objective_helper
objective_helper = None

global coordinate_transformer
coordinate_transformer = None

global ij_helper
ij_helper = None

global sequenced_capture_executor
sequenced_capture_executor = None

# global autofocus_executor
# autofocus_executor = None

global live_histo_setting
live_histo_setting = False

global last_save_folder
last_save_folder = None
global stage
stage = None

global ENGINEERING_MODE
ENGINEERING_MODE = False

global debug_counter
debug_counter = 0

start_str = time.strftime("%Y %m %d %H_%M_%S")
start_str = str(int(round(time.time() * 1000)))

global focus_round
focus_round = 0


def set_last_save_folder(dir: pathlib.Path | None):
    if dir is None:
        return
    
    global last_save_folder
    last_save_folder=dir


def focus_log(positions, values):
    global focus_round
    if False:
        os.chdir(source_path)
        try:
            file = open('./logs/focus_log.txt', 'a')
        except:
            if not os.path.isdir('./logs'):
                raise FileNotFoundError("Couldn't find 'logs' directory.")
            else:
                raise
        for i, p in enumerate(positions):
            mssg = str(focus_round) + '\t' + str(p) + '\t' + str(values[i]) + '\n'
            file.write(mssg)
        file.close()
        focus_round += 1


def _handle_ui_for_leds_off():
    global lumaview
    for layer in common_utils.get_layers_with_led():
        layer_obj = lumaview.ids['imagesettings_id'].layer_lookup(layer=layer)
        layer_obj.ids['enable_led_btn'].state = 'normal'


def _handle_ui_for_led(layer: str, enabled: bool, **kwargs):
    global lumaview
    if enabled:
        state = "down"
    else:
        state = "normal"

    layer_obj = lumaview.ids['imagesettings_id'].layer_lookup(layer=layer)
    layer_obj.ids['enable_led_btn'].state = state


def scope_leds_off():
    global lumaview

    if not lumaview.scope.led:
        logger.warning('[LVP Main  ] LED controller not available.')
        return
    
    lumaview.scope.leds_off()
    logger.info('[LVP Main  ] lumaview.scope.leds_off()')
    _handle_ui_for_leds_off()


def is_image_saving_enabled() -> bool:
    if ENGINEERING_MODE == True:
        if lumaview.ids['motionsettings_id'].ids['protocol_settings_id'].ids['protocol_disable_image_saving_id'].active:
            return False
    
    return True


def _update_step_number_callback(step_num: int):
    protocol_settings = lumaview.ids['motionsettings_id'].ids['protocol_settings_id']
    protocol_settings.curr_step = step_num-1
    protocol_settings.update_step_ui()


def go_to_step(
    protocol: Protocol,
    step_idx: int,
    ignore_auto_gain: bool = False,
    include_move: bool = True
):
    num_steps = protocol.num_steps()
    protocol_settings = lumaview.ids['motionsettings_id'].ids['protocol_settings_id']
    if num_steps <= 0:
        protocol_settings.curr_step = -1
        protocol_settings.update_step_ui()
        return

    if (step_idx < 0) or (step_idx >= num_steps):
        protocol_settings.curr_step = -1
        protocol_settings.update_step_ui()
        return
    
    step = protocol.step(idx=step_idx)
    protocol_settings.ids['step_name_input'].text = step["Name"]
    if step['Name'] == '':
        step_name = common_utils.generate_default_step_name(
            well_label=step["Well"],
            color=step['Color'],
            z_height_idx=step['Z-Slice'],
            tile_label=step['Tile']
        )
        protocol_settings.ids['step_name_input'].hint_text = step_name

    # Convert plate coordinates to stage coordinates
    if include_move:
        _, labware = get_selected_labware()
        sx, sy = coordinate_transformer.plate_to_stage(
            labware=labware,
            stage_offset=settings['stage_offset'],
            px=step["X"],
            py=step["Y"]
        )

        # Move into position
        if lumaview.scope.motion.driver:
            move_absolute_position('X', sx)
            move_absolute_position('Y', sy)
            move_absolute_position('Z', step["Z"])
        else:
            logger.warning('[LVP Main  ] Motion controller not available.')

    color = step['Color']
    layer_obj = lumaview.ids['imagesettings_id'].layer_lookup(layer=color)

    # open ImageSettings
    lumaview.ids['imagesettings_id'].ids['toggle_imagesettings'].state = 'down'
    lumaview.ids['imagesettings_id'].toggle_settings()
    
    # set accordion item to corresponding channel
    accordion_item_obj = lumaview.ids['imagesettings_id'].accordion_item_lookup(layer=color)
    accordion_item_obj.collapse = False

    # set autofocus checkbox
    logger.info(f'[LVP Main  ] autofocus: {step["Auto_Focus"]}')
    settings[color]['autofocus'] = step['Auto_Focus']
    layer_obj.ids['autofocus'].active = step['Auto_Focus']
    
    # set false_color checkbox
    logger.info(f'[LVP Main  ] false_color: {step["False_Color"]}')
    settings[color]['false_color'] = step['False_Color']
    layer_obj.ids['false_color'].active = step['False_Color']

    # set illumination settings, text, and slider
    logger.info(f'[LVP Main  ] ill: {step["Illumination"]}')
    settings[color]['ill'] = step["Illumination"]
    layer_obj.ids['ill_text'].text = str(step["Illumination"])
    layer_obj.ids['ill_slider'].value = float(step["Illumination"])

    # set gain settings, text, and slider
    logger.info(f'[LVP Main  ] gain: {step["Gain"]}')
    settings[color]['gain'] = step["Gain"]
    layer_obj.ids['gain_text'].text = str(step["Gain"])
    layer_obj.ids['gain_slider'].value = float(step["Gain"])

    # set auto_gain checkbox
    logger.info(f'[LVP Main  ] auto_gain: {step["Auto_Gain"]}')
    settings[color]['auto_gain'] = step["Auto_Gain"]
    layer_obj.ids['auto_gain'].active = step["Auto_Gain"]

    # set exposure settings, text, and slider
    logger.info(f'[LVP Main  ] exp: {step["Exposure"]}')
    settings[color]['exp'] = step["Exposure"]
    layer_obj.ids['exp_text'].text = str(step["Exposure"])
    layer_obj.ids['exp_slider'].value = float(step["Exposure"])

    # set sum count settings, text, and slider
    logger.info(f'[LVP Main  ] sum: {step["Sum"]}')
    settings[color]['sum'] = step["Sum"]
    layer_obj.ids['sum_text'].text = str(step["Sum"])
    layer_obj.ids['sum_slider'].value = int(step["Sum"])

    # acquire type
    for acquire_sel in ('acquire_video', 'acquire_image', 'acquire_none'):  
        layer_obj.ids[acquire_sel].active = False

    if step['Acquire'] == 'video':
        layer_obj.ids['acquire_video'].active = True
    elif step['Acquire'] == 'image':
        layer_obj.ids['acquire_image'].active = True
    else:
        layer_obj.ids['acquire_none'].active = True

    layer_obj.apply_settings(ignore_auto_gain=ignore_auto_gain)


def get_binning_from_ui() -> int:
    try:
        return int(lumaview.ids['motionsettings_id'].ids['microscope_settings_id'].ids['binning_spinner'].text)
    except:
        return 1


def get_zstack_params() -> dict:
    zstack_settings = lumaview.ids['motionsettings_id'].ids['verticalcontrol_id'].ids['zstack_id']
    range = float(zstack_settings.ids['zstack_range_id'].text)
    step_size = float(zstack_settings.ids['zstack_stepsize_id'].text)
    z_reference = common_utils.convert_zstack_reference_position_setting_to_config(
        text_label=zstack_settings.ids['zstack_spinner'].text
    )

    return {
        'range': range,
        'step_size': step_size,
        'z_reference': z_reference,
    }


def get_zstack_positions() -> tuple[bool, dict]:
    config = get_zstack_params()

    current_pos = lumaview.scope.get_current_position('Z')

    zstack_config = ZStackConfig(
        range=config['range'],
        step_size=config['step_size'],
        current_z_reference=config['z_reference'],
        current_z_value=current_pos
    )

    if zstack_config.number_of_steps() <= 0:
        return False, {None: None}

    return True, zstack_config.step_positions()


def get_layer_configs(
    specific_layers: list | None = None,
) -> dict[dict]:
    layer_configs = {}
    for layer in common_utils.get_layers():

        if (specific_layers is not None) and (layer not in specific_layers):
            continue

        layer_configs[layer] = {}
        layer_settings = settings[layer]

        acquire = layer_settings['acquire']
        video_config = layer_settings['video_config']
        autofocus = layer_settings['autofocus']
        false_color = layer_settings['false_color']
        illumination = round(layer_settings['ill'], common_utils.max_decimal_precision('illumination'))
        sum = layer_settings['sum']
        gain = round(layer_settings['gain'], common_utils.max_decimal_precision('gain'))
        auto_gain = common_utils.to_bool(layer_settings['auto_gain'])
        exposure = round(layer_settings['exp'], common_utils.max_decimal_precision('exposure'))
        focus = layer_settings['focus']

        layer_configs[layer] = {
            'acquire': acquire,
            'video_config': video_config,
            'autofocus': autofocus,
            'false_color': false_color,
            'illumination': illumination,
            'gain': gain,
            'auto_gain': auto_gain,
            'exposure': exposure,
            'sum': sum,
            'focus': focus
        }

    return layer_configs


def get_active_layer_config() -> tuple[str, dict]:
    c_layer = None
    for layer in common_utils.get_layers():
        accordion_item_obj = lumaview.ids['imagesettings_id'].accordion_item_lookup(layer=layer)
        if accordion_item_obj.collapse == False:
            c_layer = layer
            break

    if c_layer is None:
        raise Exception("No layer currently selected")
    
    layer_configs = get_layer_configs(
        specific_layers=[c_layer]
    )
    
    return c_layer, layer_configs[c_layer]


def get_current_plate_position():
    if not lumaview.scope.motion.driver:
        logger.error(f"Cannot retrieve current plate position")
        return {
            'x': 0,
            'y': 0,
            'z': 0
        }
    
    pos = lumaview.scope.get_current_position(axis=None)
    _, labware = get_selected_labware()
    px, py = coordinate_transformer.stage_to_plate(
        labware=labware,
        stage_offset=settings['stage_offset'],
        sx=pos['X'],
        sy=pos['Y'],
    )

    return {
        'x': round(px, common_utils.max_decimal_precision('x')),
        'y': round(py, common_utils.max_decimal_precision('y')),
        'z': round(pos['Z'], common_utils.max_decimal_precision('z'))
    }


def get_current_frame_dimensions() -> dict:
    microscope_settings = lumaview.ids['motionsettings_id'].ids['microscope_settings_id']
    try:
        frame_width = int(microscope_settings.ids['frame_width_id'].text)
        frame_height = int(microscope_settings.ids['frame_height_id'].text)
    except:
        raise ValueError(f"Invalid value for frame width/height")
    
    frame = {
        'width': frame_width,
        'height': frame_height
    }
    return frame


def get_protocol_time_params() -> dict:
    protocol_settings = lumaview.ids['motionsettings_id'].ids['protocol_settings_id']
    try:
        period = float(protocol_settings.ids['capture_period'].text)
    except:
        period = 1

    period = datetime.timedelta(minutes=period)
    try:
        duration = float(protocol_settings.ids['capture_dur'].text)
    except:
        duration = 1

    duration = datetime.timedelta(hours=duration)

    return {
        'period': period,
        'duration': duration
    }


def get_selected_labware() -> tuple[str, labware.WellPlate]:
    protocol_settings = lumaview.ids['motionsettings_id'].ids['protocol_settings_id']
    labware_id = protocol_settings.ids['labware_spinner'].text
    
    if len(labware_id) < 1:
        labware_id = settings['protocol']['labware']
    try:
        labware = wellplate_loader.get_plate(plate_key=labware_id)
        return labware_id, labware
    except Exception as e:
        logger.exception("LVP Main: Settings file issue. Replace file with a known working version")
        logger.exception(e)



def get_image_capture_config_from_ui() -> dict:
    microscope_settings = lumaview.ids['motionsettings_id'].ids['microscope_settings_id']
    output_format = {
        'live': microscope_settings.ids['live_image_output_format_spinner'].text,
        'sequenced': microscope_settings.ids['sequenced_image_output_format_spinner'].text,
    }
    use_full_pixel_depth = lumaview.ids['viewer_id'].ids['scope_display_id'].use_full_pixel_depth
    return {
        'output_format': output_format,
        'use_full_pixel_depth': use_full_pixel_depth,
    }

def get_sequenced_capture_config_from_ui() -> dict:
    objective_id, _ = get_current_objective_info()
    time_params = get_protocol_time_params()
    labware_id, _ = get_selected_labware()
    protocol_settings = lumaview.ids['motionsettings_id'].ids['protocol_settings_id']
    tiling = protocol_settings.ids['tiling_size_spinner'].text
    use_zstacking = protocol_settings.ids['acquire_zstack_id'].active
    frame_dimensions = get_current_frame_dimensions()
    zstack_params = get_zstack_params()

    layer_configs = get_layer_configs()

    config = {
        'labware_id': labware_id,
        'objective_id': objective_id,
        'zstack_params': zstack_params,
        'use_zstacking': use_zstacking,
        'tiling': tiling,
        'layer_configs': layer_configs,
        'period': time_params['period'],
        'duration': time_params['duration'],
        'frame_dimensions': frame_dimensions,
        'binning_size': get_binning_from_ui(),
    }

    return config


def get_auto_gain_settings() -> dict:
    autogain_settings = settings['protocol']['autogain'].copy()
    autogain_settings['max_duration'] = datetime.timedelta(seconds=autogain_settings['max_duration_seconds'])
    del autogain_settings['max_duration_seconds']
    return autogain_settings


def create_hyperstacks_if_needed():
    image_capture_config = get_image_capture_config_from_ui()
    if image_capture_config['output_format']['sequenced'] == 'ImageJ Hyperstack':
        _, objective = get_current_objective_info()
        stack_builder = StackBuilder()
        stack_builder.load_folder(
            path=sequenced_capture_executor.run_dir(),
            tiling_configs_file_loc=pathlib.Path(source_path) / "data" / "tiling.json",
            binning_size=get_binning_from_ui(),
            focal_length=objective['focal_length'],
        )


def get_current_objective_info() -> tuple[str, dict]:
    objective_id = settings['objective_id']
    objective = objective_helper.get_objective_info(objective_id=objective_id)
    return objective_id, objective


def _handle_ui_update_for_axis(axis: str):
    axis = axis.upper()
    if axis == 'Z':
        lumaview.ids['motionsettings_id'].ids['verticalcontrol_id'].update_gui()
    elif axis in ('X', 'Y', 'XY'):
        lumaview.ids['motionsettings_id'].update_xy_stage_control_gui()


# Wrapper function when moving to update UI position
def move_absolute_position(
    axis: str,
    pos: float,
    wait_until_complete: bool = False,
    overshoot_enabled: bool = True
):
    lumaview.scope.move_absolute_position(
        axis=axis,
        pos=pos,
        wait_until_complete=wait_until_complete,
        overshoot_enabled=overshoot_enabled
    )

    _handle_ui_update_for_axis(axis=axis)


# Wrapper function when moving to update UI position
def move_relative_position(
    axis: str,
    um: float,
    wait_until_complete: bool = False,
    overshoot_enabled: bool = True
):
    lumaview.scope.move_relative_position(
        axis=axis,
        um=um,
        wait_until_complete=wait_until_complete,
        overshoot_enabled=overshoot_enabled
    )

    _handle_ui_update_for_axis(axis=axis)


def move_home(axis: str):
    global version
    axis = axis.upper()

    Window.set_title(f"Lumaview Pro {version}   |   Homing, please wait...")
    if axis == 'Z':
        lumaview.scope.zhome()
    elif axis == 'XY':
        lumaview.scope.xyhome()

    _handle_ui_update_for_axis(axis=axis)
    Clock.schedule_once(lambda dt: Window.set_title(f"Lumaview Pro {version}"), 1)

def live_histo_off():
    if live_histo_setting == True and lumaview.ids['viewer_id'].ids['scope_display_id'].use_live_image_histogram_equalization == True:
        lumaview.ids['viewer_id'].ids['scope_display_id'].use_live_image_histogram_equalization = False
        logger.info('[LVP Main  ] Live Histogram Equalization] False')

def live_histo_reverse(): 
    if live_histo_setting == True and lumaview.ids['viewer_id'].ids['scope_display_id'].use_live_image_histogram_equalization == False:
        lumaview.ids['viewer_id'].ids['scope_display_id'].use_live_image_histogram_equalization = True
        logger.info('[LVP Main  ] Live Histogram Equalization] True')

# -------------------------------------------------------------------------
# SCOPE DISPLAY Image representing the microscope camera
# -------------------------------------------------------------------------
class ScopeDisplay(Image):
    record = BooleanProperty(None)
    record = False
    play = BooleanProperty(None)
    play = True

    def __init__(self, **kwargs):
        super(ScopeDisplay,self).__init__(**kwargs)
        logger.info('[LVP Main  ] ScopeDisplay.__init__()')
        self.use_bullseye = False
        self.use_crosshairs = False
        self.use_live_image_histogram_equalization = False

        self._contrast_stretcher = ContrastStretcher(
            window_len=3,
            bottom_pct=0.3,
            top_pct=0.3,
        )
        
        self.use_full_pixel_depth = False
        self.start()

    def start(self, fps = 10):
        logger.info('[LVP Main  ] ScopeDisplay.start()')
        self.fps = fps
        logger.info('[LVP Main  ] Clock.schedule_interval(self.update, 1.0 / self.fps)')
        Clock.schedule_interval(self.update_scopedisplay, 1.0 / self.fps)

    def stop(self):
        logger.info('[LVP Main  ] ScopeDisplay.stop()')
        logger.info('[LVP Main  ] Clock.unschedule(self.update)')
        Clock.unschedule(self.update_scopedisplay)


    def touch(self, target: Widget, event: MotionEvent):
        if event.is_touch and (event.device == 'mouse') and (event.button == 'right'):
            norm_texture_width, norm_texture_height = self.norm_image_size
            norm_texture_x_min = self.center_x - norm_texture_width/2
            norm_texture_x_max = self.center_x + norm_texture_width/2
            norm_texture_y_min = self.center_y - norm_texture_height/2
            norm_texture_y_max = self.center_y + norm_texture_height/2

            click_pos_x = event.pos[0]
            click_pos_y = event.pos[1]

            # Check if click occurred within texture
            if (click_pos_x >= norm_texture_x_min) and (click_pos_x <= norm_texture_x_max) and \
               (click_pos_y >= norm_texture_y_min) and (click_pos_y <= norm_texture_y_max):
                norm_texture_click_pos_x = click_pos_x - norm_texture_x_min
                norm_texture_click_pos_y = click_pos_y - norm_texture_y_min
                texture_width, texture_height = self.texture_size

                # Scale to image pixels
                texture_click_pos_x = norm_texture_click_pos_x * texture_width / norm_texture_width
                texture_click_pos_y = norm_texture_click_pos_y * texture_height / norm_texture_height

                # Distance from center
                x_dist_pixel = texture_click_pos_x - texture_width/2 # Positive means to the right of center
                y_dist_pixel = texture_click_pos_y - texture_height/2 # Positive means above center

                _, objective = get_current_objective_info()
                pixel_size_um = common_utils.get_pixel_size(
                    focal_length=objective['focal_length'],
                    binning_size=get_binning_from_ui(),
                )

                x_dist_um = x_dist_pixel * pixel_size_um
                y_dist_um = y_dist_pixel * pixel_size_um

                move_relative_position(axis='X', um=x_dist_um)
                move_relative_position(axis='Y', um=y_dist_um)


    @staticmethod
    def add_crosshairs(image):
        height, width = image.shape[0], image.shape[1]

        if image.ndim == 3:
            is_color = True
        else:
            is_color = False

        center_x = round(width/2)
        center_y = round(height/2)

        # Crosshairs - 2 pixels wide
        if is_color:
            image[:,center_x-1:center_x+1,:] = 255
            image[center_y-1:center_y+1,:,:] = 255
        else:
            image[:,center_x-1:center_x+1] = 255
            image[center_y-1:center_y+1,:] = 255

        # Radiating circles
        num_circles = 4
        minimum_dimension = min(height, width)
        circle_spacing = round(minimum_dimension/ 2 / num_circles)
        for i in range(num_circles):
            radius = (i+1) * circle_spacing
            rr, cc = skimage.draw.circle_perimeter(center_y, center_x, radius=radius, shape=image.shape)
            image[rr, cc] = 255

            # To make circles 2 pixel wide...
            rr, cc = skimage.draw.circle_perimeter(center_y, center_x, radius=radius+1, shape=image.shape)
            image[rr, cc] = 255

        return image
    

    @staticmethod
    def transform_to_bullseye(image):
        image_bullseye = np.zeros((*image.shape, 3), dtype=np.uint8)

        # The range is defined by (start_value, end_value]
        # key: [start_value, end_value, RGB Value]
        color_map = {
            0:  [ -1,   5,   0,   0,   0],
            1:  [  5,  15,   0, 255,   0],
            2:  [ 15,  25,   0,   0,   0],
            3:  [ 25,  35,   0, 255,   0],
            4:  [ 35,  45,   0,   0,   0],
            5:  [ 45,  55,   0, 255,   0],
            6:  [ 55,  65,   0,   0,   0],
            7:  [ 65,  75,   0, 255,   0],
            8:  [ 75,  85,   0,   0,   0],
            9:  [ 85,  95,   0, 255,   0],
            10: [ 95, 105,   0,   0,   0],
            11: [105, 115,   0, 255,   0],
            12: [115, 125,   0,   0,   0],
            13: [125, 135,   0,   0, 255],
            14: [135, 145,   0,   0,   0],
            15: [145, 155,   0, 255,   0],
            16: [155, 165,   0,   0,   0],
            17: [165, 175,   0, 255,   0],
            18: [175, 185,   0,   0,   0],
            19: [185, 195,   0, 255,   0],
            20: [195, 205,   0,   0,   0],
            21: [205, 215,   0, 255,   0],
            22: [215, 225,   0,   0,   0],
            23: [225, 235,   0, 255,   0],
            24: [235, 245,   0,   0,   0],
            25: [245, 255, 255,   0,   0]
        }

        for key in color_map.keys():
            start, end, *_rgb = color_map[key]
            boolean_array = np.logical_and(image > start, image <= end)
            image_bullseye[boolean_array] = _rgb

        return image_bullseye
    

    def update_scopedisplay(self, dt=0):
        global lumaview
        global debug_counter

        if lumaview.scope.camera.active == False:
            self.source = "./data/icons/camera to USB.png"
            return

        image = lumaview.scope.get_image(force_to_8bit=True)
        if (image is False) or (image.size == 0):
            return

        if ENGINEERING_MODE == True:
            debug_counter += 1
            if debug_counter == 30:
                debug_counter = 0

            if debug_counter % 10 == 0:
                mean = round(np.mean(a=image), 2)
                stddev = round(np.std(a=image), 2)
                af_score = lumaview.scope.focus_function(
                    image=image,
                    include_logging=False
                )

                open_layer = None
                for layer in common_utils.get_layers():
                    accordion_item_obj = lumaview.ids['imagesettings_id'].accordion_item_lookup(layer=layer)
                    if accordion_item_obj.collapse == False:
                        open_layer = layer
                        break
                
                if open_layer is not None:
                    open_layer_obj = lumaview.ids['imagesettings_id'].layer_lookup(layer=open_layer)
                    open_layer_obj.ids['image_stats_mean_id'].text = f"Mean: {mean}"
                    open_layer_obj.ids['image_stats_stddev_id'].text = f"StdDev: {stddev}"
                    open_layer_obj.ids['image_af_score_id'].text = f"AF Score: {af_score}"

            if debug_counter % 3 == 0:
                if self.use_bullseye:
                    image_bullseye = self.transform_to_bullseye(image=image)

                    if self.use_crosshairs:
                        image_bullseye = self.add_crosshairs(image=image_bullseye)

                    texture = Texture.create(size=(image_bullseye.shape[1],image_bullseye.shape[0]), colorfmt='rgb')
                    texture.blit_buffer(image_bullseye.tobytes(), colorfmt='rgb', bufferfmt='ubyte')
                    self.texture = texture
            
        if not self.use_bullseye:
            if self.use_live_image_histogram_equalization:
                image = self._contrast_stretcher.update(image)
                # image=cv2.normalize(src=image, dst=None, alpha=0, beta=255, norm_type=cv2.NORM_MINMAX, dtype=cv2.CV_8U)

            if self.use_crosshairs:
                image = self.add_crosshairs(image=image)

            # Convert to texture for display (using OpenGL)
            texture = Texture.create(size=(image.shape[1],image.shape[0]), colorfmt='luminance')
            texture.blit_buffer(image.flatten(), colorfmt='luminance', bufferfmt='ubyte')
            self.texture = texture

        if self.record == True:
            lumaview.live_capture()


# -------------------------------------------------------------------------
# COMPOSITE CAPTURE FloatLayout with shared capture capabilities
# -------------------------------------------------------------------------
class CompositeCapture(FloatLayout):

    def __init__(self, **kwargs):
        super(CompositeCapture,self).__init__(**kwargs)

    # Gets the current well label (ex. A1, C2, ...) 
    def get_well_label(self):
        _, labware = get_selected_labware()

        # Get target position
        try:
            x_target = lumaview.scope.get_target_position('X')
            y_target = lumaview.scope.get_target_position('Y')
        except:
            logger.exception('[LVP Main  ] Error talking to Motor board.')
            raise

        x_target, y_target = coordinate_transformer.stage_to_plate(
            labware=labware,
            stage_offset=settings['stage_offset'],
            sx=x_target,
            sy=y_target
        )

        return labware.get_well_label(x=x_target, y=y_target)


    def live_capture(self):
        logger.info('[LVP Main  ] CompositeCapture.live_capture()')
        global lumaview

        file_root = 'live_'
        color = 'BF'
        well_label = self.get_well_label()

        use_full_pixel_depth = lumaview.ids['viewer_id'].ids['scope_display_id'].use_full_pixel_depth
        force_to_8bit_pixel_depth = not use_full_pixel_depth

        for layer in common_utils.get_layers():
            layer_obj = lumaview.ids['imagesettings_id'].layer_lookup(layer=layer)
            accordion_item_obj =  lumaview.ids['imagesettings_id'].accordion_item_lookup(layer=layer)
            if accordion_item_obj.collapse == False:
                append = f'{well_label}_{layer}'
                if layer_obj.ids['false_color'].active:
                    color = layer
                    
                break
        
        save_folder = pathlib.Path(settings['live_folder']) / "Manual"
        separate_folder_per_channel = lumaview.ids['motionsettings_id'].ids['microscope_settings_id']._seperate_folder_per_channel
        if separate_folder_per_channel:
            save_folder = save_folder / layer

        save_folder.mkdir(parents=True, exist_ok=True)
        set_last_save_folder(dir=save_folder)

        sum_iteration_callback = lumaview.ids['viewer_id'].ids['scope_display_id'].update_scopedisplay

        layer_configs = get_layer_configs(specific_layers=layer)
        sum_delay_s=layer_configs[layer]['exposure']/1000
        sum_count=layer_configs[layer]['sum']

        if ENGINEERING_MODE is False:
            return lumaview.scope.save_live_image(
                save_folder,
                file_root,
                append,
                color,
                force_to_8bit=force_to_8bit_pixel_depth,
                output_format=settings['image_output_format']['live'],
                sum_count=sum_count,
                sum_delay_s=sum_delay_s,
                sum_iteration_callback=sum_iteration_callback,
            )
        
        else:
            use_bullseye = lumaview.ids['viewer_id'].ids['scope_display_id'].use_bullseye
            use_crosshairs = lumaview.ids['viewer_id'].ids['scope_display_id'].use_crosshairs

            if not use_bullseye and not use_crosshairs:
                return lumaview.scope.save_live_image(
                    save_folder,
                    file_root,
                    append,
                    color,
                    force_to_8bit=force_to_8bit_pixel_depth,
                    output_format=settings['image_output_format'],
                    sum_count=sum_count,
                    sum_delay_s=sum_delay_s,
                    sum_iteration_callback=sum_iteration_callback,
                )
            
            image_orig = lumaview.scope.get_image(force_to_8bit=force_to_8bit_pixel_depth)
            if image_orig is False:
                return 
            
            # Save both versions of the image (unaltered and overlayed)
            now = datetime.datetime.now()
            time_string = now.strftime("%Y%m%d_%H%M%S")
            append = f"{append}_{time_string}"
            
            # If not in 8-bit mode, generate an 8-bit copy of the image for visualization
            if use_full_pixel_depth:
                image = image_utils.convert_12bit_to_8bit(image_orig)
            else:
                image = image_orig

            # Original image may be in 8 or 12-bit
            lumaview.scope.save_image(
                array=image_orig,
                save_folder=save_folder,
                file_root=file_root,
                append=append,
                color=color,
                tail_id_mode=None,
                output_format=settings['image_output_format']
            )

            if use_bullseye:
                bullseye_image = lumaview.ids['viewer_id'].ids['scope_display_id'].transform_to_bullseye(image)

                # Swap red/blue channels to match required format
                red = bullseye_image[:,:,0].copy()
                blue = bullseye_image[:,:,2].copy()
                bullseye_image[:,:,0] = blue
                bullseye_image[:,:,2] = red
            else:
                bullseye_image = image

            if use_crosshairs:
                crosshairs_image = lumaview.ids['viewer_id'].ids['scope_display_id'].add_crosshairs(bullseye_image)
            else:
                crosshairs_image = bullseye_image

            # Overlay image is in 8-bits
            lumaview.scope.save_image(
                array=crosshairs_image,
                save_folder=save_folder,
                file_root=file_root,
                append=f"{append}_overlay",
                color=color,
                tail_id_mode=None,
                output_format=settings['image_output_format']
            )


    # capture and save a composite image using the current settings
    def composite_capture(self):

        z_stage_present = True

        logger.info('[LVP Main  ] CompositeCapture.composite_capture()')
        global lumaview


        live_histo_off()

        if lumaview.scope.camera.active == False:
            return

        scope_display = self.ids['viewer_id'].ids['scope_display_id']
        use_full_pixel_depth = scope_display.use_full_pixel_depth

        if use_full_pixel_depth:
            dtype = np.uint16
        else:
            dtype = np.uint8

        img = np.zeros((settings['frame']['height'], settings['frame']['width'], 3), dtype=dtype)
        transmitted_present = False

        for trans_layer in common_utils.get_transmitted_layers():
            trans_layer_obj = lumaview.ids['imagesettings_id'].layer_lookup(layer=trans_layer)
            if settings[trans_layer]["acquire"] == "image":
                transmitted_present = True

                if z_stage_present:
                    # Go to focus and wait for arrival
                    trans_layer_obj.goto_focus()

                    while not lumaview.scope.get_target_status('Z'):
                        time.sleep(.001)

                # set the gain and exposure
                gain = settings[trans_layer]['gain']
                lumaview.scope.set_gain(gain)
                exposure = settings[trans_layer]['exp']
                lumaview.scope.set_exposure_time(exposure)

                # update illumination to currently selected settings
                illumination = settings[trans_layer]['ill']

                # Florescent capture
                if lumaview.scope.led:
                    lumaview.scope.led_on(lumaview.scope.color2ch(trans_layer), illumination)
                    logger.info('[LVP Main  ] lumaview.scope.led_on(lumaview.scope.color2ch(layer), illumination)')
                else:
                    logger.warning('LED controller not available.')

                # TODO: replace sleep + get_image with scope.capture - will require waiting on capture complete
                time.sleep(2*exposure/1000+0.2)
            
                transmitted_channel = lumaview.scope.get_image(force_to_8bit=not use_full_pixel_depth)
                
                img = np.array(transmitted_channel, dtype=dtype)

                # Init mask to keep track of changed pixels
                # Set all values in the mask for changed to False
                mask_transmitted_changed = img == None

                # Prep transmitted channel to have 3 channels for RGB value manipulation
                img = np.repeat(transmitted_channel[:, :, None], 3, axis=2)

                # Can only use one transmitted channel per composite
                break

        
        layer_map = {
            'Blue': 0,
            'Green': 1,
            'Red': 2,
            'Lumi': 0,
        }

        scope_leds_off()

        for layer in (*common_utils.get_fluorescence_layers(), *common_utils.get_luminescence_layers()):
            layer_obj = lumaview.ids['imagesettings_id'].layer_lookup(layer=layer)
            if settings[layer]['acquire'] == "image":

                if z_stage_present:
                    # Go to focus and wait for arrival
                    layer_obj.goto_focus()

                    while not lumaview.scope.get_target_status('Z'):
                        time.sleep(.001)

                # set the gain and exposure
                gain = settings[layer]['gain']
                lumaview.scope.set_gain(gain)
                exposure = settings[layer]['exp']
                lumaview.scope.set_exposure_time(exposure)
                sum_count=settings[layer]['sum']
                sum_iteration_callback = lumaview.ids['viewer_id'].ids['scope_display_id'].update_scopedisplay

                # Set brightness threshold for composites dealing with transmitted channels
                # If given in percentage, convert to 8 or 16 bit value
                if not use_full_pixel_depth:
                    brightness_threshold = settings[layer]["composite_brightness_threshold"] / 100 * 255
                else:
                    brightness_threshold = settings[layer]["composite_brightness_threshold"] / 100 * 65536

                # update illumination to currently selected settings
                illumination = settings[layer]['ill']

                # Florescent capture
                # Check to make sure we are not capturing from a luminescence layer which doesn't use an LED
                if layer in common_utils.get_transmitted_layers():
                    if lumaview.scope.led:
                        lumaview.scope.led_on(lumaview.scope.color2ch(layer), illumination)
                        logger.info('[LVP Main  ] lumaview.scope.led_on(lumaview.scope.color2ch(layer), illumination)')
                    else:
                        logger.warning('LED controller not available.')

                # TODO: replace sleep + get_image with scope.capture - will require waiting on capture complete
                time.sleep(2*exposure/1000+0.2)
                
                img_gray = lumaview.scope.get_image(
                    force_to_8bit=not use_full_pixel_depth,
                    sum_count=sum_count,
                    sum_delay_s=exposure/1000,
                    sum_iteration_callback=sum_iteration_callback,
                )

                img_gray = np.array(img_gray)

                if transmitted_present:
                    # Create mask of every pixel > brightness threshold in channel image
                    channel_above_threshold_mask = img_gray > brightness_threshold

                    # Create masks for pixels that correspond to changed/unchanged pixels in the transmitted image
                    not_changed_mask = channel_above_threshold_mask & (~mask_transmitted_changed)
                    changed_mask = channel_above_threshold_mask & mask_transmitted_changed

                    # Find channel index value
                    channel_index = layer_map[layer]

                    # For not-yet changed pixels, set every other channel to 0, then the desired color channel value
                    # Allows desired channel to show up fully
                    img[not_changed_mask, 0] = 0
                    img[not_changed_mask, 1] = 0
                    img[not_changed_mask, 2] = 0

                    img[not_changed_mask, channel_index] = img_gray[not_changed_mask]

                    # Update changed pixels
                    mask_transmitted_changed[not_changed_mask] = True

                    # For already changed pixels, only update the current channel value (allows stacking of RGB values)
                    img[changed_mask, channel_index] = img_gray[changed_mask]


                else:
                    # No transmitted channel present
                    # buffer the images
                    if layer in ('Blue', 'Lumi'):
                        img[:,:,0] = img_gray
                    elif layer == 'Green':
                        img[:,:,1] = img_gray
                    elif layer == 'Red':
                        img[:,:,2] = img_gray

            scope_leds_off()

            Clock.unschedule(layer_obj.ids['histo_id'].histogram)
            logger.info('[LVP Main  ] Clock.unschedule(lumaview...histogram)')



        lumaview.ids['composite_btn'].state = 'normal'

        append = f'{self.get_well_label()}'

        save_folder = pathlib.Path(settings['live_folder']) / "Manual"
        save_folder.mkdir(parents=True, exist_ok=True)
        set_last_save_folder(dir=save_folder)
        
        lumaview.scope.save_image(
            array=img,
            save_folder=save_folder,
            file_root='composite_',
            append=append,
            color=None,
            tail_id_mode='increment',
            output_format=settings['image_output_format']
        )

        live_histo_reverse()

# -------------------------------------------------------------------------
# MAIN DISPLAY of LumaViewPro App
# -------------------------------------------------------------------------
class MainDisplay(CompositeCapture): # i.e. global lumaview
    
    def __init__(self, **kwargs):
        super(MainDisplay,self).__init__(**kwargs)
        self.scope = lumascope_api.Lumascope()
        self.recording = False

    def cam_toggle(self):
        logger.info('[LVP Main  ] MainDisplay.cam_toggle()')
        scope_display = self.ids['viewer_id'].ids['scope_display_id']
        if self.scope.camera.active == False:
            return

        if scope_display.play == True:
            scope_display.play = False
            if self.scope.led:
                self.scope.leds_off()
                logger.info('[LVP Main  ] self.scope.leds_off()')
            scope_display.stop()
        else:
            scope_display.play = True
            scope_display.start()

    def record_button(self):
        if self.recording:
            return
        self.record_init()

    def record_init(self):
        logger.info('[LVP Main  ] MainDisplay.record()')
        if self.scope.camera.active == False:
            return

        self.video_as_frames = settings['video_as_frames']

        color = None

        for layer in common_utils.get_layers():
            layer_accordion_obj = lumaview.ids['imagesettings_id'].accordion_item_lookup(layer=layer)
            layer_obj = lumaview.ids['imagesettings_id'].layer_lookup(layer=layer)
            if layer_accordion_obj.collapse == False:

                if layer_obj.ids['false_color'].active:
                    color = layer
                    
                break

        if color is not None:
            self.video_false_color = color
        else:
            self.video_false_color = None

        max_fps = 40
        max_frames = 3000

        # Clamp the FPS to be no faster than the exposure rate
        frame_size = self.scope.camera.get_frame_size()
        exposure = self.scope.camera.get_exposure_t()
        exposure_freq = 1.0 / (exposure / 1000)
        video_fps = min(exposure_freq, max_fps)
        max_duration = 30   # in seconds
        
        start_time = datetime.datetime.now()
        self.start_time_str = start_time.strftime("%Y-%m-%d_%H.%M.%S")
        
        if self.video_as_frames:
            save_folder = pathlib.Path(settings['live_folder']) / "Manual" / f"Video_{self.start_time_str}"
        else:
            save_folder = pathlib.Path(settings['live_folder']) / "Manual"
            
        self.video_save_folder = save_folder

        self.start_ts = time.time()
        self.stop_ts = self.start_ts + max_duration
        seconds_per_frame = 1.0 / video_fps


        self.memmap_location = settings['live_folder'] + "/" + "recording_temp.dat"

        if os.path.exists(self.memmap_location):
            os.remove(self.memmap_location)


        if color is not None:
            self.current_video_frames = np.memmap(self.memmap_location, dtype="uint8", mode="w+", shape=(max_frames, frame_size["height"], frame_size["width"], 3))
        else:
            self.current_video_frames = np.memmap(self.memmap_location, dtype="uint8", mode="w+", shape=(max_frames, frame_size["height"], frame_size["width"]))

        self.current_captured_frames = 0
        self.timestamps = []

        logger.info(f"Manual-Video] Capturing video...")
        
        self.recording = True
        self.recording_check = Clock.schedule_interval(self.check_recording_state, seconds_per_frame)
        self.recording_event = Clock.schedule_interval(self.record_helper, seconds_per_frame)

    def check_recording_state(self, dt):
        # Over the max duration, stop video
        if time.time() >= self.stop_ts:
            Clock.unschedule(self.recording_check)
            Clock.unschedule(self.recording_event)
            self.video_duration = time.time() - self.start_ts
            self.recording_complete_event = Clock.schedule_once(self.recording_complete)
            self.ids['record_btn'].state = 'normal'
            
        # Button not clicked yet, keep recording
        if self.ids['record_btn'].state == 'down':
            return
        
        # Button clicked, stop recording
        Clock.unschedule(self.recording_check)
        Clock.unschedule(self.recording_event)
        self.video_duration = time.time() - self.start_ts
        self.recording_complete_event = Clock.schedule_once(self.recording_complete)

    def recording_complete(self, dt):
        self.recording = False

        calculated_fps = self.current_captured_frames//self.video_duration

        logger.info(f"Manual-Video] Images present in video array: {len(self.current_video_frames) > 0}")
        logger.info(f"Manual-Video] Captured Frames: {self.current_captured_frames}")
        logger.info(f"Manual-Video] Video FPS: {calculated_fps}")
        logger.info("Manual-Video] Writing video...")

        if self.video_as_frames:
            save_folder = self.video_save_folder

            if not save_folder.exists():
                save_folder.mkdir(exist_ok=True, parents=True)

            for frame_num in range(self.current_captured_frames):

                image = self.current_video_frames[frame_num]
                ts = self.timestamps[frame_num]
                ts_str = ts.strftime("%Y-%m-%d %H:%M:%S.%f")[:-3]

                image = image_utils.add_timestamp(image=image, timestamp_str=ts_str)

                frame_name = f"ManualVideo_Frame_{frame_num:04}"

                output_file_loc = save_folder / f"{frame_name}.tiff"

                metadata = {
                            "datetime": ts.strftime("%Y:%m:%d %H:%M:%S"),
                            "timestamp": ts.strftime("%Y:%m:%d %H:%M:%S.%f"),
                            "frame_num": frame_num
                        }
                        
                try:
                    image_utils.write_tiff(
                        data=image,
                        metadata=metadata,
                        file_loc=output_file_loc,
                        video_frame=True,
                        ome=False,
                    )
                except Exception as e:
                    logger.exception(f"Protocol-Video] Failed to write frame {frame_num}: {e}")
                
                frame_num += 1

        else:
            if not self.video_save_folder.exists():
                self.video_save_folder.mkdir(exist_ok=True, parents=True)

            output_file_loc = self.video_save_folder / f"Video_{self.start_time_str}.mp4v"

            video_writer = VideoWriter(
                output_file_loc=output_file_loc,
                fps=calculated_fps,
                include_timestamp_overlay=True
            )

            for frame_num in range(self.current_captured_frames):
                try:
                    video_writer.add_frame(image=self.current_video_frames[frame_num], timestamp=self.timestamps[frame_num])
                except:
                    logger.exception("Manual-Video] FAILED TO WRITE FRAME")

            video_writer.finish()
        
        logger.info("Manual-Video] Video writing finished.")
        self.current_video_frames.flush()
        self.current_video_frames = None

        if os.path.exists(self.memmap_location):
            os.remove(self.memmap_location)

        set_last_save_folder(self.video_save_folder)
        Clock.unschedule(self.recording_complete_event)

    def record_helper(self, dt):

        # Currently only support 8-bit images for video
        force_to_8bit = True
        image = self.scope.get_image(force_to_8bit=force_to_8bit)

        if type(image) == np.ndarray:
            
            # Should never be used since forcing images to 8-bit
            if image.dtype == np.uint16:
                image = image_utils.convert_12bit_to_16bit(image)

            # Note: Currently, if image is 12/16-bit, then we ignore false coloring for video captures.
            if (image.dtype != np.uint16) and (self.video_false_color is not None):
                image = image_utils.add_false_color(array=image, color=self.video_false_color)

            image = np.flip(image, 0)

            self.current_video_frames[self.current_captured_frames] = image
            self.timestamps.append(datetime.datetime.now())

            # self.current_video_frames.append((image, datetime.datetime.now()))

            self.current_captured_frames += 1
            

    def fit_image(self):
        logger.info('[LVP Main  ] MainDisplay.fit_image()')
        if self.scope.camera.active == False:
            return
        self.ids['viewer_id'].scale = 1
        self.ids['viewer_id'].pos = (0,0)

    def one2one_image(self):
        logger.info('[LVP Main  ] MainDisplay.one2one_image()')
        if self.scope.camera.active == False:
            return
        w = self.width
        h = self.height
        scale_hor = float(lumaview.scope.get_width()) / float(w)
        scale_ver = float(lumaview.scope.get_height()) / float(h)
        scale = max(scale_hor, scale_ver)
        self.ids['viewer_id'].scale = scale
        self.ids['viewer_id'].pos = (int((w-scale*w)/2),int((h-scale*h)/2))

# -----------------------------------------------------------------------------
# Shader code
# Based on code from the kivy example Live Shader Editor found at:
# kivy.org/doc/stable/examples/gen__demo__shadereditor__main__py.html
# -----------------------------------------------------------------------------
fs_header = '''
#ifdef GL_ES
precision highp float;
#endif

/* Outputs from the vertex shader */
varying vec4 frag_color;
varying vec2 tex_coord0;

/* uniform texture samplers */
uniform sampler2D texture0;

/* fragment attributes
attribute float red_gain;
attribute float green_gain;
attribute float blue_gain; */

/* custom one */
uniform vec2 resolution;
uniform float time;
uniform vec4 black_point;
uniform vec4 white_point;
'''

vs_header = '''
#ifdef GL_ES
precision highp float;
#endif

/* Outputs to the fragment shader */
varying vec4 frag_color;
varying vec2 tex_coord0;

/* vertex attributes */
attribute vec2     vPosition;
attribute vec2     vTexCoords0;

/* uniform variables */
uniform mat4       modelview_mat;
uniform mat4       projection_mat;
uniform vec4       color;
'''

class ShaderViewer(Scatter):
    black = ObjectProperty(0.)
    white = ObjectProperty(1.)

    fs = StringProperty('''
void main (void) {
	gl_FragColor =
    white_point *
    frag_color *
    texture2D(texture0, tex_coord0)
    - black_point;
    //gl_FragColor = pow(glFragColor.rgb, 1/gamma)
}
''')
    vs = StringProperty('''
void main (void) {
  frag_color = color;
  tex_coord0 = vTexCoords0;
  gl_Position =
  projection_mat *
  modelview_mat *
  vec4(vPosition.xy, 0.0, 1.0);
}
''')


    def __init__(self, **kwargs):
        super(ShaderViewer, self).__init__(**kwargs)
        logger.info('[LVP Main  ] ShaderViewer.__init__()')
        self.canvas = RenderContext()
        self.canvas.shader.fs = fs_header + self.fs
        self.canvas.shader.vs = vs_header + self.vs
        self.white = 1.
        self.black = 0.

        Window.bind(on_key_up=self._key_up)
        Window.bind(on_key_down=self._key_down)

        self._track_keys = ['ctrl', 'shift']
        self._active_key_presses = set()


    def _key_up(self, *args):
        if len(args) < 5: # No modifiers present
            self._active_key_presses.clear()
            return
        
        modifiers = args[4]
        for key in self._track_keys:
            if (key not in modifiers) and (key in self._active_key_presses):
                self._active_key_presses.remove(key)
        

    def _key_down(self, *args):
        modifiers = args[4]
        for key in self._track_keys:
            if (key in modifiers) and (key not in self._active_key_presses):
                self._active_key_presses.add(key)


    def on_touch_down(self, touch, *args):
        logger.info('[LVP Main  ] ShaderViewer.on_touch_down()')
        # Override Scatter's `on_touch_down` behavior for mouse scroll
        if touch.is_mouse_scrolling:

            if 'ctrl' in self._active_key_presses:
                # Focus control
                vertical_control = lumaview.ids['motionsettings_id'].ids['verticalcontrol_id']
                overshoot_enabled = False
                if touch.button == 'scrolldown':
                    if 'shift' in self._active_key_presses:
                        vertical_control.coarse_up(overshoot_enabled=overshoot_enabled)
                    else:
                        vertical_control.fine_up(overshoot_enabled=overshoot_enabled)
                elif touch.button == 'scrollup':
                    if 'shift' in self._active_key_presses:
                        vertical_control.coarse_down(overshoot_enabled=overshoot_enabled)
                    else:
                        vertical_control.fine_down(overshoot_enabled=overshoot_enabled)

            else:
                # Digital zoom control
                if touch.button == 'scrolldown':
                    if self.scale < 100:
                        self.scale = self.scale * 1.1
                elif touch.button == 'scrollup':
                    if self.scale > 1:
                        self.scale = max(1, self.scale * 0.8)
        # If some other kind of "touch": Fall back on Scatter's behavior
        else:
            super(ShaderViewer, self).on_touch_down(touch)


    def current_false_color(self) -> str:
        return self._false_color
    

    def update_shader(self, false_color='BF'):
        # logger.info('[LVP Main  ] ShaderViewer.update_shader()')

        c = self.canvas
        c['projection_mat'] = Window.render_context['projection_mat']
        c['time'] = Clock.get_boottime()
        c['resolution'] = list(map(float, self.size))
        c['black_point'] = (self.black, )*4
        c['gamma'] = 2.2

        if false_color == 'Red':
            c['white_point'] = (self.white, 0., 0., 1.)
        elif false_color == 'Green':
            c['white_point'] = (0., self.white, 0., 1.)
        elif false_color in ('Blue', 'Lumi'):
            c['white_point'] = (0., 0., self.white, 1.)
        else:
            c['white_point'] = (self.white, )*4

    def on_fs(self, instance, value):
        self.canvas.shader.fs = value

    def on_vs(self, instance, value):
        self.canvas.shader.vs = value

Factory.register('ShaderViewer', cls=ShaderViewer)


class AccordionItemXyStageControl(AccordionItem):
    
    def __init__(self, **kwargs):
        super().__init__(**kwargs)

    
    def update_gui(self, full_redraw: bool = False):
        self.ids['xy_stagecontrol_id'].update_gui(full_redraw=full_redraw)


class AccordionItemImageSettingsBase(AccordionItem):

    def __init__(self, **kwargs):
        super().__init__(**kwargs)

    def accordion_collapse(self):
        lumaview.ids['imagesettings_id'].accordion_collapse()


class AccordionItemImageSettingsLumiControl(AccordionItemImageSettingsBase):
    
    def __init__(self, **kwargs):
        super().__init__(**kwargs)


class AccordionItemImageSettingsDfControl(AccordionItemImageSettingsBase):
    
    def __init__(self, **kwargs):
        super().__init__(**kwargs)


class AccordionItemImageSettingsRedControl(AccordionItemImageSettingsBase):
    
    def __init__(self, **kwargs):
        super().__init__(**kwargs)


class AccordionItemImageSettingsGreenControl(AccordionItemImageSettingsBase):
    
    def __init__(self, **kwargs):
        super().__init__(**kwargs)


class AccordionItemImageSettingsBlueControl(AccordionItemImageSettingsBase):
    
    def __init__(self, **kwargs):
        super().__init__(**kwargs)


class MotionSettings(BoxLayout):
    settings_width = dp(300)

    def __init__(self, **kwargs):
        super().__init__(**kwargs)
        logger.info('[LVP Main  ] MotionSettings.__init__()')
        self._accordion_item_xystagecontrol = AccordionItemXyStageControl()
        self._accordion_item_xystagecontrol_visible = False
        Clock.schedule_once(self._init_ui, 0)

       
    def _init_ui(self, dt=0):
        self.enable_ui_features_for_engineering_mode()


    def enable_ui_features_for_engineering_mode(self):
        if ENGINEERING_MODE == True:
            # for layer in common_utils.get_layers():
            ps = lumaview.ids['motionsettings_id'].ids['protocol_settings_id']
            ps.ids['protocol_disable_image_saving_box_id'].opacity = 1
            ps.ids['protocol_disable_image_saving_box_id'].height = '30dp'
            ps.ids['protocol_disable_image_saving_id'].height = '30dp'
            ps.ids['protocol_disable_image_saving_label_id'].height = '30dp'

            lumaview.ids['motionsettings_id'].ids['microscope_settings_id'].ids['enable_bullseye_box_id'].height = '30dp'
            lumaview.ids['motionsettings_id'].ids['microscope_settings_id'].ids['enable_bullseye_box_id'].opacity = 1
                
    def accordion_collapse(self):
        logger.info('[LVP Main  ] MotionSettings.accordion_collapse()')

        # Handles removing/adding the stage display depending on whether or not the accordion item is visible
        protocol_accordion_item = self.ids['motionsettings_protocol_accordion_id']
        protocol_stage_widget_parent = self.ids['protocol_settings_id'].ids['protocol_stage_holder_id']
        xystage_widget_parent = self._accordion_item_xystagecontrol.ids['xy_stagecontrol_id'].ids['xy_stage_holder_id']

        if (protocol_accordion_item.collapse is True) or (self._accordion_item_xystagecontrol.collapse is True):
            stage.remove_parent()
   
        if protocol_accordion_item.collapse is False:
            stage.pos_hint = {'center_x':0.5, 'center_y':0.5}
            protocol_stage_widget_parent.add_widget(stage)
            stage.full_redraw()
        elif self._accordion_item_xystagecontrol.collapse is False:
            stage.pos_hint = {'center_x':0.5, 'center_y':0.5}
            xystage_widget_parent.add_widget(stage)
            stage.full_redraw()
        

    def set_xystage_control_visibility(self, visible: bool) -> None:
        if visible:
            self._show_xystage_control()
        else:
            self._hide_xystage_control()


    def _show_xystage_control(self):
        if not self._accordion_item_xystagecontrol_visible:
            self._accordion_item_xystagecontrol_visible = True
            self.ids['motionsettings_accordion_id'].add_widget(self._accordion_item_xystagecontrol, 2)


    def _hide_xystage_control(self):
        if self._accordion_item_xystagecontrol_visible:
            self._accordion_item_xystagecontrol_visible = False
            self.ids['motionsettings_accordion_id'].remove_widget(self._accordion_item_xystagecontrol)


    def set_turret_control_visibility(self, visible: bool) -> None:
        vert_control = self.ids['verticalcontrol_id']
        for turret_id in ('turret_selection_label', 'turret_btn_box'):
            vert_control.ids[turret_id].visible = visible
        
        vert_control.ids['set_turret_objective_btn'].disabled = not visible
        vert_control.ids['set_turret_objective_btn'].opacity = 1 if visible else 0


    def set_tiling_control_visibility(self, visible: bool) -> None:
        vert_control = self.ids['protocol_settings_id']

        if visible:
            vert_control.ids['tiling_size_spinner'].disabled = False
            vert_control.ids['tiling_size_spinner'].opacity = 1
            vert_control.ids['tiling_size_apply_id'].disabled = False
            vert_control.ids['tiling_size_apply_id'].opacity = 1
            vert_control.ids['tiling_box_label_id'].opacity = 1
        else:
            vert_control.ids['tiling_size_spinner'].text = '1x1'
            vert_control.ids['tiling_size_spinner'].disabled = True
            vert_control.ids['tiling_size_spinner'].opacity = 0
            vert_control.ids['tiling_size_apply_id'].disabled = True
            vert_control.ids['tiling_size_apply_id'].opacity = 0
            vert_control.ids['tiling_box_label_id'].opacity = 0
            

    # Hide (and unhide) motion settings
    def toggle_settings(self):
        logger.info('[LVP Main  ] MotionSettings.toggle_settings()')
        global lumaview
        scope_display = lumaview.ids['viewer_id'].ids['scope_display_id']
        scope_display.stop()
        self.ids['verticalcontrol_id'].update_gui()
        self.ids['protocol_settings_id'].select_labware()

        # move position of motion control
        if self.ids['toggle_motionsettings'].state == 'normal':
            self.pos = -self.settings_width+30, 0
        else:
            self.pos = 0, 0

        if scope_display.play == True:
            scope_display.start()

    
    def update_xy_stage_control_gui(self, *args, full_redraw: bool=False):
        self._accordion_item_xystagecontrol.update_gui(full_redraw=full_redraw)


    def check_settings(self, *args):
        logger.info('[LVP Main  ] MotionSettings.check_settings()')
        if self.ids['toggle_motionsettings'].state == 'normal':
            self.pos = -self.settings_width+30, 0
        else:
            self.pos = 0, 0

class StitchControls(BoxLayout):

    done = BooleanProperty(False)

    def __init__(self, **kwargs):
        global stitch_controls
        super().__init__(**kwargs)
        stitch_controls = self

    
    def set_button_enabled_state(self, state: bool):
        self.ids['stitch_apply_btn'].disabled = not state


    @show_popup
    def run_stitcher(self, popup, path):
        status_map = {
            True: "Success",
            False: "FAILED"
        }
        popup.title = "Stitcher"
        popup.text = "Generating stitched images..."
        stitcher = Stitcher()
        result = stitcher.load_folder(
            path=pathlib.Path(path),
            tiling_configs_file_loc=pathlib.Path(source_path) / "data" / "tiling.json"
        )
        final_text = f"Generating stitched images - {status_map[result['status']]}"
        if result['status'] is False:
            final_text += f"\n{result['message']}"
            popup.text = final_text
            time.sleep(5)
            self.done = True
            return

        popup.text = final_text
        time.sleep(2)
        self.done = True


class ZProjectionControls(BoxLayout):

    done = BooleanProperty(False)

    def __init__(self, **kwargs):
        global zprojection_controls
        super().__init__(**kwargs)
        zprojection_controls = self
        Clock.schedule_once(self._init_ui, 0)
    

    def _init_ui(self, dt=0):
        self.ids['zprojection_method_spinner'].values = zprojector.ZProjector.methods()
        self.ids['zprojection_method_spinner'].text = zprojector.ZProjector.methods()[1]


    @show_popup
    def run_zprojection(self, popup, path):
        status_map = {
            True: "Success",
            False: "FAILED"
        }
        popup.title = "Z-Projection"
        popup.text = "Generating Z-Projection images..."
        zproj = zprojector.ZProjector(ij_helper=ij_helper)
        result = zproj.load_folder(
            path=pathlib.Path(path),
            tiling_configs_file_loc=pathlib.Path(source_path) / "data" / "tiling.json",
            method=self.ids['zprojection_method_spinner'].text
        )
        final_text = f"Generating Z-Projection images - {status_map[result['status']]}"
        if result['status'] is False:
            final_text += f"\n{result['message']}"
            popup.text = final_text
            time.sleep(5)
            self.done = True
            return

        popup.text = final_text
        time.sleep(2)
        self.done = True

class CompositeGenControls(BoxLayout):

    done = BooleanProperty(False)

    def __init__(self, **kwargs):
        global composite_gen_controls
        super().__init__(**kwargs)
        composite_gen_controls = self


    @show_popup
    def run_composite_gen(self, popup, path):
        status_map = {
            True: "Success",
            False: "FAILED"
        }
        popup.title = "Composite Image Generation"
        popup.text = "Generating composite images..."
        composite_gen = CompositeGeneration()
        result = composite_gen.load_folder(
            path=pathlib.Path(path),
            tiling_configs_file_loc=pathlib.Path(source_path) / "data" / "tiling.json"
        )
        final_text = f"Generating composite images - {status_map[result['status']]}"
        if result['status'] is False:
            final_text += f"\n{result['message']}"
            popup.text = final_text
            time.sleep(5)
            self.done = True
            return
        
        popup.text = final_text
        time.sleep(2)
        self.done = True


class VideoCreationControls(BoxLayout):

    done = BooleanProperty(False)

    def __init__(self, **kwargs):
        global video_creation_controls
        super().__init__(**kwargs)
        video_creation_controls = self


    @show_popup
    def run_video_gen(self, popup, path) -> None:
        status_map = {
            True: "Success",
            False: "FAILED"
        }

        popup.title = "Video Builder"
        popup.text = "Generating video(s)..."

        try:
            fps = int(self.ids['video_gen_fps_id'].text)
        except:
            fps = 5
            logger.error(f"Could not retrieve valid FPS for video generation. Using {fps} fps.")

        ts_overlay_btn = self.ids['enable_timestamp_overlay_btn']
        enable_timestamp_overlay = True if ts_overlay_btn.state == 'down' else False

        if fps < 1:
            msg = "Video generation frames/second must be >= 1 fps"
            final_text = f"Generating video(s) - {status_map[False]}"
            final_text += f"\n{msg}"
            popup.text = final_text
            logger.error(f"{msg}")
            time.sleep(5)
            self.done = True

        video_builder = VideoBuilder()
        result = video_builder.load_folder(
            path=pathlib.Path(path),
            tiling_configs_file_loc=pathlib.Path(source_path) / "data" / "tiling.json",
            frames_per_sec=fps,
            enable_timestamp_overlay=enable_timestamp_overlay
        )
        final_text = f"Generating video(s) - {status_map[result['status']]}"
        if result['status'] is False:
            final_text += f"\n{result['message']}"
            popup.text = final_text
            time.sleep(5)
            self.done = True
            return
        
        popup.text = final_text
        time.sleep(2)
        self.done = True
        # self._launch_video()       

    
    # def _launch_video(self) -> None:
    #     try:
    #         os.startfile(self._output_file_loc)
    #     except Exception as e:
    #         logger.error(f"Unable to launch video {self._output_file_loc}:\n{e}")

class GraphingControls(BoxLayout):
    x_axis_label = "X-Axis"
    y_axis_label = "Y-Axis"
    graph_title = ""
    available_axes = ['No Data Loaded']
    
    def __init__(self, **kwargs):
        super().__init__(**kwargs)
        logger.info('LVP Main: GraphingControls.__init__()')
        self._source_csv = None
        self.fig = None
        self._post = post_processing.PostProcessing()
        self.graphing_area = self.ids.graphing_area
        self.graph_widget = None
        self.x_axis_data = []
        self.y_axis_data = []
        self.selected_x_axis = None
        self.selected_y_axis = None
        self.trendline_enabled = False
        self.graph_df = None
        self.initialize_graph()

    def set_x_axis(self):
        if self._source_csv:
            self.selected_x_axis = self.ids['graphing_x_axis_spinner'].text
            self.ids.x_axis_label_input.text = self.selected_x_axis

            sorted_graph_df = self.graph_df.sort_values(by=self.selected_x_axis)
            self.x_axis_data = sorted_graph_df[self.selected_x_axis]
            self.update_x_axis_label()
            if self.selected_y_axis is None:
                return
            
            self.initialize_graph()
            self.update_x_axis_label()
            if "TIME" in self.selected_x_axis.upper():
                self.ax.xaxis.set_major_formatter(ConciseDateFormatter(self.ax.xaxis.get_major_locator()))
                self.ids.trendline_spinner.values = ('None', 'Linear', 'Quadratic', 'Exponential')
            elif "TIME" not in self.selected_y_axis.upper():
                self.ids.trendline_spinner.values = ('None', 'Linear', 'Quadratic', 'Exponential', 'Power', 'Logarithmic')
            self.ax.scatter(self.x_axis_data, self.y_axis_data)
            if self.trendline_enabled:
                self.update_trendline(axis=True)
            self.update_graph()

    def set_y_axis(self):
        if self._source_csv:
            self.selected_y_axis = self.ids['graphing_y_axis_spinner'].text
            self.ids.y_axis_label_input.text = self.selected_y_axis
            
            if self.selected_x_axis is None:
                self.y_axis_data = self.graph_df[self.selected_y_axis]
                self.update_y_axis_label()
                return
            
            sorted_graph_df = self.graph_df.sort_values(by=self.selected_x_axis)
            self.y_axis_data = sorted_graph_df[self.selected_y_axis]
            self.update_y_axis_label()
            
            self.initialize_graph()
            self.update_y_axis_label()
            if "TIME" in self.selected_y_axis.upper():
                self.ax.yaxis.set_major_formatter(ConciseDateFormatter(self.ax.yaxis.get_major_locator()))
                self.ids.trendline_spinner.values = ('None', 'Linear', 'Quadratic', 'Exponential')
            elif "TIME" not in self.selected_x_axis.upper():
                self.ids.trendline_spinner.values = ('None', 'Linear', 'Quadratic', 'Exponential', 'Power', 'Logarithmic')
            self.ax.scatter(self.x_axis_data, self.y_axis_data)
            if self.trendline_enabled:
                self.update_trendline(axis=True)
            self.update_graph()

    def update_x_axis_label(self):
        self.ax.set_xlabel(self.ids.x_axis_label_input.text)
        self.x_axis_label = self.ids.x_axis_label_input.text
        self.update_graph()

    def update_y_axis_label(self):
        self.ax.set_ylabel(self.ids.y_axis_label_input.text)
        self.y_axis_label = self.ids.y_axis_label_input.text
        self.update_graph()

    def update_available_axes(self):
        self.available_x_axes = list(self.available_axes)
        self.available_y_axes = list(self.available_axes)

        # Remove time from y-axis because it cannot be properly formatted at the moment and causes trendline issues
        if 'time' in self.available_y_axes:
            self.available_y_axes.remove('time')

        self.ids.graphing_x_axis_spinner.values = self.available_x_axes
        self.ids.graphing_y_axis_spinner.values = self.available_y_axes


    def update_graph_title(self):
        self.ax.set_title(self.ids.graph_title_input.text)
        self.graph_title = self.ids.graph_title_input.text
        self.update_graph()

    def update_trendline(self, axis: bool=False):
        if self.selected_x_axis is None or self.selected_y_axis is None:
            return
        
        trendline_type = self.ids.trendline_spinner.text
        if trendline_type == "None":
            self.trendline_enabled = False

        
        if not axis:
            self.initialize_graph()
            self.set_x_axis()
            self.set_y_axis()

        self.trendline_enabled = True

        #self.y_axis_data = self.graph_df[self.selected_y_axis]

        x_data = self.x_axis_data
        y_data = self.y_axis_data

        time_x = False
        time_y = False

        # If we are dealing with time, convert to an ordinal fomat for trendline creation
        if 'time' in self.selected_x_axis:
            x_time_data_original = x_data
            x_ref_time = x_data.min()

            # Normalize x-data for scaling purposes
            x_data = (x_data - x_ref_time).dt.total_seconds()
            x_data = x_data.to_numpy()
            time_x = True
        else:
            x_data = x_data.to_numpy()
            
        if 'time' in self.selected_y_axis:
            y_time_data_original = y_data
            y_ref_time = y_data.min()

            # Normalize y-data for scaling purposes
            y_data = (y_data - y_ref_time).dt.total_seconds()
            y_data = y_data.to_numpy()
            time_y = True
        else:
            y_data = y_data.to_numpy()


        if len(x_data) > 1 and len(y_data) > 1:

            if trendline_type == "Linear":
                try:
                    z = np.polyfit(x_data, y_data, 1)  # 1st degree polynomial (linear fit)
                    p = np.poly1d(z)

                    if time_x:
                        self.ax.plot(x_time_data_original, p(x_data), "r--")
                    else:
                        self.ax.plot(x_data, p(x_data), "r--")
                except Exception as e:
                    logger.exception(f"[Graphing  ] Could not fit linear trendline: {e}")
                    self.ids.trendline_spinner.text = "None"


            elif trendline_type == "Quadratic":
                try:
                    z = np.polyfit(x_data, y_data, 2)
                    p = np.poly1d(z)

                    if time_x:
                        self.ax.plot(x_time_data_original, p(x_data), "r--")
                    else:
                        self.ax.plot(x_data, p(x_data), "r--")
                except Exception as e:
                    logger.exception(f"[Graphing  ] Could not fit quadratic trendline: {e}")
                    self.ids.trendline_spinner.text = "None"

            elif trendline_type == "Exponential":
                try:
                    log_y_data = np.log(y_data)

                    # Calculate the exponential trendline
                    z = np.polyfit(x_data, log_y_data, 1)
                    p = np.poly1d(z)

                    # Convert back to original scale
                    exp_y_data = np.exp(p(x_data))

                    if time_x:
                        self.ax.plot(x_time_data_original, exp_y_data, "r--")
                    else:
                        self.ax.plot(x_data, exp_y_data, "r--")
                except Exception as e:
                    logger.exception(f"[Graphing  ] Could not fit exponential trendline: {e}")
                    self.ids.trendline_spinner.text = "None"

            elif trendline_type == "Power":
                try:
                    # Transform data for power fit
                    log_x_data = np.log(x_data)
                    log_y_data = np.log(y_data)

                    # Calculate the power trendline
                    z = np.polyfit(log_x_data, log_y_data, 1)
                    p = np.poly1d(z)

                    # Convert back to original scale
                    power_y_data = np.exp(p(np.log(x_data)))

                    try:
                        self.ax.plot(x_data, power_y_data, "r--")
                    except Exception as e:
                        logger.exception(f"Graphing ] Power trendline error: {e}")
                except Exception as e:
                    logger.exception(f"[Graphing  ] Could not fit power trendline: {e}")
                    self.ids.trendline_spinner.text = "None"

            elif trendline_type == "Logarithmic":
                try:
                    # Transform x_data for logarithmic fit
                    log_x_data = np.log(x_data)

                    # Calculate the logarithmic trendline
                    z = np.polyfit(log_x_data, y_data, 1)
                    p = np.poly1d(z)

                    try:
                        self.ax.plot(x_data, p(np.log(x_data)), "r--")
                    except Exception as e:
                        logger.exception(f"Graphing ] Logarithmic trendline error: {e}")
                except Exception as e:
                    logger.exception(f"[Graphing  ] Could not fit logarithmic trendline: {e}")
                    self.ids.trendline_spinner.text = "None"
                
            self.update_graph()


    def regenerate_graph(self):
        self.initialize_graph()
        self.set_x_axis()
        self.set_y_axis()
        if self.trendline_enabled:
            self.update_trendline()

    def initialize_graph(self):
        if plt:
            plt.clf()
        graphing_area = self.graphing_area
        self.fig, self.ax = plt.subplots()
        self.ax.scatter([], [])
        self.ax.set_xlabel(self.x_axis_label)
        self.ax.set_ylabel(self.y_axis_label)
        self.ax.set_title(self.graph_title)

        if self.graph_widget:
            graphing_area.remove_widget(self.graph_widget)

        self.graph_widget = FigureCanvasKivyAgg(plt.gcf())
        
        graphing_area.add_widget(self.graph_widget)


    def update_graph(self):
        self.graph_widget.draw()

    def save_graph(self, filepath):
        plt.savefig(filepath)

    def set_graphing_source(self, file):
        self._source_csv = file
        self.initialize_graph()
        try:
            self.graph_df = pd.read_csv(file)
            self.available_axes = list(self.graph_df.keys())
            if self.available_axes[0] == "file":
                self.available_axes = self.available_axes[1:]
            if "time" in self.available_axes:
                self.graph_df['time'] = [date_time.strptime(datetime_obj, '%c') for datetime_obj in self.graph_df['time']]
                    
            self.update_available_axes()
            self.set_x_axis()
            self.set_y_axis()

        except Exception as e:
            logger.exception(f"Graph Generation | Set graphing source | {e}")



    def set_post_processing_module(self, postprocessingmodule):
        self._post = postprocessingmodule


class CellCountControls(BoxLayout):

    ENABLE_PREVIEW_AUTO_REFRESH = False

    done = BooleanProperty(False)

    def __init__(self, **kwargs):
        super().__init__(**kwargs)
        logger.info('LVP Main: CellCountControls.__init__()')
        self._preview_source_image = None
        self._preview_image = None
        self._post = post_processing.PostProcessing()
        self._settings = self._get_init_settings()
        self._set_ui_to_settings(self._settings)


    def _get_init_settings(self):
        return {
            'context': {
                'pixels_per_um': 1.0,       # TODO Isn't this supposed to be 0.5 ?
                'fluorescent_mode': True
            },
            'segmentation': {
                'algorithm': 'initial',
                'parameters': {
                    'threshold': 20,
                }
            },
            'filters': {
                'area': {
                    'min': 0,
                    'max': 100
                },
                'perimeter': {
                    'min': 0,
                    'max': 100
                },
                'sphericity': {
                    'min': 0.0,
                    'max': 1.0
                },
                'intensity': {
                    'min': {
                        'min': 0,
                        'max': 100
                    },
                    'mean': {
                        'min': 0,
                        'max': 100
                    },
                    'max': {
                        'min': 0,
                        'max': 100
                    }
                }
            }
        }

    def apply_method_to_preview_image(self):
        self._regenerate_image_preview()

    
    # Decorate function to show popup and run the code below in a thread
    @show_popup
    def apply_method_to_folder(self, popup, path):
        popup.title = 'Processing Cell Count Method'
        pre_text = f'Applying method to folder: {path}'
        popup.text = pre_text
        
        popup.progress = 0
        total_images = self._post.get_num_images_in_folder(path=path)
        image_count = 0
        for image_process in self._post.apply_cell_count_to_folder(path=path, settings=self._settings):
            filename = image_process['filename']
            image_count += 1
            popup.progress = int(100 * image_count / total_images)
            popup.text = f"{pre_text}\n- {image_count}/{total_images}: {filename}"

        popup.progress = 100
        popup.text = 'Done'
        time.sleep(1)
        self.done = True

    def set_post_processing_module(self, post_processing_module):
        self._post = post_processing_module

    def get_current_settings(self):
        return self._settings


    @staticmethod
    def _validate_method_settings_metadata(settings):
        if 'metadata' not in settings:
            raise Exception(f"No valid metadata found")
        
        metadata = settings['metadata']
        
        for key in ('type', 'version'):
            if key not in metadata:
                raise Exception(f"No {key} found in metadata")
                

    def _add_method_settings_metadata(self):
        self._settings['metadata'] = {
            'type': 'cell_count_method',
            'version': '1'
        }


    def load_settings(self, settings):
        self._validate_method_settings_metadata(settings=settings)
        self._settings = settings
        self._set_ui_to_settings(settings)


    def _area_range_slider_values_to_physical(self, slider_values):
        if self._preview_source_image is None:
            return slider_values
        
        xp = [0, 30, 60, 100]
        max = self.calculate_area_filter_max(image=self._preview_source_image)
        if max < 10001:
            max = 10001

        fp = [0, 1000, 10000, max]
        fg = np.interp(slider_values, xp, fp)
        return fg[0], fg[1]
    
    def _area_range_slider_physical_to_values(self, physical_values):
        if self._preview_source_image is None:
            return physical_values

        max = self.calculate_area_filter_max(image=self._preview_source_image)
        if max < 10001:
            max = 10001

        xp = [0, 1000, 10000, max]
        fp = [0, 30, 60, 100]
        fg = np.interp(physical_values, xp, fp)
        return fg[0], fg[1]

    def _perimeter_range_slider_values_to_physical(self, slider_values):
        if self._preview_source_image is None:
            return slider_values

        xp = [0, 50, 100]

        max = self.calculate_perimeter_filter_max(image=self._preview_source_image)
        if max < 101:
            max = 101

        fp = [0, 100, max]
        fg = np.interp(slider_values, xp, fp)
        return fg[0], fg[1]
    
    def _perimeter_range_slider_physical_to_values(self, physical_values):
        if self._preview_source_image is None:
            return physical_values
        
        max = self.calculate_perimeter_filter_max(image=self._preview_source_image)
        if max < 101:
            max = 101

        xp = [0, 100, max]
        fp = [0, 50, 100]
        fg = np.interp(physical_values, xp, fp)
        return fg[0], fg[1]


    def _set_ui_to_settings(self, settings):
        self.ids.text_cell_count_pixels_per_um_id.text = str(settings['context']['pixels_per_um'])
        self.ids.cell_count_fluorescent_mode_id.active = settings['context']['fluorescent_mode']
        self.ids.slider_cell_count_threshold_id.value = settings['segmentation']['parameters']['threshold']
        self.ids.slider_cell_count_area_id.value = self._area_range_slider_physical_to_values(
            (settings['filters']['area']['min'], settings['filters']['area']['max'])
        )
        
        self.ids.slider_cell_count_perimeter_id.value = self._perimeter_range_slider_physical_to_values(
            (settings['filters']['perimeter']['min'], settings['filters']['perimeter']['max'])
        )
        self.ids.slider_cell_count_sphericity_id.value = (settings['filters']['sphericity']['min'], settings['filters']['sphericity']['max'])
        self.ids.slider_cell_count_min_intensity_id.value = (settings['filters']['intensity']['min']['min'], settings['filters']['intensity']['min']['max'])
        self.ids.slider_cell_count_mean_intensity_id.value = (settings['filters']['intensity']['mean']['min'], settings['filters']['intensity']['mean']['max'])
        self.ids.slider_cell_count_max_intensity_id.value = (settings['filters']['intensity']['max']['min'], settings['filters']['intensity']['max']['max'])

        self.slider_adjustment_area()
        self.slider_adjustment_perimeter()
        self._regenerate_image_preview()


    def set_preview_source_file(self, file) -> None:
        image = image_utils.image_file_to_image(image_file=file)
        if image is None:
            return
            
        self.set_preview_source(image=image)


    def calculate_area_filter_max(self, image):
        pixels_per_um = self._settings['context']['pixels_per_um']

        max_area_pixels = image.shape[0] * image.shape[1]
        max_area_um2 = max_area_pixels / (pixels_per_um**2)
        return max_area_um2
    

    def calculate_perimeter_filter_max(self, image):
        pixels_per_um = self._settings['context']['pixels_per_um']

        # Assume max perimeter will never need to be larger than 2x frame size border
        # The 2x is to provide margin for handling various curvatures
        max_perimeter_pixels = 2*((2*image.shape[0])+(2*image.shape[1]))
        max_perimeter_um = max_perimeter_pixels / pixels_per_um
        return max_perimeter_um
    

    def update_filter_max(self, image):
        max_area_um2 = self. calculate_area_filter_max(image=image)
        max_perimeter_um = self.calculate_perimeter_filter_max(image=image)
        
        self.ids.slider_cell_count_area_id.max = int(self._area_range_slider_physical_to_values(physical_values=(0,max_area_um2))[1])
        self.ids.slider_cell_count_perimeter_id.max = int(self._perimeter_range_slider_physical_to_values(physical_values=(0,max_perimeter_um))[1])

        self.slider_adjustment_area()
        self.slider_adjustment_perimeter()


    def set_preview_source(self, image) -> None:
        self._preview_source_image = image
        self._preview_image = image
        self.ids['cell_count_image_id'].texture = image_utils_kivy.image_to_texture(image=image)
        self.update_filter_max(image=image)
        self._regenerate_image_preview()


    # Save settings to JSON file
    def save_method_as(self, file="./data/cell_count_method.json"):
        logger.info(f'[LVP Main  ] CellCountContent.save_method_as({file})')
        os.chdir(source_path)
        self._add_method_settings_metadata()
        with open(file, "w") as write_file:
            json.dump(self._settings, write_file, indent = 4, cls=CustomJSONizer)

    
    def load_method_from_file(self, file):
        logger.info(f'[LVP Main  ] CellCountContent.load_method_from_file({file})')
        with open(file, "r") as f:
            method_settings = json.load(f)
        
        self.load_settings(settings=method_settings)

    
    def _regenerate_image_preview(self):
        if self._preview_source_image is None:
            return

        image, _ = self._post.preview_cell_count(
            image=self._preview_source_image,
            settings=self._settings
        )

        self._preview_image = image

        cell_count_content.ids['cell_count_image_id'].texture = image_utils_kivy.image_to_texture(image=image)


    def slider_adjustment_threshold(self):
        self._settings['segmentation']['parameters']['threshold'] = self.ids['slider_cell_count_threshold_id'].value

        if self.ENABLE_PREVIEW_AUTO_REFRESH:
            self._regenerate_image_preview()


    def slider_adjustment_area(self):
        low, high = self._area_range_slider_values_to_physical(
            (self.ids['slider_cell_count_area_id'].value[0], self.ids['slider_cell_count_area_id'].value[1])
        )

        self._settings['filters']['area']['min'], self._settings['filters']['area']['max'] = low, high

        self.ids['label_cell_count_area_id'].text = f"{int(low)}-{int(high)} μm²"

        if self.ENABLE_PREVIEW_AUTO_REFRESH:
            self._regenerate_image_preview()


    def slider_adjustment_perimeter(self):
        low, high = self._perimeter_range_slider_values_to_physical(
            (self.ids['slider_cell_count_perimeter_id'].value[0], self.ids['slider_cell_count_perimeter_id'].value[1])
        )

        self._settings['filters']['perimeter']['min'], self._settings['filters']['perimeter']['max'] = low, high

        self.ids['label_cell_count_perimeter_id'].text = f"{int(low)}-{int(high)} μm"

        if self.ENABLE_PREVIEW_AUTO_REFRESH:
            self._regenerate_image_preview()

    def slider_adjustment_sphericity(self):
        self._settings['filters']['sphericity']['min'] = self.ids['slider_cell_count_sphericity_id'].value[0]
        self._settings['filters']['sphericity']['max'] = self.ids['slider_cell_count_sphericity_id'].value[1]

        if self.ENABLE_PREVIEW_AUTO_REFRESH:
            self._regenerate_image_preview()

    def slider_adjustment_min_intensity(self):
        self._settings['filters']['intensity']['min']['min'] = self.ids['slider_cell_count_min_intensity_id'].value[0]
        self._settings['filters']['intensity']['min']['max'] = self.ids['slider_cell_count_min_intensity_id'].value[1]

        if self.ENABLE_PREVIEW_AUTO_REFRESH:
            self._regenerate_image_preview()


    def slider_adjustment_mean_intensity(self):
        self._settings['filters']['intensity']['mean']['min'] = self.ids['slider_cell_count_mean_intensity_id'].value[0]
        self._settings['filters']['intensity']['mean']['max'] = self.ids['slider_cell_count_mean_intensity_id'].value[1]
        
        if self.ENABLE_PREVIEW_AUTO_REFRESH:
            self._regenerate_image_preview()


    def slider_adjustment_max_intensity(self):
        self._settings['filters']['intensity']['max']['min'] = self.ids['slider_cell_count_max_intensity_id'].value[0]
        self._settings['filters']['intensity']['max']['max'] = self.ids['slider_cell_count_max_intensity_id'].value[1]
        
        if self.ENABLE_PREVIEW_AUTO_REFRESH:
            self._regenerate_image_preview()


    def flourescent_mode_toggle(self):
        self._settings['context']['fluorescent_mode'] = self.ids['cell_count_fluorescent_mode_id'].active
        
        if self.ENABLE_PREVIEW_AUTO_REFRESH:
            self._regenerate_image_preview()


    def pixel_conversion_adjustment(self):

        def _validate(value_str):
            try:
                value = float(value_str)
            except:
                return False, -1

            if value <= 0:
                return False, -1
                
            return True, value

        value_str = cell_count_content.ids['text_cell_count_pixels_per_um_id'].text

        valid, value = _validate(value_str)
        if not valid:
            return
        
        if self._preview_image is None:
            return
        
        self._settings['context']['pixels_per_um'] = value
        self.update_filter_max(image=self._preview_image)
      


class PostProcessingAccordion(BoxLayout):

    def __init__(self, **kwargs):
        #super(PostProcessingAccordion,self).__init__(**kwargs)
        super().__init__(**kwargs)
        self.name = self.__class__.__name__
        self.post = post_processing.PostProcessing()
        #global settings
        #stitching params (see more info in image_stitcher.py):
        #self.raw_images_folder = settings['save_folder'] # I'm guessing not ./capture/ because that would have frames over time already (to make video)
        self.raw_images_folder = './capture/' # I'm guessing not ./capture/ because that would have frames over time already (to make video)
        self.combine_colors = False #True if raw images are in separate red/green/blue channels and need to be first combined
        self.ext = "tiff" #or read it from settings?
        #self.stitching_method = "features" # "features" - Low method, "position" - based on position information
        self.stitching_method = "position" # "features" - Low method, "position" - based on position information
        self.stitched_save_name = "last_composite_img.tiff"
        #self.positions_file = None #relevant if stitching method is position, will read positions from that file
        self.positions_file = "./capture/2x2.tsv" #relevant if stitching method is position, will read positions from that file
        self.pos2pix = 2630 # relevant if stitching method is position. The scale conversion for pos info into pixels
        
        
        # self.tiling_target = []
        self.tiling_min = {
            "x": 120000,
            "y": 80000
        }

        self.tiling_max = {
            "x": 0,
            "y": 0
        }

        self.tiling_count = {
            "x": 1,
            "y": 1
        }

        self.accordion_item_states = {
            'cell_count_accordion_id': None,
            'stitch_accordion_id': None,
            'composite_gen_accordion_id': None,
            'zprojection_accordion_id': None,
            'open_last_save_folder_accordion_id': None,
            'create_avi_accordion_id': None
        }
        """print("===============================================================")
        print(self.ids)
        print("===============================================================")
        for id in self.accordion_item_states.keys():
            self.ids[id].background_color = [0.753, 0.816, 0.910, 1]"""

        self.init_cell_count()
        self._graphing_popup = None


    @staticmethod
    def accordion_item_state(accordion_item):
        if accordion_item.collapse == True:
            return 'closed'
        return 'open'
     

    def get_accordion_item_states(self):
        return {
            'cell_count_accordion_id': self.accordion_item_state(self.ids['cell_count_accordion_id']),
            'stitch_accordion_id': self.accordion_item_state(self.ids['stitch_accordion_id']),
            'composite_gen_accordion_id': self.accordion_item_state(self.ids['composite_gen_accordion_id']),
            'zprojection_accordion_id': self.accordion_item_state(self.ids['zprojection_accordion_id']),
            'open_last_save_folder_accordion_id': self.accordion_item_state(self.ids['open_last_save_folder_accordion_id']),
            'create_avi_accordion_id': self.accordion_item_state(self.ids['create_avi_accordion_id']),
        }


    def accordion_collapse(self):
        
        new_accordion_item_states = self.get_accordion_item_states()

        changed_items = []
        for accordion_item_id, prev_accordion_item_state in self.accordion_item_states.items():
            if new_accordion_item_states[accordion_item_id] == prev_accordion_item_state:
                # No change
                continue
            
            # Update state and add state change to list
            self.accordion_item_states[accordion_item_id] = self.accordion_item_state(self.ids[accordion_item_id])
            changed_items.append(accordion_item_id)

        # TODO not currently needed to detect accordion item state changes, but an example is shown below
        # if 'cell_count_accordion_id' in changed_items:
        #     if self.accordion_item_states['cell_count_accordion_id'] == 'open':
        #         cell_count_content.activate()
        #     else:
        #         cell_count_content.deactivate()


    def init_cell_count(self):
        self._cell_count_popup = None
        

    def convert_to_avi(self):
        logger.debug('[LVP Main  ] PostProcessingAccordian.convert_to_avi() not yet implemented')
     
        
    def open_folder(self):

        OS_FOLDER_MAP = {
            'win32': 'explorer',
            'darwin': 'open',
            'linux': 'xdg-open'
        }

        if sys.platform not in OS_FOLDER_MAP:
            logger.info(f'[LVP Main  ] PostProcessing.open_folder() not yet implemented for {sys.platform} platform')
            return
        
        command = OS_FOLDER_MAP[sys.platform]
        if last_save_folder is None:
            subprocess.Popen([command, str(pathlib.Path(settings['live_folder']).resolve())])
        else:
            subprocess.Popen([command, str(last_save_folder)])


    def open_cell_count(self):
        global cell_count_content
        if self._cell_count_popup is None:
            cell_count_content.set_post_processing_module(self.post)
            self._cell_count_popup = Popup(
                title="Post Processing - Object Analysis",
                content=cell_count_content,
                size_hint=(0.85,0.85),
                auto_dismiss=True
            )

        self._cell_count_popup.open()

    def open_graphing(self):
        global graphing_controls
        if self._graphing_popup is None:
            graphing_controls.set_post_processing_module(self.post)
            self._graphing_popup = Popup(
                title="Post Processing - Object Plotting",
                content=graphing_controls,
                size_hint=(0.85,0.85),
                auto_dismiss=True
            )
        
        self._graphing_popup.open()


class CellCountDisplay(FloatLayout):

    def __init__(self, **kwargs):
        super(CellCountDisplay,self).__init__(**kwargs)




class ShaderEditor(BoxLayout):
    fs = StringProperty('''
void main (void){
	gl_FragColor =
    white_point *
    frag_color *
    texture2D(texture0, tex_coord0)
    - black_point;
}
''')
    vs = StringProperty('''
void main (void) {
  frag_color = color;
  tex_coord0 = vTexCoords0;
  gl_Position =
  projection_mat *
  modelview_mat *
  vec4(vPosition.xy, 0.0, 1.0);
}
''')

    viewer = ObjectProperty(None)
    hide_editor = ObjectProperty(None)
    hide_editor = True


    def __init__(self, **kwargs):
        super(ShaderEditor, self).__init__(**kwargs)
        logger.info('[LVP Main  ] ShaderEditor.__init__()')
        self.test_canvas = RenderContext()
        s = self.test_canvas.shader
        self.trigger_compile = Clock.create_trigger(self.compile_shaders, -1)
        self.bind(fs=self.trigger_compile, vs=self.trigger_compile)

    def compile_shaders(self, *largs):
        logger.info('[LVP Main  ] ShaderEditor.compile_shaders()')
        if not self.viewer:
            logger.warning('[LVP Main  ] ShaderEditor.compile_shaders() Fail')
            return

        # we don't use str() here because it will crash with non-ascii char
        fs = fs_header + self.fs
        vs = vs_header + self.vs

        self.viewer.fs = fs
        self.viewer.vs = vs

    # Hide (and unhide) Shader settings
    def toggle_editor(self):
        logger.info('[LVP Main  ] ShaderEditor.toggle_editor()')
        if self.hide_editor == False:
            self.hide_editor = True
            self.pos = -285, 0
        else:
            self.hide_editor = False
            self.pos = 0, 0

class ImageSettings(BoxLayout):
    settings_width = dp(300)

    def __init__(self, **kwargs):
        super().__init__(**kwargs)
        logger.info('[LVP Main  ] ImageSettings.__init__()')
        self._accordion_item_df_control_visible = False
        self._accordion_item_df_control = AccordionItemImageSettingsDfControl()
        self._accordion_item_lumi_control_visible = False
        self._accordion_item_lumi_control = AccordionItemImageSettingsLumiControl()
        self._accordion_item_fluorescence_control_visible = False
        self._accordion_item_red_control = AccordionItemImageSettingsRedControl()
        self._accordion_item_green_control = AccordionItemImageSettingsGreenControl()
        self._accordion_item_blue_control = AccordionItemImageSettingsBlueControl()
        Clock.schedule_once(self._init_ui, 0)


    def layer_lookup(self, layer: str):
        LAYER_MAP = {
            'DF': self._accordion_item_df_control,
            'Lumi': self._accordion_item_lumi_control,
            'Blue': self._accordion_item_blue_control,
            'Red': self._accordion_item_red_control,
            'Green': self._accordion_item_green_control,
        }

        if layer in LAYER_MAP:
            return LAYER_MAP[layer].ids[layer]
        else:
            return self.ids[layer]
        
    
    def accordion_item_lookup(self, layer: str):
        LAYER_MAP = {
            'DF': self._accordion_item_df_control,
            'Lumi': self._accordion_item_lumi_control,
            'Blue': self._accordion_item_blue_control,
            'Red': self._accordion_item_red_control,
            'Green': self._accordion_item_green_control,
        }

        if layer in LAYER_MAP:
            return LAYER_MAP[layer]
        else:
            return self.ids[f"{layer}_accordion"]
        
    
    def set_expanded_layer(self, layer: str) -> None:
        for a_layer in common_utils.get_layers():
            accordion_item_obj = self.accordion_item_lookup(layer=a_layer)
            
            if layer == a_layer:
                accordion_item_obj.collapse = False
            else:
                accordion_item_obj.collapse = True

    
    def set_lumi_layer_control_visibility(self, visible: bool) -> None:
        if visible:
            self._show_lumi_layer_control()
        else:
            self._hide_lumi_layer_control()


    def _show_lumi_layer_control(self):
        if not self._accordion_item_lumi_control_visible:
            self._accordion_item_lumi_control_visible = True
            self.ids['accordion_id'].add_widget(self._accordion_item_lumi_control, 0)


    def _hide_lumi_layer_control(self):
        if self._accordion_item_lumi_control_visible:
            self._accordion_item_lumi_control.collapse = True
            self._accordion_item_lumi_control_visible = False
            self.ids['accordion_id'].remove_widget(self._accordion_item_lumi_control)

    
    def set_df_layer_control_visibility(self, visible: bool) -> None:
        if visible:
            self._show_df_layer_control()
        else:
            self._hide_df_layer_control()


    def _show_df_layer_control(self):
        if not self._accordion_item_df_control_visible:
            self._accordion_item_df_control_visible = True
            self.ids['accordion_id'].add_widget(self._accordion_item_df_control, 0)


    def _hide_df_layer_control(self):
        if self._accordion_item_df_control_visible:
            self._accordion_item_df_control.collapse = True
            self._accordion_item_df_control_visible = False
            self.ids['accordion_id'].remove_widget(self._accordion_item_df_control)


    def set_fluoresence_layer_controls_visibility(self, visible: bool) -> None:
        if visible:
            self._show_fluorescence_layer_controls()
        else:
            self._hide_fluorescence_layer_controls()


    def _show_fluorescence_layer_controls(self):
        if not self._accordion_item_fluorescence_control_visible:
            self._accordion_item_fluorescence_control_visible = True
            self.ids['accordion_id'].add_widget(self._accordion_item_blue_control, 0)
            self.ids['accordion_id'].add_widget(self._accordion_item_green_control, 0)
            self.ids['accordion_id'].add_widget(self._accordion_item_red_control, 0)
            

    def _hide_fluorescence_layer_controls(self):
        if self._accordion_item_fluorescence_control_visible:
            self._accordion_item_blue_control.collapse = True
            self._accordion_item_green_control.collapse = True
            self._accordion_item_red_control.collapse = True
            self._accordion_item_fluorescence_control_visible = False
            self.ids['accordion_id'].remove_widget(self._accordion_item_blue_control)
            self.ids['accordion_id'].remove_widget(self._accordion_item_green_control)
            self.ids['accordion_id'].remove_widget(self._accordion_item_red_control)
    

    def _init_ui(self, dt=0):
        self.assign_led_button_down_images()
        self.accordion_collapse()
        self.set_layer_exposure_range()
        self.enable_image_stats_if_needed()


    def enable_image_stats_if_needed(self):
        global ENGINEERING_MODE
        if ENGINEERING_MODE == True:
            for layer in common_utils.get_layers():
                layer_obj = self.layer_lookup(layer=layer)
                layer_obj.ids['image_stats_mean_id'].height = '30dp'
                layer_obj.ids['image_stats_stddev_id'].height = '30dp'
                layer_obj.ids['image_af_score_id'].height = '30dp'


    def set_layer_exposure_range(self):
        for layer in common_utils.get_fluorescence_layers():
            layer_obj = self.layer_lookup(layer=layer)
            layer_obj.ids['exp_slider'].max = 1000

        for layer in common_utils.get_transmitted_layers():
            layer_obj = self.layer_lookup(layer=layer)

            if layer == 'BF':
                layer_obj.ids['exp_slider'].max = 100
            else:
                layer_obj.ids['exp_slider'].max = 200
        
        for layer in common_utils.get_luminescence_layers():
            layer_obj = self.layer_lookup(layer=layer)
            layer_obj.ids['exp_slider'].max = 1000


    def assign_led_button_down_images(self):
        led_button_down_background_map = {
            'Red': './data/icons/ToggleRR.png',
            'Green': './data/icons/ToggleRG.png',
            'Blue': './data/icons/ToggleRB.png',
            'Lumi': './data/icons/ToggleRB.png',
        }

        for layer in common_utils.get_layers_with_led():
            button_down_image = led_button_down_background_map.get(layer, './data/icons/ToggleRW.png')
            layer_obj = self.layer_lookup(layer=layer)
            layer_obj.ids['enable_led_btn'].background_down = button_down_image


    # Hide (and unhide) main settings
    def toggle_settings(self):
        self.update_transmitted()
        logger.info('[LVP Main  ] ImageSettings.toggle_settings()')
        global lumaview
        scope_display = lumaview.ids['viewer_id'].ids['scope_display_id']
        scope_display.stop()

        # move position of settings and stop histogram if main settings are collapsed
        if self.ids['toggle_imagesettings'].state == 'normal':
            self.pos = lumaview.width - 30, 0

            for layer in common_utils.get_layers():
                layer_obj = lumaview.ids['imagesettings_id'].layer_lookup(layer=layer)
                Clock.unschedule(layer_obj.ids['histo_id'].histogram)
                logger.info('[LVP Main  ] Clock.unschedule(lumaview...histogram)')
        else:
            self.pos = lumaview.width - self.settings_width, 0
 
        if scope_display.play == True:
            scope_display.start()

    def update_transmitted(self):
        for layer in common_utils.get_transmitted_layers():
            layer_obj = self.layer_lookup(layer=layer)

            # Remove 'Colorize' option in transmitted channels control
            # -----------------------------------------------------
<<<<<<< HEAD
            self.ids[layer].ids['false_color_label'].text = ''
            self.ids[layer].ids['false_color'].color = (0., )*4
            label = self.ids[layer].ids['composite_threshold_label']
            slider = self.ids[layer].ids['composite_threshold_slider']
            text = self.ids[layer].ids['composite_threshold_text']
            label.text = ""
            label.visible = False
            label.opacity = 0
            slider.disabled = True
            slider.visible = False
            slider.cursor_size = '0dp','0dp'
            slider.opacity = 0
            slider.value_track_color = (0., )*4
            text.disabled = True
            text.visible = False
            text.width = '0dp'
            text.text = ""
            text.opacity = 0
=======
            layer_obj.ids['false_color_label'].text = ''
            layer_obj.ids['false_color'].color = (0., )*4
>>>>>>> f6ae7a2d

            # Adjust 'Illumination' range
            layer_obj.ids['ill_slider'].step = 1
            layer_obj.ids['ill_slider'].max = 50

    def accordion_collapse(self):
        logger.info('[LVP Main  ] ImageSettings.accordion_collapse()')
        global lumaview

        # turn off the camera update and all LEDs
        scope_display = lumaview.ids['viewer_id'].ids['scope_display_id']
        scope_display.stop()
        scope_leds_off()

        # turn off all LED toggle buttons and histograms
        for layer in common_utils.get_layers():
            layer_accordion = self.accordion_item_lookup(layer=layer)
            layer_is_collapsed = layer_accordion.collapse

            if layer_is_collapsed:
                continue

            layer_obj = self.layer_lookup(layer=layer)
            layer_obj.apply_settings()

        # Restart camera feed
        if scope_display.play == True:
            scope_display.start()


    def check_settings(self, *args):
        logger.info('[LVP Main  ] ImageSettings.check_settings()')
        global lumaview
        if self.ids['toggle_imagesettings'].state == 'normal':
            self.pos = lumaview.width - 30, 0
        else:
            self.pos = lumaview.width - self.settings_width, 0


def set_histogram_layer(active_layer):   
    for layer in common_utils.get_layers():
        layer_ref = lumaview.ids['imagesettings_id'].layer_lookup(layer=layer)
        Clock.unschedule(layer_ref.ids['histo_id'].histogram)

        if layer == active_layer:
            Clock.schedule_interval(layer_ref.ids['histo_id'].histogram, 0.5)
            logger.info(f'[LVP Main  ] Clock.schedule_interval(...[{active_layer}]...histogram, 0.5)')


class Histogram(Widget):
    bg_color = ObjectProperty(None)
    layer = ObjectProperty(None)

    def __init__(self, **kwargs):
        super(Histogram, self).__init__(**kwargs)
        logger.info('[LVP Main  ] Histogram.__init__()')
        if self.bg_color is None:
            self.bg_color = (1, 1, 1, 1)

        self.hist_range_set = False
        self.edges = [0,255]
        self.stablize = 0.3


    # @classmethod
    # def set_active_layer(self, active_layer):     
    #     Clock.unschedule(self.histogram) 
    #     for layer in common_utils.get_layers():
    #         if layer == active_layer:
    #             Clock.schedule_interval(self.histogram, 0.5)
    #             logger.info(f'[LVP Main  ] Clock.schedule_interval(...[{active_layer}]...histogram, 0.5)')


    def histogram(self, *args):
        # logger.info('[LVP Main  ] Histogram.histogram()')
        global lumaview
        bins = 128

        if lumaview.scope.camera != False and lumaview.scope.camera.active != False:
            image = lumaview.scope.image_buffer
            if image is None:
                return
            
            hist = np.histogram(image, bins=bins,range=(0,256))
            '''
            if self.hist_range_set:
                edges = self.edges
            else:
                edges = np.histogram_bin_edges(image, bins=1)
                edges[0] = self.stablize*self.edges[0] + (1 - self.stablize)*edges[0]
                edges[1] = self.stablize*self.edges[1] + (1 - self.stablize)*edges[1]
            '''
            # mean = np.mean(hist[1],hist[0])
            lumaview.ids['viewer_id'].black = 0.0 # float(edges[0])/255.
            lumaview.ids['viewer_id'].white = 1.0 # float(edges[1])/255.

            # UPDATE SHADER
            self.canvas.clear()
            r, b, g, a = self.bg_color
            self.hist = hist
            #self.edges = edges
            with self.canvas:
                x = self.x
                y = self.y
                w = self.width
                h = self.height
                #Color(r, b, g, a/12)
                #Rectangle(pos=(x, y), size=(256, h))
                #Color(r, b, g, a/4)
                #Rectangle(pos=(x + edges[0], y), size=(edges[1]-edges[0], h))
                Color(r, b, g, a/2)
                #self.color = Color(rgba=self.color)
                layer_obj = lumaview.ids['imagesettings_id'].layer_lookup(layer=self.layer)
                logHistogram = layer_obj.ids['logHistogram_id'].active
                if logHistogram:
                    maxheight = np.log(np.max(hist[0])+1)
                else:
                    maxheight = np.max(hist[0])
                if maxheight > 0:
                    scale=h/maxheight
                    for i in range(len(hist[0])):
                        if logHistogram:
                            counts = scale*np.log(hist[0][i] + 1)
                        else:
                            counts = np.ceil(scale*hist[0][i])
                        self.pos = self.pos
                        bin_size= self.width/bins
                        Rectangle(pos=(x+max(i*bin_size-1, 1), y), size=(bin_size, counts))
                        #self.line = Line(points=(x+i, y, x+i, y+counts), width=1)


class VerticalControl(BoxLayout):

    def __init__(self, **kwargs):
        super(VerticalControl, self).__init__(**kwargs)
        logger.info('[LVP Main  ] VerticalControl.__init__()')

        # boolean describing whether the scope is currently in the process of autofocus
        self.is_autofocus = False
        self.is_complete = False
        self.record_autofocus_to_file = False


    def update_gui(self):
        try:
            set_pos = lumaview.scope.get_target_position('Z')  # Get target value
        except:
            return

        self.ids['obj_position'].value = max(0, set_pos)
        self.ids['z_position_id'].text = format(max(0, set_pos), '.2f')


    def coarse_up(self, overshoot_enabled: bool = True):
        logger.info('[LVP Main  ] VerticalControl.coarse_up()')
        _, objective = get_current_objective_info()
        coarse = objective['z_coarse']
        move_relative_position('Z', coarse, overshoot_enabled=overshoot_enabled)


    def fine_up(self, overshoot_enabled: bool = True):
        logger.info('[LVP Main  ] VerticalControl.fine_up()')
        _, objective = get_current_objective_info()
        fine = objective['z_fine']
        move_relative_position('Z', fine, overshoot_enabled=overshoot_enabled)


    def fine_down(self, overshoot_enabled: bool = True):
        logger.info('[LVP Main  ] VerticalControl.fine_down()')
        _, objective = get_current_objective_info()
        fine = objective['z_fine']
        move_relative_position('Z', -fine, overshoot_enabled=overshoot_enabled)


    def coarse_down(self, overshoot_enabled: bool = True):
        logger.info('[LVP Main  ] VerticalControl.coarse_down()')
        _, objective = get_current_objective_info()
        coarse = objective['z_coarse']
        move_relative_position('Z', -coarse, overshoot_enabled=overshoot_enabled)


    def set_position(self, pos):
        logger.info('[LVP Main  ] VerticalControl.set_position()')
        try:
            pos = float(pos)
        except:
            return
        
        move_absolute_position('Z', pos)


    def set_bookmark(self):
        logger.info('[LVP Main  ] VerticalControl.set_bookmark()')
        height = lumaview.scope.get_current_position('Z')  # Get current z height in um
        settings['bookmark']['z'] = height

    def set_all_bookmarks(self):
        logger.info('[LVP Main  ] VerticalControl.set_all_bookmarks()')
        height = lumaview.scope.get_current_position('Z')  # Get current z height in um
        settings['bookmark']['z'] = height
        settings['BF']['focus'] = height
        settings['PC']['focus'] = height
        settings['DF']['focus'] = height
        settings['Blue']['focus'] = height
        settings['Green']['focus'] = height
        settings['Red']['focus'] = height
        settings['Lumi']['focus'] = height

    def goto_bookmark(self):
        logger.info('[LVP Main  ] VerticalControl.goto_bookmark()')
        pos = settings['bookmark']['z']
        move_absolute_position('Z', pos)

    def home(self):
        logger.info('[LVP Main  ] VerticalControl.home()')
        move_home(axis='Z')
    
    def load_objective_from_settings(self):
        self.ids['objective_spinner2'] = settings['objective_id']

    def load_objectives(self):
        logger.info('[LVP Main  ] VerticalControl.load_objectives()')
        spinner = self.ids['objective_spinner2']
        spinner.values = objective_helper.get_objectives_list()


    def select_objective(self):
        logger.info('[LVP Main  ] VerticalControl.select_objective()')
        global lumaview
        global settings

        # Update objective stored in settings
        objective_id = self.ids['objective_spinner2'].text
        objective = objective_helper.get_objective_info(objective_id=objective_id)
        settings['objective_id'] = objective_id

        # Update magnification UI info
        microscope_settings_id = lumaview.ids['motionsettings_id'].ids['microscope_settings_id']
        microscope_settings_id.ids['magnification_id'].text = f"{objective['magnification']}"

        # Update selected to be consistent with other selector
        ms_objective_spinner = microscope_settings_id.ids['objective_spinner']
        ms_objective_spinner.text = objective_id

        # Set objective in lumascope
        lumaview.scope.set_objective(objective_id=objective_id)

        # Update UI FOV
        fov_size = common_utils.get_field_of_view(
            focal_length=objective['focal_length'],
            frame_size=settings['frame'],
            binning_size=get_binning_from_ui(),
        )
        microscope_settings_id.ids['field_of_view_width_id'].text = str(round(fov_size['width'],0))
        microscope_settings_id.ids['field_of_view_height_id'].text = str(round(fov_size['height'],0))





    def _reset_run_autofocus_button(self, **kwargs):
        self.ids['autofocus_id'].state = 'normal'
        self.ids['autofocus_id'].text = 'Autofocus'

    
    def _set_run_autofocus_button(self, **kwargs):
        self.ids['autofocus_id'].state = 'down'
        self.ids['autofocus_id'].text = 'Focusing...'


    def _cleanup_at_end_of_autofocus(self):
        sequenced_capture_executor.reset()
        self._reset_run_autofocus_button()


    def _autofocus_run_complete(self, **kwargs):
        live_histo_reverse()
        self._reset_run_autofocus_button()


    def run_autofocus_from_ui(self):
        logger.info('[LVP Main  ] VerticalControl.run_autofocus_from_ui()')

        if ENGINEERING_MODE == True:
            save_autofocus_data = True
            parent_dir = pathlib.Path(settings['live_folder']).resolve() / "Autofocus Characterization"
        else:
            save_autofocus_data = False
            parent_dir = None

        live_histo_off()

        trigger_source = 'autofocus'
        run_complete_func = self._autofocus_run_complete
        run_not_started_func = self._reset_run_autofocus_button

        run_trigger_source = sequenced_capture_executor.run_trigger_source()
        if sequenced_capture_executor.run_in_progress() and \
            (run_trigger_source != trigger_source):
            run_not_started_func()
            logger.warning(f"Cannot start autofocus. Run already in progress from {run_trigger_source}")
            return
        
        if self.ids['autofocus_id'].state == 'normal':
            self._cleanup_at_end_of_autofocus()
            return
        
        self._set_run_autofocus_button()

        objective_id, _ = get_current_objective_info()
        labware_id, _ = get_selected_labware()
        active_layer, active_layer_config = get_active_layer_config()
        active_layer_config['autofocus'] = True
        active_layer_config['acquire'] = "image"
        curr_position = get_current_plate_position()
        curr_position.update({'name': 'AF'})

        positions = [
            curr_position,
        ]

        tiling_config = TilingConfig(
            tiling_configs_file_loc=pathlib.Path(source_path) / "data" / "tiling.json",
        )

        config = {
            'labware_id': labware_id,
            'positions': positions,
            'objective_id': objective_id,
            'zstack_params': {'range': 0, 'step_size': 0},
            'use_zstacking': False,
            'tiling': tiling_config.no_tiling_label(),
            'layer_configs': {active_layer: active_layer_config},
            'period': None,
            'duration': None,
            'frame_dimensions': get_current_frame_dimensions(),
            'binning_size': get_binning_from_ui(),
        }
      
        autofocus_sequence = Protocol.from_config(
            input_config=config,
            tiling_configs_file_loc=pathlib.Path(source_path) / "data" / "tiling.json",
        )

        autogain_settings = get_auto_gain_settings()

        callbacks = {
            'move_position': _handle_ui_update_for_axis,
            'update_scope_display': lumaview.ids['viewer_id'].ids['scope_display_id'].update_scopedisplay,
            'scan_iterate_post': run_complete_func,
            'run_complete': run_complete_func,
            'leds_off': _handle_ui_for_leds_off,
            'led_state': _handle_ui_for_led,
        }

        sequenced_capture_executor.run(
            protocol=autofocus_sequence,
            run_mode=SequencedCaptureRunMode.SINGLE_AUTOFOCUS,
            run_trigger_source=trigger_source,
            max_scans=1,
            sequence_name='af',
            parent_dir=parent_dir,
            image_capture_config=get_image_capture_config_from_ui(),
            enable_image_saving=False,
            disable_saving_artifacts=True,
            separate_folder_per_channel=False,
            autogain_settings=autogain_settings,
            callbacks=callbacks,
            return_to_position=None,
            save_autofocus_data=save_autofocus_data,
            leds_state_at_end="return_to_original",
            video_as_frames=settings['video_as_frames']
        )


    def turret_left(self):
        lumaview.scope.turret_bias -= 1
        angle = 90*lumaview.scope.turret_id + lumaview.scope.turret_bias
        lumaview.scope.tmove(angle)
        
    def turret_right(self):
        lumaview.scope.turret_bias += 1
        angle = 90*lumaview.scope.turret_id + lumaview.scope.turret_bias
        lumaview.scope.tmove(angle)
    
    def turret_home(self):
        lumaview.scope.turret_bias = 0
        lumaview.scope.thome()
        self.ids['turret_pos_1_btn'].state = 'normal'
        self.ids['turret_pos_2_btn'].state = 'normal'
        self.ids['turret_pos_3_btn'].state = 'normal'
        self.ids['turret_pos_4_btn'].state = 'normal'

    def set_turret_objective(self):
        global settings

        selected_turret = None
        for position in range(1,5):
            if self.ids[f"turret_pos_{position}_btn"].state == 'down':
                selected_turret = position

        if selected_turret == None:
            logger.error("VerticalControl] SetTurretObjective] No turret button selected")
            return
        
        try:
            selected_turret_id = self.ids[f"turret_pos_{selected_turret}_btn"]

            # Find magnification of the selected objective
            desired_objective = self.ids['objective_spinner2'].text
            objective_text_list = desired_objective.split()
            objective_magnification = objective_text_list[0]

            # Change turret text
            selected_turret_id.text = objective_magnification

            # Update settings
            settings["turret_objectives"][str(selected_turret)] = desired_objective

        except Exception as e:
            logger.exception(f"SetTurretObjective] Error: {e}")
            return
        

    def turret_select(self, selected_position):
        #TODO check if turret has been HOMED turret first
        lumaview.scope.turret_id = selected_position - 1
        angle = 90*lumaview.scope.turret_id
        lumaview.scope.tmove(
            degrees=angle
        )
        
        for available_position in range(1,5):
            if selected_position == available_position:
                state = 'down'

                # Check if an objective has been saved to that turret
                if (len(settings["turret_objectives"][str(selected_position)]) > 0):
                    if (not settings["turret_objectives"][str(selected_position)].isdigit()):

                        # If an objective has been assigned to the turret position, change to that objective
                        self.ids["objective_spinner2"].text = settings["turret_objectives"][str(selected_position)]
                        self.select_objective()

            else:
                state = 'normal'
            
            self.ids[f'turret_pos_{available_position}_btn'].state = state


class XYStageControl(BoxLayout):

    def update_gui(self, dt=0, full_redraw: bool = False):
        # logger.info('[LVP Main  ] XYStageControl.update_gui()')
        global lumaview
        try:
            x_target = lumaview.scope.get_target_position('X')  # Get target value in um
            x_target = np.clip(x_target, 0, 120000) # prevents crosshairs from leaving the stage area
            y_target = lumaview.scope.get_target_position('Y')  # Get target value in um
            y_target = np.clip(y_target, 0, 80000) # prevents crosshairs from leaving the stage area
        except:
            logger.exception('[LVP Main  ] Error talking to Motor board.')
        else:
            # Convert from plate position to stage position
            _, labware = get_selected_labware()
            stage_x, stage_y = coordinate_transformer.stage_to_plate(
                labware=labware,
                stage_offset=settings['stage_offset'],
                sx=x_target,
                sy=y_target
            )

            if not self.ids['x_pos_id'].focus:
                self.ids['x_pos_id'].text = format(max(0, stage_x), '.2f') # display coordinate in mm

            if not self.ids['y_pos_id'].focus:  
                self.ids['y_pos_id'].text = format(max(0, stage_y), '.2f') # display coordinate in mm


    def fine_left(self):
        logger.info('[LVP Main  ] XYStageControl.fine_left()')
        _, objective = get_current_objective_info()
        fine = objective['xy_fine']
        move_relative_position('X', -fine)  # Move LEFT fine step

    def fine_right(self):
        logger.info('[LVP Main  ] XYStageControl.fine_right()')
        _, objective = get_current_objective_info()
        fine = objective['xy_fine']
        move_relative_position('X', fine)  # Move RIGHT fine step

    def coarse_left(self):
        logger.info('[LVP Main  ] XYStageControl.coarse_left()')
        _, objective = get_current_objective_info()
        coarse = objective['xy_coarse']
        move_relative_position('X', -coarse)  # Move LEFT coarse step

    def coarse_right(self):
        logger.info('[LVP Main  ] XYStageControl.coarse_right()')
        _, objective = get_current_objective_info()
        coarse = objective['xy_coarse']
        move_relative_position('X', coarse)  # Move RIGHT

    def fine_back(self):
        logger.info('[LVP Main  ] XYStageControl.fine_back()')
        _, objective = get_current_objective_info()
        fine = objective['xy_fine']
        move_relative_position('Y', -fine)  # Move BACK 

    def fine_fwd(self):
        logger.info('[LVP Main  ] XYStageControl.fine_fwd()')
        _, objective = get_current_objective_info()
        fine = objective['xy_fine']
        move_relative_position('Y', fine)  # Move FORWARD 

    def coarse_back(self):
        logger.info('[LVP Main  ] XYStageControl.coarse_back()')
        _, objective = get_current_objective_info()
        coarse = objective['xy_coarse']
        move_relative_position('Y', -coarse)  # Move BACK

    def coarse_fwd(self):
        logger.info('[LVP Main  ] XYStageControl.coarse_fwd()')
        _, objective = get_current_objective_info()
        coarse = objective['xy_coarse']
        move_relative_position('Y', coarse)  # Move FORWARD 

    def set_xposition(self, x_pos):
        logger.info('[LVP Main  ] XYStageControl.set_xposition()')
        global lumaview
        try:
            x_pos = float(x_pos)
        except:
            return

        # x_pos is the the plate position in mm
        # Find the coordinates for the stage
        _, labware = get_selected_labware()
        stage_x, _ = coordinate_transformer.plate_to_stage(
            labware=labware,
            stage_offset=settings['stage_offset'],
            px=x_pos,
            py=0
        )

        logger.info(f'[LVP Main  ] X pos {x_pos} Stage X {stage_x}')

        # Move to x-position
        move_absolute_position('X', stage_x)  # position in text is in mm


    def set_yposition(self, y_pos):
        logger.info('[LVP Main  ] XYStageControl.set_yposition()')
        global lumaview

        try:
            y_pos = float(y_pos)
        except:
            return

        # y_pos is the the plate position in mm
        # Find the coordinates for the stage
        _, labware = get_selected_labware()
        _, stage_y = coordinate_transformer.plate_to_stage(
            labware=labware,
            stage_offset=settings['stage_offset'],
            px=0,
            py=y_pos
        )

        # Move to y-position
        move_absolute_position('Y', stage_y)  # position in text is in mm


    def set_xbookmark(self):
        logger.info('[LVP Main  ] XYStageControl.set_xbookmark()')
        global lumaview

        # Get current stage x-position in um
        x_pos = lumaview.scope.get_current_position('X')
 
        # Save plate x-position to settings
        _, labware = get_selected_labware()
        plate_x, _ = coordinate_transformer.stage_to_plate(
            labware=labware,
            stage_offset=settings['stage_offset'],
            sx=x_pos,
            sy=0
        )
        
        settings['bookmark']['x'] = plate_x

    def set_ybookmark(self):
        logger.info('[LVP Main  ] XYStageControl.set_ybookmark()')
        global lumaview

        # Get current stage y-position in um
        y_pos = lumaview.scope.get_current_position('Y')  

        # Save plate y-position to settings
        _, labware = get_selected_labware()
        _, plate_y = coordinate_transformer.stage_to_plate(
            labware=labware,
            stage_offset=settings['stage_offset'],
            sx=0,
            sy=y_pos
        )

        settings['bookmark']['y'] = plate_y

    def goto_xbookmark(self):
        logger.info('[LVP Main  ] XYStageControl.goto_xbookmark()')
        global lumaview

        # Get bookmark plate x-position in mm
        x_pos = settings['bookmark']['x']

        # Move to x-position
        _, labware = get_selected_labware()
        stage_x, _ = coordinate_transformer.plate_to_stage(
            labware=labware,
            stage_offset=settings['stage_offset'],
            px=x_pos,
            py=0
        )
        move_absolute_position('X', stage_x)  # set current x position in um

    def goto_ybookmark(self):
        logger.info('[LVP Main  ] XYStageControl.goto_ybookmark()')
        global lumaview

        # Get bookmark plate y-position in mm
        y_pos = settings['bookmark']['y']

        # Move to y-position
        _, labware = get_selected_labware()
        _, stage_y = coordinate_transformer.plate_to_stage(
            labware=labware,
            stage_offset=settings['stage_offset'],
            px=0,
            py=y_pos
        )
        move_absolute_position('Y', stage_y)  # set current y position in um

    # def calibrate(self):
    #     logger.info('[LVP Main  ] XYStageControl.calibrate()')
    #     global lumaview
    #     x_pos = lumaview.scope.get_current_position('X')  # Get current x position in um
    #     y_pos = lumaview.scope.get_current_position('Y')  # Get current x position in um

    #     _, labware = get_selected_labware()
    #     x_plate_offset = labware.plate['offset']['x']*1000
    #     y_plate_offset = labware.plate['offset']['y']*1000

    #     settings['stage_offset']['x'] = x_plate_offset-x_pos
    #     settings['stage_offset']['y'] = y_plate_offset-y_pos
    #     self.update_gui()

    def home(self):
        logger.info('[LVP Main  ] XYStageControl.home()')
        global lumaview

        if lumaview.scope.motion.driver: # motor controller is actively connected
            move_home(axis='XY')

            # Firmware seems to move the turret back to position 1 when performing XY homing
            # Use this command to make sure the UI is in-sync
            lumaview.ids['motionsettings_id'].ids['verticalcontrol_id'].turret_select(selected_position=1)
            
        else:
            logger.warning('[LVP Main  ] Motion controller not available.')

# Protocol settings tab
class ProtocolSettings(CompositeCapture):
    global settings

    done = BooleanProperty(False)

    def __init__(self, **kwargs):

        super(ProtocolSettings, self).__init__(**kwargs)
        logger.info('[LVP Main  ] ProtocolSettings.__init__()')

        os.chdir(source_path)
        try:
            read_file = open('./data/labware.json', "r")
        except:
            logger.exception("[LVP Main  ] Error reading labware definition file 'data/labware.json'")
            if not os.path.isdir('./data'):
                raise FileNotFoundError("Couldn't find 'data' directory.")
            else:
                raise
        else:
            self.labware = json.load(read_file)
            read_file.close()

        self.curr_step = -1

        
        self.tiling_config = TilingConfig(
            tiling_configs_file_loc=pathlib.Path(source_path) / "data" / "tiling.json"
        )

        self.tiling_min = {
            "x": 120000,
            "y": 80000
        }
        self.tiling_max = {
            "x": 0,
            "y": 0
        }

        self.tiling_count = self.tiling_config.get_mxn_size(self.tiling_config.default_config())

        self._protocol = None

        self.exposures = 1  # 1 indexed
        Clock.schedule_once(self._init_ui, 0)


    def _init_ui(self, dt=0):
        global settings

        self.ids['tiling_size_spinner'].values = self.tiling_config.available_configs()
        self.ids['tiling_size_spinner'].text = self.tiling_config.default_config()

        try:
            filepath = settings['protocol']['filepath']
            lumaview.ids['motionsettings_id'].ids['protocol_settings_id'].load_protocol(filepath=filepath)
        except:
            logger.warning('[LVP Main  ] Unable to load protocol at startup')
            # If protocol file is missing or incomplete, file name and path are cleared from memory. 
            filepath=''	
            settings['protocol']['filepath']=''

            protocol_config = get_sequenced_capture_config_from_ui()
            self._protocol = Protocol.create_empty(
                config=protocol_config,
                tiling_configs_file_loc=pathlib.Path(source_path) / "data" / "tiling.json",
            )

        self.select_labware()
        self.update_step_ui()


    # Update Protocol Period   
    def update_period(self):
        logger.info('[LVP Main  ] ProtocolSettings.update_period()')
        try:
            settings['protocol']['period'] = float(self.ids['capture_period'].text)
        except:
            logger.exception('[LVP Main  ] Update Period is not an acceptable value')

        time_params = get_protocol_time_params()
        self._protocol.modify_time_params(
            period=time_params['period'],
            duration=time_params['duration'],
        )

    # Update Protocol Duration   
    def update_duration(self):
        logger.info('[LVP Main  ] ProtocolSettings.update_duration()')
        try:
            settings['protocol']['duration'] = float(self.ids['capture_dur'].text)
        except:
            logger.warning('[LVP Main  ] Update Duration is not an acceptable value')

        time_params = get_protocol_time_params()
        self._protocol.modify_time_params(
            period=time_params['period'],
            duration=time_params['duration'],
        )


    def step_name_validation(self, text: str):
        self.ids['step_name_input'].text = Protocol.sanitize_step_name(input=text)


    # Labware Selection
    def select_labware(self, labware: str = None):
        global settings
        logger.info('[LVP Main  ] ProtocolSettings.select_labware()')
        if labware is None:
            spinner = self.ids['labware_spinner']
            spinner.values = wellplate_loader.get_plate_list()
            settings['protocol']['labware'] = spinner.text
        else:
            center_plate_str = 'Center Plate'
            spinner = self.ids['labware_spinner']
            spinner.values = list(center_plate_str,)
            spinner.text = center_plate_str
            settings['protocol']['labware'] = labware

        labware_id, labware = get_selected_labware()
        lumaview.scope.set_labware(labware=labware)

        if self._protocol is not None:
            self._protocol.modify_labware(labware_id=labware_id)

        stage.full_redraw()


    def set_labware_selection_visibility(self, visible):
        labware_spinner = self.ids['labware_spinner']
        labware_spinner.visible = visible
        labware_spinner.size_hint_y = None if visible else 0
        labware_spinner.height = '30dp' if visible else 0
        labware_spinner.opacity = 1 if visible else 0
        labware_spinner.disabled = not visible

        if not visible:
            labware_spinner.text = 'Center Plate'

    
    def set_show_protocol_step_locations_visibility(self, visible: bool) -> None:
        if visible:
            self.ids['show_step_locations_id'].disabled = False
            self.ids['show_step_locations_id'].opacity = 1
            self.ids['show_step_locations_label_id'].opacity = 1
        else:
            self.ids['show_step_locations_id'].disabled = True
            self.ids['show_step_locations_id'].opacity = 0
            self.ids['show_step_locations_label_id'].opacity = 0


    def apply_tiling(self):
        logger.info('[LVP Main  ] Apply tiling to protocol')
        objective_id, _ = get_current_objective_info()

        self._protocol.apply_tiling(
            tiling=self.ids['tiling_size_spinner'].text,
            frame_dimensions=get_current_frame_dimensions(),
            objective_id=objective_id,
            binning_size=get_binning_from_ui(),
        )
        
        self._protocol.optimize_step_ordering()
        stage.set_protocol_steps(df=self._protocol.steps())
        self.update_step_ui()
        self.go_to_step()


    def apply_zstacking(self):
        logger.info('[LVP Main  ] Apply Z-Stacking to protocol')
        zstack_params = get_zstack_params()
        
        self._protocol.apply_zstacking(
            zstack_params=zstack_params,
        )
       
        self._protocol.optimize_step_ordering()
        stage.set_protocol_steps(df=self._protocol.steps())
        self.update_step_ui()
        self.go_to_step()


    def update_step_ui(self):
        num_steps = self._protocol.num_steps()

        self.ids['step_number_input'].text = str(self.curr_step+1)
        self.ids['step_total_input'].text = str(num_steps)

        if num_steps > 0:
            step = self.get_curr_step()
            self.ids['step_name_input'].text = step["Name"]
            if step['Name'] == '':
                self.ids['step_name_input'].hint_text = self.get_default_name_for_curr_step()
        else:
            self.ids['step_name_input'].text = ''
            self.ids['step_name_input'].hint_text = 'Step Name'


    def new_protocol(self):
        logger.info('[LVP Main  ] ProtocolSettings.new_protocol()')

        config = get_sequenced_capture_config_from_ui()

        self._protocol = Protocol.from_config(
            input_config=config,
            tiling_configs_file_loc=pathlib.Path(source_path) / "data" / "tiling.json"
        )

        stage.set_protocol_steps(df=self._protocol.steps())

        settings['protocol']['filepath'] = ''        
        self.ids['protocol_filename'].text = ''
        self.curr_step = 0
        self.update_step_ui()
        self.go_to_step()


    def _validate_labware(self, labware: str):
        scope_configs = lumaview.ids['motionsettings_id'].ids['microscope_settings_id'].scopes
        selected_scope_config = scope_configs[settings['microscope']]

        # If XY motion is available, any type of labware is acceptable
        if selected_scope_config['XYStage'] is True:
            return True, labware
        
        # If XY motion is not available, only Center Plate
        if labware == "Center Plate":
            return True, labware
        else:
            return False, "Center Plate"


    @show_popup
    def _show_popup_message(self, popup, title, message, delay_sec):
        popup.title = title
        popup.text = message
        time.sleep(delay_sec)
        self.done = True


    # Load Protocol from File
    def load_protocol(self, filepath="./data/new_default_protocol.tsv"):
        logger.info('[LVP Main  ] ProtocolSettings.load_protocol()')

        if not pathlib.Path(filepath).exists():
            raise FileNotFoundError(f"Protocol not found at {filepath}")
        
        self._protocol = Protocol.from_file(
            file_path=filepath,
            tiling_configs_file_loc=pathlib.Path(source_path) / "data" / "tiling.json",
        )

        settings['protocol']['filepath'] = filepath
        self.ids['protocol_filename'].text = os.path.basename(filepath)

        num_steps = self._protocol.num_steps()
        if num_steps < 1:
            self.curr_step = -1
        else:
            self.curr_step = 0

        period = round(self._protocol.period().total_seconds() / 60, 2)
        duration = round(self._protocol.duration().total_seconds() / 3600, 2)
        labware = self._protocol.labware()

        scope_configs = lumaview.ids['motionsettings_id'].ids['microscope_settings_id'].scopes
        selected_scope_config = scope_configs[settings['microscope']]

        # If the scope has no XY stage, then don't allow the protocol to modify the labware
        if selected_scope_config['XYStage'] == False:
            labware = "Center Plate"

        self.ids['capture_period'].text = str(period)
        self.ids['capture_dur'].text = str(duration)
       
        settings['protocol']['period'] = period
        settings['protocol']['duration'] = duration
        settings['protocol']['labware'] = labware
        self.ids['labware_spinner'].text = settings['protocol']['labware']

        # Make steps available for drawing locations
        stage.set_protocol_steps(df=self._protocol.steps())

        self.update_step_ui()
        if lumaview.scope.has_xyhomed():
            self.go_to_step()
    

    def get_default_name_for_curr_step(self):
        step = self.get_curr_step()
        return common_utils.generate_default_step_name(
            well_label=step["Well"],
            color=step['Color'],
            z_height_idx=step['Z-Slice'],
            tile_label=step['Tile']
        )


    # Save Protocol to File
    def save_protocol(self, filepath='', update_protocol_filepath: bool = True):
        logger.info('[LVP Main  ] ProtocolSettings.save_protocol()')

        time_params = get_protocol_time_params()
        self._protocol.modify_time_params(
            period=time_params['period'],
            duration=time_params['duration']
        )

        if (type(filepath) == str) and len(filepath)==0:
            # If there is no current file path, "save" button will act as "save as" 
            if len(settings['protocol']['filepath']) == 0:
                FileSaveBTN_instance=FileSaveBTN()
                FileSaveBTN_instance.choose('saveas_protocol')
                return
            filepath = settings['protocol']['filepath']
        else:

            if (type(filepath) == str) and (filepath[-4:].lower() != '.tsv'):
                filepath = filepath+'.tsv'

            if update_protocol_filepath:
                settings['protocol']['filepath'] = filepath

        if (type(filepath) == str) and (filepath[-4:].lower() != '.tsv'):
            filepath = filepath+'.tsv'

        self._protocol.to_file(
            file_path=filepath
        )

        self.ids['protocol_filename'].text = os.path.basename(filepath)


    #
    # Multiple Exposures
    # ------------------------------
    #
    # # increase exposure count
    # def exposures_down_button(self):
    #     logger.info('[LVP Main  ] ProtocolSettings.exposures_up_button()')
    #     self.exposures = max(self.exposures-1,1)
    #     self.ids['exposures_number_input'].text = str(self.exposures)
        
    # # increase exposure count
    # def exposures_up_button(self):
    #     logger.info('[LVP Main  ] ProtocolSettings.exposures_up_button()')
    #     self.exposures = self.exposures+1
    #     self.ids['exposures_number_input'].text = str(self.exposures)
    
    #
    # Edit steps
    # ------------------------------
    #
    def handle_step_ui_input_change(
        self
    ):
        obj = self.ids['step_number_input']
        try:
            val = int(obj.text)
        except:
            return
        
        num_steps = self._protocol.num_steps()
        if num_steps < 1:
            val = 0
            obj.text = f"{val}"
        elif val < 1:
            val = 1
            obj.text = f"{val}"
        elif val > num_steps:
            val = num_steps
            obj.text = f"{val}"

        self.curr_step = val-1
        self.go_to_step()


    def go_to_step(
        self,
    ):
        go_to_step(
            protocol=self._protocol,
            step_idx=self.curr_step,
            ignore_auto_gain=False,
            include_move=True
        )

    # Goto to Previous Step
    def prev_step(self):
        logger.info('[LVP Main  ] ProtocolSettings.prev_step()')
        num_steps = self._protocol.num_steps()
        if num_steps <= 0:
            self.curr_step = -1
            self.update_step_ui()
            return
        
        self.curr_step = max(self.curr_step-1, 0)
        self.update_step_ui()
        self.go_to_step()
 
    # Go to Next Step
    def next_step(self):
        logger.info('[LVP Main  ] ProtocolSettings.next_step()')
        num_steps = self._protocol.num_steps()
        if num_steps <= 0:
            return
        
        self.curr_step = min(self.curr_step+1, num_steps-1)
        self.update_step_ui()
        self.go_to_step()


    # Delete Current Step of Protocol
    def delete_step(self):
        logger.info('[LVP Main  ] ProtocolSettings.delete_step()')
 
        if self._protocol.num_steps() <= 0:
            return
    
        self._protocol.delete_step(
            step_idx=self.curr_step
        )
        
        stage.set_protocol_steps(df=self._protocol.steps())

        if self._protocol.num_steps() <= 0:
            self.curr_step = -1
        else:
            self.curr_step = max(self.curr_step-1, 0)
 
        self.update_step_ui()
        self.go_to_step()


    def modify_step(self):
        logger.info('[LVP Main  ] ProtocolSettings.modify_step()')

        if self._protocol.num_steps() < 1:
            return
        
        active_layer, active_layer_config = get_active_layer_config()
        plate_position = get_current_plate_position()
        objective_id, _ = get_current_objective_info()

        step_name = self.ids['step_name_input'].text

        self._protocol.modify_step(
            step_idx=self.curr_step,
            step_name=step_name,
            layer=active_layer,
            layer_config=active_layer_config,
            plate_position=plate_position,
            objective_id=objective_id,
        )

        stage.set_protocol_steps(df=self._protocol.steps())


    def insert_step(self, after_current_step: bool = True):
        
        logger.info('[LVP Main  ] ProtocolSettings.insert_step()')

        plate_position = get_current_plate_position()
        objective_id, _ = get_current_objective_info()

        if after_current_step:
            after_step = self.curr_step
            before_step = None
        else:
            after_step = None
            before_step = self.curr_step
        
        layer_configs = get_layer_configs()
        for layer, layer_config in layer_configs.items():
            if layer_config['acquire'] == None:
                continue


            _ = self._protocol.insert_step(
                step_name=None,
                layer=layer,
                layer_config=layer_config,
                plate_position=plate_position,
                objective_id=objective_id,
                before_step=before_step,
                after_step=after_step
            )

            if after_current_step or (self.curr_step < 0):
                self.curr_step += 1

        self.update_step_ui()
        stage.set_protocol_steps(df=self._protocol.steps())
        self.go_to_step()


    def update_acquire_zstack(self):
        pass


    def update_show_step_locations(self):
        stage.show_protocol_steps(enable=self.ids['show_step_locations_id'].active)


    def update_tiling_selection(self):
        pass


    def determine_and_set_run_autofocus_scan_allow(self):
        tiling = self.ids['tiling_size_spinner'].text
        zstack = self.ids['acquire_zstack_id'].active
        if (zstack == True) and (tiling != '1x1'):
            self.set_run_autofocus_scan_allow(allow=False)
        else:
            self.set_run_autofocus_scan_allow(allow=True)


    def set_run_autofocus_scan_allow(self, allow: bool):
        if allow:
            self.ids['run_autofocus_btn'].disabled = False
        else:
            self.ids['run_autofocus_btn'].disabled = True


    def get_curr_step(self):
        if self._protocol.num_steps() == 0:
            return None
        
        return self._protocol.step(idx=self.curr_step)


    def _reset_run_autofocus_scan_button(self, **kwargs):
        self.ids['run_autofocus_btn'].state = 'normal'
        self.ids['run_autofocus_btn'].text = 'Scan and Autofocus All Steps'
        stage.set_motion_capability(True)


    def _reset_run_scan_button(self, **kwargs):
        self.ids['run_scan_btn'].state = 'normal'
        self.ids['run_scan_btn'].text = 'Run One Scan'
        stage.set_motion_capability(True)

    
    def _reset_run_protocol_button(self, **kwargs):
        self.ids['run_protocol_btn'].state = 'normal'
        self.ids['run_protocol_btn'].text = 'Run Full Protocol'
        self.ids['run_protocol_btn'].background_down = 'atlas://data/images/defaulttheme/button_pressed'
        stage.set_motion_capability(True)
        

    def _is_protocol_valid(self) -> bool:
        if self._protocol.num_steps() == 0:
            logger.warning('[LVP Main  ] Protocol has no steps.')
            return False
        
        return True


    def _autofocus_run_complete_callback(self, **kwargs):
        live_histo_reverse()
        reset_acquire_ui()
        self._reset_run_autofocus_scan_button()

        # Copy the Z-heights from the autofocus scan into the protocol
        focused_protocol = kwargs['protocol']
        self._protocol.steps()['Z'] = focused_protocol.steps()['Z']


    def run_autofocus_scan_from_ui(self):
        logger.info('[LVP Main  ] ProtocolSettings.run_autofocus_scan_from_ui()')
        trigger_source = 'autofocus_scan'
        run_not_started_func = self._reset_run_autofocus_scan_button

        run_trigger_source = sequenced_capture_executor.run_trigger_source()

        live_histo_off()
        stage.set_motion_capability(False)

        if self.ids['run_autofocus_btn'].state == 'normal' or (sequenced_capture_executor.run_in_progress() and run_trigger_source == trigger_source):
            self._cleanup_at_end_of_protocol(autofocus_scan=True)
            return
        
        if sequenced_capture_executor.run_in_progress() and \
            (run_trigger_source != trigger_source):
            run_not_started_func()
            live_histo_reverse()
            logger.warning(f"Cannot start autofocus scan. Run already in progress from {run_trigger_source}")
            return
        
        if not self._is_protocol_valid():
            run_not_started_func()
            live_histo_reverse()
            return
        
        
        
        self.ids['run_autofocus_btn'].text = 'Running Autofocus Scan'

        callbacks = {
            'move_position': _handle_ui_update_for_axis,
            'update_scope_display': lumaview.ids['viewer_id'].ids['scope_display_id'].update_scopedisplay,
            'run_scan_pre': self._run_scan_pre_callback,
            'autofocus_in_progress': self._autofocus_in_progress_callback,
            'autofocus_complete': self._autofocus_complete_callback,
            'scan_iterate_post': run_not_started_func,
            'update_step_number': _update_step_number_callback,
            'go_to_step': go_to_step,
            'run_complete': self._autofocus_run_complete_callback,
            'leds_off': _handle_ui_for_leds_off,
            'led_state': _handle_ui_for_led,
        }

        initial_position = get_current_plate_position()

        autogain_settings = get_auto_gain_settings()

        sequence = copy.deepcopy(self._protocol)
        sequence.modify_autofocus_all_steps(enabled=True)

        sequenced_capture_executor.run(
            protocol=sequence,
            run_mode=SequencedCaptureRunMode.SINGLE_AUTOFOCUS_SCAN,
            run_trigger_source=trigger_source,
            max_scans=1,
            sequence_name='af_scan',
            parent_dir=None,
            image_capture_config=get_image_capture_config_from_ui(),
            enable_image_saving=False,
            separate_folder_per_channel=False,
            autogain_settings=autogain_settings,
            callbacks=callbacks,
            return_to_position=initial_position,
            update_z_pos_from_autofocus=True,
            leds_state_at_end="off",
            video_as_frames=settings['video_as_frames']
        )


    def _scan_run_complete(self, **kwargs):
        self._reset_run_scan_button()
        create_hyperstacks_if_needed()
        live_histo_reverse()
        reset_acquire_ui()
        stage.set_motion_capability(True)


    def run_scan_from_ui(self):
        logger.info('[LVP Main  ] ProtocolSettings.run_scan_from_ui()')
        trigger_source = 'scan'
        run_complete_func = self._scan_run_complete
        run_not_started_func = self._reset_run_scan_button

        # Disable ability for user to move stage manually
        stage.set_motion_capability(False)

        # State of button immediately changed upon press, so we are checking if the button was previously not pressed, and if autofocus is happening
        if self.ids['run_scan_btn'].state == 'down' and sequenced_capture_executor._autofocus_executor.in_progress():
            run_not_started_func()
            logger.warning(f"Cannot start scan. Autofocus still in progress.")
            return

        run_trigger_source = sequenced_capture_executor.run_trigger_source()
        if (sequenced_capture_executor.run_in_progress() and (run_trigger_source != trigger_source)):
            run_not_started_func()
            logger.warning(f"Cannot start scan. Run already in progress from {run_trigger_source}")
            return
        
        if not self._is_protocol_valid():
            run_not_started_func()
            return
        
        if self.ids['run_scan_btn'].state == 'normal':
            self._cleanup_at_end_of_protocol(autofocus_scan=False)
            return
        
        self.ids['run_scan_btn'].text = 'Running Scan'

        callbacks = {
            'run_scan_pre': self._run_scan_pre_callback,
            'autofocus_in_progress': self._autofocus_in_progress_callback,
            'autofocus_complete': self._autofocus_complete_callback,
            'scan_iterate_post': run_not_started_func,
            'run_complete': run_complete_func,
            'leds_off': _handle_ui_for_leds_off,
            'led_state': _handle_ui_for_led,
        }

        self.run_sequenced_capture(
            run_mode=SequencedCaptureRunMode.SINGLE_SCAN,
            run_trigger_source=trigger_source,
            max_scans=1,
            callbacks=callbacks,
        )


    def _protocol_run_complete(self, **kwargs):
        self._reset_run_protocol_button()
        live_histo_reverse()
        create_hyperstacks_if_needed()
        reset_acquire_ui()
        stage.set_motion_capability(True)


    def run_protocol_from_ui(self):
        logger.info('[LVP Main  ] ProtocolSettings.run_protocol_from_ui()')
        trigger_source = 'protocol'
        run_complete_func = self._protocol_run_complete
        run_not_started_func = self._reset_run_protocol_button

        stage.set_motion_capability(False)

        run_trigger_source = sequenced_capture_executor.run_trigger_source()

        # State of button immediately changed upon press, so we are checking if the button was previously not pressed, and if autofocus is happening
        if self.ids['run_protocol_btn'].state == 'down' and sequenced_capture_executor._autofocus_executor.in_progress():
            run_not_started_func()
            logger.warning(f"Cannot start protocol run. Autofocus still in progress.")
            return

        if (sequenced_capture_executor.run_in_progress() and (run_trigger_source != trigger_source)):
            run_not_started_func()
            logger.warning(f"Cannot start protocol run. Run already in progress from {run_trigger_source}")
            return
        
        if not self._is_protocol_valid():
            run_not_started_func()
            return
        
        if self.ids['run_protocol_btn'].state == 'normal':
            self._cleanup_at_end_of_protocol(autofocus_scan=False)
            return
        
        # Note: This will be quickly overwritten by the remaining number of scans
        self.ids['run_protocol_btn'].text = 'Running Protocol'

        callbacks = {
            'protocol_iterate_pre': self._update_protocol_run_button_status,
            'run_scan_pre': self._run_scan_pre_callback,
            'autofocus_in_progress': self._autofocus_in_progress_callback,
            'autofocus_complete': self._autofocus_complete_callback,
            'run_complete': run_complete_func,
            'leds_off': _handle_ui_for_leds_off,
            'led_state': _handle_ui_for_led,
        }

        time_params = get_protocol_time_params()
        self._protocol.modify_time_params(
            period=time_params['period'],
            duration=time_params['duration'],
        )

        self.run_sequenced_capture(
            run_mode=SequencedCaptureRunMode.FULL_PROTOCOL,
            run_trigger_source=trigger_source,
            max_scans=None,
            callbacks=callbacks,
        )


    def _update_protocol_run_button_status(
        self,
        **kwargs,
    ):
        remaining_scans = kwargs['remaining_scans']
        scan_interval = kwargs['interval']
        remaining_duration = remaining_scans * scan_interval
        remaining_duration_str = strfdelta(
            tdelta=remaining_duration,
            fmt='{H}h {M}m',
            inputtype='timedelta',
        )
        scan_word = "scan" if remaining_scans == 1 else "scans"
        
        self.ids['run_protocol_btn'].text = f"{remaining_scans} {scan_word} ({remaining_duration_str}) remaining.\nPress to ABORT"
        self.ids['run_protocol_btn'].background_down = './data/icons/abort_protocol_background.png'


    def _run_scan_pre_callback(self):
        global lumaview
        lumaview.ids['motionsettings_id'].ids['verticalcontrol_id'].is_complete = False
        self.update_step_ui()


    def _autofocus_in_progress_callback(self):
        lumaview.ids['motionsettings_id'].ids['verticalcontrol_id']._set_run_autofocus_button()


    def _autofocus_complete_callback(self):
        lumaview.ids['motionsettings_id'].ids['verticalcontrol_id']._reset_run_autofocus_button()
        lumaview.ids['motionsettings_id'].ids['verticalcontrol_id'].is_complete = False


    def run_sequenced_capture(
        self,
        run_mode: SequencedCaptureRunMode,
        run_trigger_source: str,
        max_scans: int | None,
        callbacks: dict[str, typing.Callable],
        disable_saving_artifacts: bool = False,
        return_to_position: dict | None = None,
    ):
        live_histo_off()

        logger.info('[LVP Main  ] ProtocolSettings.run_sequenced_capture()')

        callbacks.update(
            {
                'move_position': _handle_ui_update_for_axis,
                'leds_off': _handle_ui_for_leds_off,
                'led_state': _handle_ui_for_led,
                'update_step_number': _update_step_number_callback,
                'go_to_step': go_to_step,
                'update_scope_display': lumaview.ids['viewer_id'].ids['scope_display_id'].update_scopedisplay,
            }
        )

        parent_dir = pathlib.Path(settings['live_folder']).resolve() / "ProtocolData"

        sequence_name = self.ids['protocol_filename'].text

        image_capture_config = get_image_capture_config_from_ui()
        autogain_settings = get_auto_gain_settings()

        sequenced_capture_executor.run(
            protocol=self._protocol,
            run_mode=run_mode,
            run_trigger_source=run_trigger_source,
            max_scans=max_scans,
            sequence_name=sequence_name,
            parent_dir=parent_dir,
            image_capture_config=image_capture_config,
            enable_image_saving=is_image_saving_enabled(),
            separate_folder_per_channel=lumaview.ids['motionsettings_id'].ids['microscope_settings_id']._seperate_folder_per_channel,
            autogain_settings=autogain_settings,
            callbacks=callbacks,
            disable_saving_artifacts=disable_saving_artifacts,
            return_to_position=return_to_position,
            leds_state_at_end="off",
            video_as_frames=settings['video_as_frames']
        )
        
        set_last_save_folder(dir=sequenced_capture_executor.run_dir())

        if run_mode == SequencedCaptureRunMode.FULL_PROTOCOL:
            self._update_protocol_run_button_status(
                remaining_scans=sequenced_capture_executor.remaining_scans(),
                interval=sequenced_capture_executor.protocol_interval(),
            )


    def _cleanup_at_end_of_protocol(self, autofocus_scan: bool):
        sequenced_capture_executor.reset()
        live_histo_reverse()
        self._reset_run_protocol_button()
        self._reset_run_scan_button()
        self._reset_run_autofocus_scan_button()
        stage.set_motion_capability(True)
        

        if not autofocus_scan:
            create_hyperstacks_if_needed()


# Widget for displaying Microscope Stage area, labware, and current position 
class Stage(Widget):

    def full_redraw(self, *args):
        self.draw_labware(full_redraw=True)

    
    def remove_parent(self):
        if self.parent is not None:
            self.parent.remove_widget(stage)

    
    def get_id(self):
        return id(self)


    def __init__(self, **kwargs):
        super(Stage, self).__init__(**kwargs)
        logger.info('[LVP Main  ] Stage.__init__()')
        self.ROI_min = [0,0]
        self.ROI_max = [0,0]
        self._motion_enabled = True
        self.ROIs = []

        self.full_redraw()
        self.bind(
            pos=self.full_redraw,
            size=self.full_redraw
        )
        self._protocol_step_locations_df = None
        self._protocol_step_redraw = False
        self._protocol_step_locations_show = False


    def show_protocol_steps(self, enable: bool):
        self._protocol_step_locations_show = enable
        self._protocol_step_redraw = True


    def set_protocol_steps(self, df):
        # Filter to only keep the X/Y locations
        df = df.copy()
        df = df[['X','Y']]
        self._protocol_step_locations_df = df.drop_duplicates()
        self._protocol_step_redraw = True


    def append_ROI(self, x_min, y_min, x_max, y_max):
        self.ROI_min = [x_min, y_min]
        self.ROI_max = [x_max, y_max]
        self.ROIs.append([self.ROI_min, self.ROI_max])
    
    def set_motion_capability(self, enabled: bool):
        self._motion_enabled = enabled

    def on_touch_down(self, touch):
        logger.info('[LVP Main  ] Stage.on_touch_down()')

        if not self._motion_enabled:
            return

        if self.collide_point(*touch.pos) and touch.button == 'left':

            # Get mouse position in pixels
            (mouse_x, mouse_y) = touch.pos

            # Convert to relative mouse position in pixels
            mouse_x = mouse_x-self.x
            mouse_y = mouse_y-self.y
           
            # Create current labware instance
            _, labware = get_selected_labware()

            # Get labware dimensions
            dim_max = labware.get_dimensions()

            # Scale from pixels to mm (from the bottom left)
            scale_x = dim_max['x'] / self.width
            scale_y = dim_max['y'] / self.height

            # Convert to plate position in mm (from the top left)
            plate_x = mouse_x*scale_x
            plate_y = dim_max['y'] - mouse_y*scale_y

            # Convert from plate position to stage position
            _, labware = get_selected_labware()
            stage_x, stage_y = coordinate_transformer.plate_to_stage(
                labware=labware,
                stage_offset=settings['stage_offset'],
                px=plate_x,
                py=plate_y
            )

            move_absolute_position('X', stage_x)
            move_absolute_position('Y', stage_y)


    def draw_labware(
        self,
        *args,
        full_redraw: bool = False
    ): # View the labware from front and above
        global lumaview
        global settings

        if self.parent is None:
            return
        
        if 'settings' not in globals():
            return
        
        # Create current labware instance
        _, labware = get_selected_labware()

        if full_redraw:
            self.canvas.clear()
        else:
            self.canvas.remove_group('crosshairs')
            self.canvas.remove_group('selected_well')

        if self._protocol_step_redraw:
            self.canvas.remove_group('steps')

        with self.canvas:
            w = self.width
            h = self.height
            x = self.x
            y = self.y

            # Get labware dimensions
            dim_max = labware.get_dimensions()

            # mm to pixels scale
            scale_x = w/dim_max['x']
            scale_y = h/dim_max['y']

            # Stage Coordinates (120x80 mm)
            stage_w = 120
            stage_h = 80

            stage_x = settings['stage_offset']['x']/1000
            stage_y = settings['stage_offset']['y']/1000

            # Get target position
            # Outline of Stage Area from Above
            # ------------------
            if full_redraw:
                Color(.2, .2, .2 , 0.5)                # dark grey
                Rectangle(pos=(x+(dim_max['x']-stage_w-stage_x)*scale_x, y+stage_y*scale_y),
                            size=(stage_w*scale_x, stage_h*scale_y), group='outline')

                # Outline of Plate from Above
                # ------------------
                Color(50/255, 164/255, 206/255, 1.)                # kivy aqua
                Line(points=(x, y, x, y+h-15), width = 1, group='outline')          # Left
                Line(points=(x+w, y, x+w, y+h), width = 1, group='outline')         # Right
                Line(points=(x, y, x+w, y), width = 1, group='outline')             # Bottom
                Line(points=(x+15, y+h, x+w, y+h), width = 1, group='outline')      # Top
                Line(points=(x, y+h-15, x+15, y+h), width = 1, group='outline')     # Diagonal

                # ROI rectangle
                # ------------------
                if self.ROI_max[0] > self.ROI_min[0]:
                    roi_min_x, roi_min_y = coordinate_transformer.stage_to_pixel(
                        labware=labware,
                        stage_offset=settings['stage_offset'],
                        sx=self.ROI_min[0],
                        sy=self.ROI_min[1],
                        scale_x=scale_x,
                        scale_y=scale_y
                    )
                
                    roi_max_x, roi_max_y = coordinate_transformer.stage_to_pixel(
                        labware=labware,
                        stage_offset=settings['stage_offset'],
                        sx=self.ROI_max[0],
                        sy=self.ROI_max[1],
                        scale_x=scale_x,
                        scale_y=scale_y
                    )

                    Color(50/255, 164/255, 206/255, 1.)                # kivy aqua
                    Line(rectangle=(x+roi_min_x, y+roi_min_y, roi_max_x - roi_min_x, roi_max_y - roi_min_y), group='outline')
            
            # Draw all ROI rectangles
            # ------------------
            # TODO (for each step)
            '''
            for ROI in self.ROIs:
                if self.ROI_max[0] > self.ROI_min[0]:
                    roi_min_x, roi_min_y = coordinate_transformer.stage_to_pixel(self.ROI_min[0], self.ROI_min[1], scale_x, scale_y)
                    roi_max_x, roi_max_y = coordinate_transformer.stage_to_pixel(self.ROI_max[0], self.ROI_max[1], scale_x, scale_y)
                    Color(50/255, 164/255, 206/255, 1.)                # kivy aqua
                    Line(rectangle=(x+roi_min_x, y+roi_min_y, roi_max_x - roi_min_x, roi_max_y - roi_min_y))
            '''
            
            # Draw all wells
            # ------------------
            cols = labware.config['columns']
            rows = labware.config['rows']
            
            well_spacing_x = labware.config['spacing']['x']
            well_spacing_y = labware.config['spacing']['y']
            well_spacing_pixel_x = well_spacing_x
            well_spacing_pixel_y = well_spacing_y

            well_diameter = labware.config['diameter']
            if well_diameter == -1:
                well_radius_pixel_x = well_spacing_pixel_x
                well_radius_pixel_y = well_spacing_pixel_y
            else:
                well_radius = well_diameter / 2
                well_radius_pixel_x = well_radius * scale_x
                well_radius_pixel_y = well_radius * scale_y

            if full_redraw:
                Color(0.4, 0.4, 0.4, 0.5)
            
                for i in range(cols):
                    for j in range(rows):                   
                        well_plate_x, well_plate_y = labware.get_well_position(i, j)
                        well_pixel_x, well_pixel_y = coordinate_transformer.plate_to_pixel(
                            labware=labware,
                            px=well_plate_x,
                            py=well_plate_y,
                            scale_x=scale_x,
                            scale_y=scale_y
                        )
                        x_center = int(x+well_pixel_x) # on screen center
                        y_center = int(y+well_pixel_y) # on screen center
                        Ellipse(pos=(x_center-well_radius_pixel_x, y_center-well_radius_pixel_y), size=(well_radius_pixel_x*2, well_radius_pixel_y*2), group='wells')

            if full_redraw or self._protocol_step_redraw:
                self._protocol_step_redraw = False

                if  (self._protocol_step_locations_show == True) and \
                    (self._protocol_step_locations_df is not None):

                    Color(1., 1., 0., 1.)
                    half_size = 2
                    for _, step in self._protocol_step_locations_df.iterrows():
                        pixel_x, pixel_y = coordinate_transformer.plate_to_pixel(
                            labware=labware,
                            px=step['X'],
                            py=step['Y'],
                            scale_x=scale_x,
                            scale_y=scale_y
                        )
                        
                        x_center = x+pixel_x
                        y_center = y+pixel_y

                        Line(points=(x_center-half_size, y_center, x_center+half_size, y_center), width = 1, group='steps') # horizontal line
                        Line(points=(x_center, y_center-half_size, x_center, y_center+half_size), width = 1, group='steps') # vertical line

            try:
                target_stage_x = lumaview.scope.get_target_position('X')
                target_stage_y = lumaview.scope.get_target_position('Y')
            except:
                logger.exception('[LVP Main  ] Error talking to Motor board.')
                raise
                
            _, labware = get_selected_labware()
            target_plate_x, target_plate_y = coordinate_transformer.stage_to_plate(
                labware=labware,
                stage_offset=settings['stage_offset'],
                sx=target_stage_x,
                sy=target_stage_y
            )

            target_i, target_j = labware.get_well_index(target_plate_x, target_plate_y)
            target_well_plate_x, target_well_plate_y = labware.get_well_position(target_i, target_j)
            target_well_pixel_x, target_well_pixel_y = coordinate_transformer.plate_to_pixel(
                labware=labware,
                px=target_well_plate_x,
                py=target_well_plate_y,
                scale_x=scale_x,
                scale_y=scale_y
            )
            target_well_center_x = int(x+target_well_pixel_x) # on screen center
            target_well_center_y = int(y+target_well_pixel_y) # on screen center
    
            # Green selection circle
            Color(0., 1., 0., 1., group='selected_well')
            Line(circle=(target_well_center_x, target_well_center_y, well_radius_pixel_x), group='selected_well')

            #  Red Crosshairs
            # ------------------
            if self._motion_enabled:
                x_current = lumaview.scope.get_current_position('X')
                x_current = np.clip(x_current, 0, 120000) # prevents crosshairs from leaving the stage area
                y_current = lumaview.scope.get_current_position('Y')
                y_current = np.clip(y_current, 0, 80000) # prevents crosshairs from leaving the stage area

                # Convert stage coordinates to relative pixel coordinates
                pixel_x, pixel_y = coordinate_transformer.stage_to_pixel(
                    labware=labware,
                    stage_offset=settings['stage_offset'],
                    sx=x_current,
                    sy=y_current,
                    scale_x=scale_x,
                    scale_y=scale_y
                )
                
                x_center = x+pixel_x
                y_center = y+pixel_y

                Color(1., 0., 0., 1., group='crosshairs')
                Line(points=(x_center-10, y_center, x_center+10, y_center), width = 1, group='crosshairs') # horizontal line
                Line(points=(x_center, y_center-10, x_center, y_center+10), width = 1, group='crosshairs') # vertical line


class MicroscopeSettings(BoxLayout):

    def __init__(self, **kwargs):
        super(MicroscopeSettings, self).__init__(**kwargs)
        logger.info('[LVP Main  ] MicroscopeSettings.__init__()')

        try:
            os.chdir(source_path)
            with open('./data/scopes.json', "r") as read_file:
                self.scopes = json.load(read_file)
        except:
            logger.exception('[LVP Main  ] Unable to read scopes.json.')
            raise

        # try:
        #     os.chdir(source_path)
        #     with open('./data/objectives.json', "r") as read_file:
        #         self.objectives = json.load(read_file)
        # except:
        #     logger.exception('[LVP Main  ] Unable to open objectives.json.')
        #     raise


    # def get_objective_info(self, objective_id: str) -> dict:
    #     return self.objectives[objective_id]

    def acceleration_pct_slider(self):
        scope_configs = self.scopes
        selected_scope_config = scope_configs[settings['microscope']]

        if selected_scope_config['XYStage'] == False:
            return
        
        logger.info('[LVP Main  ] MicroscopeSettings.acceleration_pct_slider()')
        acc_val = self.ids['acceleration_pct_slider'].value
        self.set_acceleration_limit(val_pct=acc_val)       


    def acceleration_pct_text(self):
        logger.info('[LVP Main  ] MicroscopeSettings.acceleration_pct_text()')
        acc_min = self.ids['acceleration_pct_slider'].min
        acc_max = self.ids['acceleration_pct_slider'].max
        try:
            acc_val = int(self.ids['acceleration_pct_text'].text)
        except:
            return
        
        acc_val = int(np.clip(acc_val, acc_min, acc_max))

        self.ids['acceleration_pct_slider'].value = acc_val
        self.ids['acceleration_pct_text'].text = str(acc_val)
        self.set_acceleration_limit(val_pct=acc_val)


    def set_acceleration_limit(self, val_pct: int):
        settings['motion']['acceleration_max_pct'] = val_pct
        lumaview.scope.set_acceleration_limit(val_pct=val_pct)

    
    def set_acceleration_control_visibility(self, visible):
        for acceleration_id in ('acceleration_control_box',):
            self.ids[acceleration_id].visible = visible


    # load settings from JSON file
    def load_settings(self, filename="./data/current.json"):
        logger.info('[LVP Main  ] MicroscopeSettings.load_settings()')
        global lumaview
        global settings

       
        try:

            from settings_init import settings as initialized_settings

            settings = initialized_settings

            if settings['profiling']['enabled']:
                global profiling_helper
                ts = datetime.datetime.now().strftime("%Y%m%d_%H%M%S")
                profiling_save_path = f'./logs/profile/{ts}'
                profiling_helper = profiling_utils.ProfilingHelper(save_path=profiling_save_path)
                Clock.schedule_interval(profiling_helper.restart, 120)

            if 'autogain' not in settings['protocol']:
                settings['protocol']['autogain'] = {
                    'max_duration_seconds': 1.0,
                    'target_brightness': 0.3,
                    'min_gain': 0.0,
                    'max_gain': 20.0,
                }

            live_folder = pathlib.Path(settings['live_folder']).resolve()
            live_folder.mkdir(exist_ok=True, parents=True)
            settings['live_folder'] = str(live_folder)
            
            # update GUI values from JSON data:
            
            # Scope auto-detection
            detected_model = lumaview.scope.get_microscope_model()
            if detected_model in self.scopes.keys():
                logger.info(f'[LVP Main  ] Auto-detected scope as {detected_model}')
                self.ids['scope_spinner'].text = detected_model
            else:
                logger.info(f'[LVP Main  ] Using scope selection from {filename}')
                self.ids['scope_spinner'].text = settings['microscope']

            if settings['use_full_pixel_depth'] == True:
                self.ids['enable_full_pixel_depth_btn'].state = 'down'
            else:
                self.ids['enable_full_pixel_depth_btn'].state = 'normal'
            self.update_full_pixel_depth_state()

            if 'separate_folder_per_channel' in settings:
                if settings['separate_folder_per_channel'] == True:
                    self.ids['separate_folder_per_channel_id'].state = 'down'
                else:
                    self.ids['separate_folder_per_channel_id'].state = 'normal'
            self.update_separate_folders_per_channel()

            self.ids['live_image_output_format_spinner'].text = settings['image_output_format']['live']
            self.select_live_image_output_format()

            self.ids['sequenced_image_output_format_spinner'].text = settings['image_output_format']['sequenced']
            self.select_sequenced_image_output_format()


            if settings['video_as_frames'] == False:
                self.ids['video_recording_format_spinner'].text = 'mp4'
            else:
                self.ids['video_recording_format_spinner'].text = 'Frames'

            self.select_video_recording_format()

            acceleration_limit = settings['motion']['acceleration_max_pct']
            self.ids['acceleration_pct_slider'].value = acceleration_limit
            self.acceleration_pct_slider()

            # Set Frame Size
            # Multiplying frame size by the binning size to account for the select_binning_size() call
            # Effectively sets the frame size to the size it was prior to pixel binning, then bins
            
            binning_size_str = settings['binning']['size']
            binning_size = binning.binning_size_str_to_int(text=binning_size_str)

            self.ids['frame_width_id'].text = str(settings['frame']['width'] * binning_size)
            self.ids['frame_height_id'].text = str(settings['frame']['height'] * binning_size)
            lumaview.scope.set_frame_size(settings['frame']['width'] * binning_size,
                                            settings['frame']['height'] * binning_size)

            # Pixel Binning
            self.ids['binning_spinner'].text = binning_size_str
            self.select_binning_size()
            lumaview.scope.set_stage_offset(stage_offset=settings['stage_offset'])

            objective_id = settings['objective_id']
            self.ids['objective_spinner'].text = objective_id

            vertical_control_id = lumaview.ids['motionsettings_id'].ids['verticalcontrol_id']
            v_control_objective_spinner = vertical_control_id.ids['objective_spinner2']
            v_control_objective_spinner.text = objective_id

            objective = objective_helper.get_objective_info(objective_id=objective_id)
            self.ids['magnification_id'].text = f"{objective['magnification']}"
            lumaview.scope.set_objective(objective_id=objective_id)

            # Load previous turret position objectives
            for turret in settings["turret_objectives"]:
                vertical_control_id.ids[f"turret_pos_{turret}_btn"].text = settings["turret_objectives"][turret].split()[0]

            if settings['scale_bar']['enabled'] == True:
                self.ids['enable_scale_bar_btn'].state = 'down'
            else:
                self.ids['enable_scale_bar_btn'].state = 'normal'
            self.update_scale_bar_state()

            protocol_settings = lumaview.ids['motionsettings_id'].ids['protocol_settings_id']
            protocol_settings.ids['capture_period'].text = str(settings['protocol']['period'])
            protocol_settings.ids['capture_dur'].text = str(settings['protocol']['duration'])
            protocol_settings.ids['labware_spinner'].text = settings['protocol']['labware']
            protocol_settings.select_labware()

            zstack_settings = lumaview.ids['motionsettings_id'].ids['verticalcontrol_id'].ids['zstack_id']
            zstack_settings.ids['zstack_spinner'].text = settings['zstack']['position']
            zstack_settings.ids['zstack_stepsize_id'].text = str(settings['zstack']['step_size'])
            zstack_settings.ids['zstack_range_id'].text = str(settings['zstack']['range'])

            z_reference = common_utils.convert_zstack_reference_position_setting_to_config(text_label=settings['zstack']['position'])
            
            zstack_config = ZStackConfig(
                range=settings['zstack']['range'],
                step_size=settings['zstack']['step_size'],
                current_z_reference=z_reference,
                current_z_value=None
            )

            zstack_settings.ids['zstack_steps_id'].text = str(zstack_config.number_of_steps())

            for layer in common_utils.get_layers():
<<<<<<< HEAD
                lumaview.ids['imagesettings_id'].ids[layer].ids['ill_slider'].value = settings[layer]['ill']
                lumaview.ids['imagesettings_id'].ids[layer].ids['gain_slider'].value = settings[layer]['gain']
                lumaview.ids['imagesettings_id'].ids[layer].ids['exp_slider'].value = settings[layer]['exp']
                if (layer in common_utils.get_fluorescence_layers()):
                    lumaview.ids['imagesettings_id'].ids[layer].ids['composite_threshold_slider'].value = settings[layer]['composite_brightness_threshold']\
                # lumaview.ids['imagesettings_id'].ids[layer].ids['exp_slider'].value = float(np.log10(settings[layer]['exp']))
                lumaview.ids['imagesettings_id'].ids[layer].ids['false_color'].active = settings[layer]['false_color']
=======
                layer_obj = lumaview.ids['imagesettings_id'].layer_lookup(layer=layer)

                if 'ill' in settings[layer]:
                    layer_obj.ids['ill_slider'].value = settings[layer]['ill']
>>>>>>> f6ae7a2d

                layer_obj.ids['gain_slider'].value = settings[layer]['gain']
                layer_obj.ids['exp_slider'].value = settings[layer]['exp']
                layer_obj.ids['false_color'].active = settings[layer]['false_color']

                if 'sum' in settings[layer]:
                    layer_obj.ids['sum_slider'].value = settings[layer]['sum']
                else:
                    layer_obj.ids['sum_slider'].value = 1
                
                if settings[layer]['acquire'] == "image":
                    layer_obj.ids['acquire_image'].active = True
                elif settings[layer]['acquire'] == "video":
                    layer_obj.ids['acquire_video'].active = True
                else:
                    settings[layer]['acquire'] = None
                    layer_obj.ids['acquire_none'].active = True

                video_config = settings[layer]['video_config']
                DEFAULT_VIDEO_DURATION_SEC = 5

                if video_config is None:
                    video_config = {}


                if 'duration' not in video_config:
                    video_config['duration'] = DEFAULT_VIDEO_DURATION_SEC

                settings[layer]['video_config'] = video_config

                layer_obj.ids['video_duration_text'].text = str(video_config['duration'])
                layer_obj.ids['video_duration_slider'].value = video_config['duration']

                layer_obj.ids['autofocus'].active = settings[layer]['autofocus']

        except:
            logger.exception('[LVP Main  ] Incompatible JSON file for Microscope Settings')

        self.set_ui_features_for_scope()



    def update_separate_folders_per_channel(self):
        global settings

        if self.ids['separate_folder_per_channel_id'].state == 'down':
            self._seperate_folder_per_channel = True
        else:
            self._seperate_folder_per_channel = False

        settings['separate_folder_per_channel'] = self._seperate_folder_per_channel


    def update_bullseye_state(self):
        if self.ids['enable_bullseye_btn_id'].state == 'down':
            lumaview.ids['viewer_id'].update_shader(false_color='BF')
            lumaview.ids['viewer_id'].ids['scope_display_id'].use_bullseye = True
        else:
            for layer in common_utils.get_layers():
                layer_obj = lumaview.ids['imagesettings_id'].layer_lookup(layer=layer)
                accordion_item = lumaview.ids['imagesettings_id'].accordion_item_lookup(layer=layer)
                if accordion_item.collapse == False:
                    if layer_obj.ids['false_color'].active:
                        lumaview.ids['viewer_id'].update_shader(false_color=layer)
                        
                    break

            lumaview.ids['viewer_id'].ids['scope_display_id'].use_bullseye = False


    def update_full_pixel_depth_state(self):
        global settings

        if self.ids['enable_full_pixel_depth_btn'].state == 'down':
            use_full_pixel_depth = True
        else:
            use_full_pixel_depth = False

        lumaview.ids['viewer_id'].ids['scope_display_id'].use_full_pixel_depth = use_full_pixel_depth

        if use_full_pixel_depth:
            lumaview.scope.camera.set_pixel_format('Mono12')
        else:
            lumaview.scope.camera.set_pixel_format('Mono8')

        settings['use_full_pixel_depth'] = use_full_pixel_depth

    
    def select_live_image_output_format(self):
        global settings
        settings['image_output_format']['live'] = self.ids['live_image_output_format_spinner'].text


    def select_sequenced_image_output_format(self):
        global settings
        settings['image_output_format']['sequenced'] = self.ids['sequenced_image_output_format_spinner'].text

    def select_video_recording_format(self):
        global settings
        if self.ids['video_recording_format_spinner'].text == 'mp4':
            settings['video_as_frames'] = False
        else:
            settings['video_as_frames'] = True


    def update_scale_bar_state(self):
        if self.ids['enable_scale_bar_btn'].state == 'down':
            enabled = True  
        else:
            enabled = False
            
        lumaview.scope.set_scale_bar(enabled=enabled)
        settings['scale_bar']['enabled'] = enabled

    def update_crosshairs_state(self):
        if self.ids['enable_crosshairs_btn'].state == 'down':
            lumaview.ids['viewer_id'].ids['scope_display_id'].use_crosshairs = True
        else:
            lumaview.ids['viewer_id'].ids['scope_display_id'].use_crosshairs = False


    def update_live_image_histogram_equalization(self):
        global live_histo_setting
        if self.ids['enable_live_image_histogram_equalization_btn'].state == 'down':
            lumaview.ids['viewer_id'].ids['scope_display_id'].use_live_image_histogram_equalization = True
            live_histo_setting = True
        else:
            lumaview.ids['viewer_id'].ids['scope_display_id'].use_live_image_histogram_equalization = False
            live_histo_setting = False


    # Save settings to JSON file
    def save_settings(self, file="./data/current.json"):
        logger.info('[LVP Main  ] MicroscopeSettings.save_settings()')
        global settings

        if (type(file) == str) and (file[-5:].lower() != '.json'):
                file = file+'.json'

        os.chdir(source_path)
        with open(file, "w") as write_file:
            json.dump(settings, write_file, indent = 4, cls=CustomJSONizer)

    
    def load_binning_sizes(self):
        spinner = self.ids['binning_spinner']
        spinner.values = ['1x1','2x2','4x4']


    def select_binning_size(self):
        global settings

        orig_binning_size = lumaview.scope.get_binning_size()
        orig_frame_size = get_current_frame_dimensions()

        new_binning_size_str = self.ids['binning_spinner'].text
        
        new_binning_size = binning.binning_size_str_to_int(new_binning_size_str)
        lumaview.scope.set_binning_size(size=new_binning_size)
        settings['binning']['size'] = new_binning_size_str
        ratio = new_binning_size / orig_binning_size
        new_frame_size = {
            'width': math.floor(orig_frame_size['width'] / ratio),
            'height': math.floor(orig_frame_size['height'] / ratio),
        }
        self.ids['frame_width_id'].text = str(new_frame_size['width'])
        self.ids['frame_height_id'].text = str(new_frame_size['height'])
        self.frame_size()


    def load_scopes(self):
        logger.info('[LVP Main  ] MicroscopeSettings.load_scopes()')
        spinner = self.ids['scope_spinner']
        spinner.values = list(self.scopes.keys())

    def select_scope(self):
        logger.info('[LVP Main  ] MicroscopeSettings.select_scope()')
        global lumaview
        global settings

        spinner = self.ids['scope_spinner']
        settings['microscope'] = spinner.text

        self.set_ui_features_for_scope()
        stage.full_redraw()


    def set_ui_features_for_scope(self) -> None:
        microscope_settings = lumaview.ids['motionsettings_id'].ids['microscope_settings_id']
        scope_configs = microscope_settings.scopes
        selected_scope_config = scope_configs[settings['microscope']]

        microscope_settings.set_acceleration_control_visibility(visible=selected_scope_config['XYStage'])

        motion_settings = lumaview.ids['motionsettings_id']
        motion_settings.set_turret_control_visibility(visible=selected_scope_config['Turret'])
        motion_settings.set_xystage_control_visibility(visible=selected_scope_config['XYStage'])
        motion_settings.set_tiling_control_visibility(visible=selected_scope_config['XYStage'])

        image_settings = lumaview.ids['imagesettings_id']
        is_lumi_scope = True if settings['microscope'] == 'Lumi' else False
        image_settings.set_df_layer_control_visibility(visible=not is_lumi_scope)
        image_settings.set_lumi_layer_control_visibility(visible=is_lumi_scope)
        image_settings.set_fluoresence_layer_controls_visibility(visible=not is_lumi_scope)
        image_settings.set_expanded_layer(layer='BF')

        protocol_settings = lumaview.ids['motionsettings_id'].ids['protocol_settings_id']
        protocol_settings.set_labware_selection_visibility(visible=selected_scope_config['XYStage'])
        protocol_settings.set_show_protocol_step_locations_visibility(visible=selected_scope_config['XYStage'])

        lumaview.ids['motionsettings_id'].ids['post_processing_id'].ids['stitch_controls_id'].set_button_enabled_state(state=selected_scope_config['XYStage'])

        if selected_scope_config['XYStage'] is False:
            stage.remove_parent()
            protocol_settings.select_labware(labware="Center Plate")

        stage.set_motion_capability(enabled=selected_scope_config['XYStage'])

           
    def load_objectives(self):
        logger.info('[LVP Main  ] MicroscopeSettings.load_objectives()')
        spinner = self.ids['objective_spinner']
        spinner.values = objective_helper.get_objectives_list()


    def select_objective(self):
        logger.info('[LVP Main  ] MicroscopeSettings.select_objective()')
        global lumaview
        global settings

        objective_id = self.ids['objective_spinner'].text
        objective = objective_helper.get_objective_info(objective_id=objective_id)
        settings['objective_id'] = objective_id
        microscope_settings_id = lumaview.ids['motionsettings_id'].ids['microscope_settings_id']
        microscope_settings_id.ids['magnification_id'].text = f"{objective['magnification']}"

        # Update selected to be consistent with other selector
        vc_objective_spinner = lumaview.ids['motionsettings_id'].ids['verticalcontrol_id'].ids['objective_spinner2']
        vc_objective_spinner.text = objective_id

        lumaview.scope.set_objective(objective_id=objective_id)

        fov_size = common_utils.get_field_of_view(
            focal_length=objective['focal_length'],
            frame_size=settings['frame'],
            binning_size=get_binning_from_ui(),
        )
        self.ids['field_of_view_width_id'].text = str(round(fov_size['width'],0))
        self.ids['field_of_view_height_id'].text = str(round(fov_size['height'],0))
        
    def frame_size(self):
        logger.info('[LVP Main  ] MicroscopeSettings.frame_size()')
        global lumaview
        global settings

        if not lumaview.scope.camera_is_connected():
            return

        try:
            current_frame_size = get_current_frame_dimensions()
        except ValueError:
            current_frame_size = {
                'width': settings['frame']['width'],
                'height': settings['frame']['height'],
            }

        width = int(min(current_frame_size['width'], lumaview.scope.get_max_width()))
        height = int(min(current_frame_size['height'], lumaview.scope.get_max_height()))

        try:
            min_frame_size = lumaview.scope.camera.get_min_frame_size()
            width = max(width, min_frame_size['width'])
            height = max(height, min_frame_size['height'])

            max_frame_size = lumaview.scope.camera.get_max_frame_size()
            width = min(width, max_frame_size['width'])
            height = min(height, max_frame_size['height'])
        except:
            pass

        settings['frame']['width'] = width
        settings['frame']['height'] = height

        self.ids['frame_width_id'].text = str(width)
        self.ids['frame_height_id'].text = str(height)

        objective_id = settings['objective_id']
        objective = objective_helper.get_objective_info(objective_id=objective_id)

        fov_size = common_utils.get_field_of_view(
            focal_length=objective['focal_length'],
            frame_size=settings['frame'],
            binning_size=get_binning_from_ui(),
        )
        self.ids['field_of_view_width_id'].text = str(round(fov_size['width'],0))
        self.ids['field_of_view_height_id'].text = str(round(fov_size['height'],0))

        lumaview.scope.set_frame_size(width, height)


# Modified Slider Class to enable on_release event
# ---------------------------------------------------------------------
class ModSlider(Slider):
    def __init__(self, **kwargs):
        self.register_event_type('on_release')
        super(ModSlider, self).__init__(**kwargs)
        logger.info('[LVP Main  ] ModSlider.__init__()')

    def on_release(self):
        pass

    def on_touch_up(self, touch):
        super(ModSlider, self).on_touch_up(touch)
        # logger.info('[LVP Main  ] ModSlider.on_touch_up()')
        if touch.grab_current == self:
            self.dispatch('on_release')
            return True


# LayerControl Layout class
# ---------------------------------------------------------------------
class LayerControl(BoxLayout):
    layer = StringProperty(None)
    bg_color = ObjectProperty(None)
    illumination_support = BooleanProperty(True)
    autogain_support = BooleanProperty(True)
    exposure_summing_support = BooleanProperty(False)

    global settings

    def __init__(self, **kwargs):
        super(LayerControl, self).__init__(**kwargs)
        logger.info('[LVP Main  ] LayerControl.__init__()')
        if self.bg_color is None:
            self.bg_color = (0.5, 0.5, 0.5, 0.5)
        Clock.schedule_once(self._init_ui, 0)
    
    
    def _init_ui(self, dt=0):
        if True == self.autogain_support:
            self.update_auto_gain()
        else:
            self.apply_settings()

        self.init_acquire()
        self.init_autofocus()

    def ill_slider(self):
        logger.info('[LVP Main  ] LayerControl.ill_slider()')
        illumination = self.ids['ill_slider'].value
        settings[self.layer]['ill'] = illumination
        self.apply_settings()

    def ill_text(self):
        logger.info('[LVP Main  ] LayerControl.ill_text()')
        ill_min = self.ids['ill_slider'].min
        ill_max = self.ids['ill_slider'].max
        try:
            ill_val = float(self.ids['ill_text'].text)
        except:
            return
        
        illumination = float(np.clip(ill_val, ill_min, ill_max))

        settings[self.layer]['ill'] = illumination
        self.ids['ill_slider'].value = illumination
        self.ids['ill_text'].text = str(illumination)

        self.apply_settings()


    def sum_slider(self):
        logger.info('[LVP Main  ] LayerControl.sum_slider()')
        sum = int(self.ids['sum_slider'].value)
        settings[self.layer]['sum'] = sum
        self.apply_settings()


    def sum_text(self):
        logger.info('[LVP Main  ] LayerControl.sum_text()')
        sum_min = self.ids['sum_slider'].min
        sum_max = self.ids['sum_slider'].max
        try:
            sum_val = int(self.ids['sum_text'].text)
        except:
            return
        
        sum = int(np.clip(sum_val, sum_min, sum_max))

        settings[self.layer]['sum'] = sum
        self.ids['sum_slider'].value = sum
        self.ids['sum_text'].text = str(sum)

        self.apply_settings()


    def video_duration_slider(self):
        logger.info('[LVP Main  ] LayerControl.video_duration_slider()')
        duration = self.ids['video_duration_slider'].value
        settings[self.layer]['video_config']['duration'] = duration
        self.apply_settings()

    def video_duration_text(self):
        logger.info('[LVP Main  ] LayerControl.video_duration_text()')
        duration_min = self.ids['video_duration_slider'].min
        duration_max = self.ids['video_duration_slider'].max
        try:
            duration_val = int(self.ids['video_duration_text'].text)
        except:
            return
        
        duration = int(np.clip(duration_val, duration_min, duration_max))

        settings[self.layer]['video_config']['duration'] = duration
        self.ids['video_duration_slider'].value = duration
        self.ids['video_duration_text'].text = str(duration)

        self.apply_settings()

    def update_auto_gain(self):
        logger.info('[LVP Main  ] LayerControl.update_auto_gain()')
        if self.ids['auto_gain'].state == 'down':
            state = True
        else:
            state = False
        settings[self.layer]['auto_gain'] = state
        self.apply_settings()

    def gain_slider(self):
        logger.info('[LVP Main  ] LayerControl.gain_slider()')
        gain = self.ids['gain_slider'].value
        settings[self.layer]['gain'] = gain
        self.apply_settings()

    def gain_text(self):
        logger.info('[LVP Main  ] LayerControl.gain_text()')
        gain_min = self.ids['gain_slider'].min
        gain_max = self.ids['gain_slider'].max
        try:
            gain_val = float(self.ids['gain_text'].text)
        except:
            return
        
        gain = float(np.clip(gain_val, gain_min, gain_max))

        settings[self.layer]['gain'] = gain
        self.ids['gain_slider'].value = gain
        self.ids['gain_text'].text = str(gain)

        self.apply_settings()

    def composite_threshold_slider(self):
        logger.info('[LVP Main  ] LayerControl.composite_threshold_slider()')
        composite_threshold = self.ids['composite_threshold_slider'].value
        settings[self.layer]['composite_brightness_threshold'] = composite_threshold

    def composite_threshold_text(self):
        logger.info('[LVP Main  ] LayerControl.composite_threshold_text()')
        composite_threshold_min = self.ids['composite_threshold_slider'].min
        composite_threshold_max = self.ids['composite_threshold_slider'].max
        try:
            composite_threshold_val = float(self.ids['composite_threshold_text'].text)
        except:
            return
        
        composite_threshold = float(np.clip(composite_threshold_val, composite_threshold_min, composite_threshold_max))

        settings[self.layer]['composite_brightness_threshold'] = composite_threshold
        self.ids['composite_threshold_slider'].value = composite_threshold
        self.ids['composite_threshold_text'].text = str(composite_threshold)

    def exp_slider(self):
        logger.info('[LVP Main  ] LayerControl.exp_slider()')
        exposure = self.ids['exp_slider'].value
        # exposure = 10 ** self.ids['exp_slider'].value # slider is log_10(ms)
        settings[self.layer]['exp'] = exposure        # exposure in ms
        self.apply_settings()

    def exp_text(self):
        logger.info('[LVP Main  ] LayerControl.exp_text()')
        exp_min = self.ids['exp_slider'].min
        exp_max = self.ids['exp_slider'].max

        try:
            exp_val = float(self.ids['exp_text'].text)
        except:
            return
        
        exposure = float(np.clip(exp_val, exp_min, exp_max))

        settings[self.layer]['exp'] = exposure
        self.ids['exp_slider'].value = exposure
        # self.ids['exp_slider'].value = float(np.log10(exposure)) # convert slider to log_10
        self.ids['exp_text'].text = str(exposure)

        self.apply_settings()

    def false_color(self):
        logger.info('[LVP Main  ] LayerControl.false_color()')
        settings[self.layer]['false_color'] = self.ids['false_color'].active
        self.apply_settings()

    def init_acquire(self):
        if settings[self.layer]['acquire'] == "image":
            self.ids['acquire_image'].state = 'down'
        elif settings[self.layer]['acquire'] == 'video':
            self.ids['acquire_video'].state = 'down'
        else:
            self.ids['acquire_none'].state = 'down'

    def update_acquire(self):
        logger.info('[LVP Main  ] LayerControl.update_acquire()')

        if self.ids['acquire_image'].active:
            settings[self.layer]['acquire'] = "image"
        elif self.ids['acquire_video'].active:
            settings[self.layer]['acquire'] = "video"
        else:
            settings[self.layer]['acquire'] = None

    def init_autofocus(self):
        if settings[self.layer]['autofocus'] == False:
            self.ids['autofocus'].state = 'normal'
        else:
            self.ids['autofocus'].state = 'down'

    def update_autofocus(self):
        logger.info('[LVP Main  ] LayerControl.update_autofocus()')
        settings[self.layer]['autofocus'] = self.ids['autofocus'].active

    def save_focus(self):
        logger.info('[LVP Main  ] LayerControl.save_focus()')
        global lumaview
        pos = lumaview.scope.get_current_position('Z')
        settings[self.layer]['focus'] = pos

    def goto_focus(self):
        logger.info('[LVP Main  ] LayerControl.goto_focus()')
        global lumaview
        pos = settings[self.layer]['focus']
        move_absolute_position('Z', pos)  # set current z height in usteps


    def update_led_state(self):
        enabled = True if self.ids['enable_led_btn'].state == 'down' else False
        illumination = settings[self.layer]['ill']

        self.set_led_state(enabled=enabled, illumination=illumination)
        
        # self.apply_settings()

    
    def set_led_state(self, enabled: bool, illumination: float):
        if not lumaview.scope.led:
            logger.warning('[LVP Main  ] LED controller not available.')
            return

        channel=lumaview.scope.color2ch(self.layer)
        if not enabled:
            lumaview.scope.led_off(channel=channel)
        else:
            logger.info(f'[LVP Main  ] lumaview.scope.led_on(lumaview.scope.color2ch({self.layer}), {illumination})')
            lumaview.scope.led_on(channel=channel, mA=illumination)          


    def apply_settings(self, ignore_auto_gain=False):
        logger.info('[LVP Main  ] LayerControl.apply_settings()')
        global lumaview
        # global gain_vals

        # update illumination to currently selected settings
        # -----------------------------------------------------
        set_histogram_layer(active_layer=self.layer)
        self.update_led_state()
        if self.ids['enable_led_btn'].state == 'down': # if the button is down
            for layer in common_utils.get_layers():
                if layer != self.layer:
                    self.ids['enable_led_btn'].state = 'normal'

        # update exposure to currently selected settings
        # -----------------------------------------------------
        exposure = settings[self.layer]['exp']
        gain = settings[self.layer]['gain']

        lumaview.scope.set_gain(gain)
        lumaview.scope.set_exposure_time(exposure)

        # update gain to currently selected settings
        # -----------------------------------------------------
        auto_gain_enabled = settings[self.layer]['auto_gain']

        if not ignore_auto_gain:
            autogain_settings = get_auto_gain_settings()
            lumaview.scope.set_auto_gain(auto_gain_enabled, settings=autogain_settings)

        # update false color to currently selected settings and shader
        # -----------------------------------------------------
        if lumaview.ids['viewer_id'].ids['scope_display_id'].use_bullseye is False:
            self.update_shader(dt=0)


    def update_shader(self, dt):
        # logger.info('[LVP Main  ] LayerControl.update_shader()')
        if self.ids['false_color'].active:
            lumaview.ids['viewer_id'].update_shader(self.layer)
        else:
            lumaview.ids['viewer_id'].update_shader('none')

def reset_acquire_ui():
    for layer in common_utils.get_layers():
        layer_obj = lumaview.ids['imagesettings_id'].layer_lookup(layer=layer)
        if settings[layer]['acquire'] == "image":
            layer_obj.ids['acquire_image'].active = True
        elif settings[layer]['acquire'] == "video":
            layer_obj.ids['acquire_video'].active = True
        else:
            layer_obj.ids['acquire_none'].active = True

# Z Stack functions class
# ---------------------------------------------------------------------
class ZStack(CompositeCapture):
    def set_steps(self):
        logger.info('[LVP Main  ] ZStack.set_steps()')

        try:
            settings['zstack']['step_size'] = float(self.ids['zstack_stepsize_id'].text)
            settings['zstack']['range'] = float(self.ids['zstack_range_id'].text)
        except:
            return

        z_reference = common_utils.convert_zstack_reference_position_setting_to_config(
            text_label=self.ids['zstack_spinner'].text
        )

        zstack_config = ZStackConfig(
            range=settings['zstack']['range'],
            step_size=settings['zstack']['step_size'],
            current_z_reference=z_reference,
            current_z_value=None
        )

        self.ids['zstack_steps_id'].text = str(zstack_config.number_of_steps())


    def set_position(self):
        settings['zstack']['position'] = self.ids['zstack_spinner'].text


    def _reset_run_zstack_acquire_button(self, **kwargs):
        self.ids['zstack_aqr_btn'].state = 'normal'
        self.ids['zstack_aqr_btn'].text = 'Acquire'
        live_histo_reverse()


    def _cleanup_at_end_of_acquire(self):
        sequenced_capture_executor.reset()
        self._reset_run_zstack_acquire_button()
        live_histo_reverse()


    def _zstack_run_complete(self, **kwargs):
        self._reset_run_zstack_acquire_button()
        create_hyperstacks_if_needed()
        live_histo_reverse()


    def run_zstack_acquire_from_ui(self):
        logger.info('[LVP Main  ] ZStack.run_zstack_acquire_from_ui()')

        live_histo_off()

        trigger_source = 'zstack'
        run_not_started_func = self._reset_run_zstack_acquire_button
        run_complete_func = self._zstack_run_complete

        run_trigger_source = sequenced_capture_executor.run_trigger_source()
        if sequenced_capture_executor.run_in_progress() and \
            (run_trigger_source != trigger_source):
            run_not_started_func()
            logger.warning(f"Cannot start Z-Stack acquire. Run already in progress from {run_trigger_source}")
            return
        
        if self.ids['zstack_aqr_btn'].state == 'normal':
            self._cleanup_at_end_of_acquire()
            return
        
        # Note: This will be quickly overwritten by the remaining number of scans
        self.ids['zstack_aqr_btn'].text = 'Running Z-Stack'

        config = get_sequenced_capture_config_from_ui()

        labware_id, _ = get_selected_labware()
        objective_id, _ = get_current_objective_info()
        zstack_positions_valid, _ = get_zstack_positions()
        zstack_params = get_zstack_params()
        active_layer, active_layer_config = get_active_layer_config()
        active_layer_config['acquire'] = "image"

        if not zstack_positions_valid:
            logger.info('[LVP Main  ] ZStack.acquire_zstack() -> No Z-Stack positions configured')
            run_not_started_func()
            return
        
        curr_position = get_current_plate_position()
        curr_position.update({'name': 'ZStack'})

        positions = [
            curr_position,
        ]
        
        tiling_config = TilingConfig(
            tiling_configs_file_loc=pathlib.Path(source_path) / "data" / "tiling.json",
        )
        
        config = {
            'labware_id': labware_id,
            'positions': positions,
            'objective_id': objective_id,
            'zstack_params': zstack_params,
            'use_zstacking': True,
            'tiling': tiling_config.no_tiling_label(),
            'layer_configs': {active_layer: active_layer_config},
            'period': None,
            'duration': None,
            'frame_dimensions': get_current_frame_dimensions(),
            'binning_size': get_binning_from_ui(),
        }
        
        zstack_sequence = Protocol.from_config(
            input_config=config,
            tiling_configs_file_loc=pathlib.Path(source_path) / "data" / "tiling.json"
        )

        autogain_settings = get_auto_gain_settings()

        callbacks = {
            'move_position': _handle_ui_update_for_axis,
            'update_scope_display': lumaview.ids['viewer_id'].ids['scope_display_id'].update_scopedisplay,
            'run_complete': run_complete_func,
            'leds_off': _handle_ui_for_leds_off,
            'led_state': _handle_ui_for_led,
        }

        parent_dir = pathlib.Path(settings['live_folder']).resolve() / "Manual" / "Z-Stacks"

        initial_position = get_current_plate_position()
        image_capture_config = get_image_capture_config_from_ui()

        sequenced_capture_executor.run(
            protocol=zstack_sequence,
            run_mode=SequencedCaptureRunMode.SINGLE_ZSTACK,
            run_trigger_source=trigger_source,
            max_scans=1,
            sequence_name='zstack',
            parent_dir=parent_dir,
            image_capture_config=image_capture_config,
            enable_image_saving=is_image_saving_enabled(),
            separate_folder_per_channel=False,
            autogain_settings=autogain_settings,
            callbacks=callbacks,
            return_to_position=initial_position,
            leds_state_at_end="off",
            video_as_frames = settings['video_as_frames']
        )

        set_last_save_folder(dir=sequenced_capture_executor.run_dir())


class FileChooseBTN(Button):
    context  = StringProperty()
    selection = ListProperty([])

    def choose(self, context):
        logger.info(f'[LVP Main  ] FileChooseBTN.choose({context})')
        # Call plyer filechooser API to run a filechooser Activity.
        self.context = context

        # Show previously selected/default folder
        selected_path = None
        filetypes = None
        filetypes_tk = None
        if self.context == "load_protocol":
            selected_path = str(pathlib.Path(settings['live_folder']))
            filetypes = ["*.tsv"]
            filetypes_tk = [('TSV', '.tsv')]
        elif self.context == "load_settings":
            filetypes=["*.json"]
            filetypes_tk = [('JSON', '.json')]
        elif self.context == "load_cell_count_input_image":
            filetypes=["*.tif?"]
            filetypes_tk = [('TIFF', '.tif .tiff')]
        elif self.context == "load_cell_count_method":
            filetypes_tk = [('JSON', '.json')]
            filetypes=["*.json"]
        elif self.context == "load_graphing_data":
            filetypes_tk = [('CSV', '.csv')]
            filetypes=["*.csv"]
        else:
            logger.exception(f"Unsupported handling for {self.context}")
            return

        if sys.platform in ('win32', 'darwin'):
            # Tested for Windows/Mac platforms

            # Use root with attributes to keep filedialog on top
            # Ref: https://stackoverflow.com/questions/3375227/how-to-give-tkinter-file-dialog-focus
            root = Tk()
            root.attributes('-alpha', 0.0)
            root.attributes('-topmost', True)
            selection = filedialog.askopenfilename(
                parent=root,
                initialdir=selected_path,
                filetypes=filetypes_tk
            )
            root.destroy()

            # Nothing selected/cancel
            if selection == '':
                return
            
            self.handle_selection(selection=[selection])
            return
        
        else:
            filechooser.open_file(
                on_selection=self.handle_selection,
                filters=filetypes
            )
            return


    def handle_selection(self, selection):
        logger.info('[LVP Main  ] FileChooseBTN.handle_selection()')
        if selection:
            self.selection = selection
            self.on_selection_function()

    def on_selection_function(self, *a, **k):
        logger.info('[LVP Main  ] FileChooseBTN.on_selection_function()')
        global lumaview
        
        
        if self.selection:
            print("Selection")
            print(f"Self.context: {self.context}")
            if self.context == 'load_settings':
                lumaview.ids['motionsettings_id'].ids['microscope_settings_id'].load_settings(self.selection[0])

            elif self.context == 'load_protocol':
                lumaview.ids['motionsettings_id'].ids['protocol_settings_id'].load_protocol(filepath = self.selection[0])
            
            elif self.context == 'load_cell_count_input_image':
                cell_count_content.set_preview_source_file(file=self.selection[0])

            elif self.context == 'load_graphing_data':
                print("Set Graphing source")
                graphing_controls.set_graphing_source(file=self.selection[0])

            elif self.context == 'load_cell_count_method':
                cell_count_content.load_method_from_file(file=self.selection[0])

        else:
            return

# Button the triggers 'filechooser.choose_dir()' from plyer
class FolderChooseBTN(Button):
    context  = StringProperty()
    selection = ListProperty([])

    def choose(self, context):
        logger.info(f'[LVP Main  ] FolderChooseBTN.choose({context})')
        self.context = context

        # Show previously selected/default folder
        if self.context in (
            "apply_stitching_to_folder",
            "apply_composite_gen_to_folder",
            "apply_video_gen_to_folder",
        ):
            selected_path = pathlib.Path(settings['live_folder']) / PROTOCOL_DATA_DIR_NAME
            if not selected_path.exists():
                selected_path = pathlib.Path(settings['live_folder'])
            
            selected_path = str(selected_path)
        elif self.context in (
            "apply_zprojection_to_folder",
        ):
            # Special handling for Z-Projections since they can either be from protocols or
            # from manually-acquired Z-Stacks
            if last_save_folder is not None:
                selected_path = pathlib.Path(last_save_folder)
                if not selected_path.exists():
                    selected_path = pathlib.Path(settings['live_folder'])
            else:
                selected_path = pathlib.Path(settings['live_folder'])

            selected_path = str(selected_path)
            
        else:
            selected_path = settings['live_folder']


        # Note: Could likely use tkinter filedialog for all platforms
        # works on windows and MacOSX
        # but needs testing on Linux
        if sys.platform in ('win32','darwin'):
            # Tested for Windows/Mac platforms

            # Use root with attributes to keep filedialog on top
            # Ref: https://stackoverflow.com/questions/3375227/how-to-give-tkinter-file-dialog-focus
            root = Tk()
            root.attributes('-alpha', 0.0)
            root.attributes('-topmost', True)
            selection = filedialog.askdirectory(
                parent=root,
                initialdir=selected_path
            )
            root.destroy()

            # Nothing selected/cancel
            if selection == '':
                return
            
            self.handle_selection(selection=[selection])     
        else:
            filechooser.choose_dir(
                on_selection=self.handle_selection
                # path=selected_path
            )
            return
        

    def handle_selection(self, selection):
        logger.info('[LVP Main  ] FolderChooseBTN.handle_selection()')
        if selection:
            self.selection = selection
            self.on_selection_function()


    def on_selection_function(self, *a, **k):
        global settings
        logger.info('[LVP Main  ] FolderChooseBTN.on_selection_function()')
        if self.selection:
            path = self.selection[0]
        else:
            return

        if self.context == 'live_folder':
            settings['live_folder'] = str(pathlib.Path(path).resolve())
        elif self.context == 'apply_cell_count_method_to_folder':
            cell_count_content.apply_method_to_folder(
                path=path
            )
        elif self.context == 'apply_stitching_to_folder':
            stitch_controls.run_stitcher(path=pathlib.Path(path))
        elif self.context == 'apply_composite_gen_to_folder':
            composite_gen_controls.run_composite_gen(path=pathlib.Path(path))
        elif self.context == 'apply_video_gen_to_folder':
            video_creation_controls.run_video_gen(path=pathlib.Path(path))
        elif self.context == 'apply_zprojection_to_folder':
            zprojection_controls.run_zprojection(path=pathlib.Path(path))
        else:
            raise Exception(f"on_selection_function(): Unknown selection {self.context}")


# Button the triggers 'filechooser.save_file()' from plyer
class FileSaveBTN(Button):
    context  = StringProperty()
    selection = ListProperty([])

    def choose(self, context):
        logger.info('[LVP Main  ] FileSaveBTN.choose()')
        self.context = context
        if self.context == 'save_settings':
            filetypes = [('JSON', '.json')]
        elif self.context == 'saveas_protocol':
            filetypes = [('TSV', '.tsv')]
        elif self.context == 'saveas_cell_count_method':
            filetypes = [('JSON', '.json')]
        elif self.context == 'save_graph':
            filetypes = [('PNG', '.png')]
        else:
            logger.exception(f"Unsupported handling for {self.context}")
            return
        
        selected_path = settings['live_folder']
        
        # Use root with attributes to keep filedialog on top
        # Ref: https://stackoverflow.com/questions/3375227/how-to-give-tkinter-file-dialog-focus
        root = Tk()
        root.attributes('-alpha', 0.0)
        root.attributes('-topmost', True)
        selection = filedialog.asksaveasfilename(
            parent=root,
            initialdir=selected_path,
            filetypes=filetypes
        )
        root.destroy()

        # Nothing selected/cancel
        if selection == '':
            return
        
        self.handle_selection(selection=[selection])     


    def handle_selection(self, selection):
        logger.info('[LVP Main  ] FileSaveBTN.handle_selection()')
        if selection:
            self.selection = selection
            self.on_selection_function()

    def on_selection_function(self, *a, **k):
        logger.info('[LVP Main  ] FileSaveBTN.on_selection_function()')
        global lumaview
        
        if self.context == 'save_settings':
            if self.selection:
                lumaview.ids['motionsettings_id'].ids['microscope_settings_id'].save_settings(self.selection[0])
                logger.info('[LVP Main  ] Saving Settings to File:' + self.selection[0])

        elif self.context == 'saveas_protocol':
            if self.selection:
                lumaview.ids['motionsettings_id'].ids['protocol_settings_id'].save_protocol(filepath = self.selection[0])
                logger.info('[LVP Main  ] Saving Protocol to File:' + self.selection[0])

        elif self.context == 'save_graph':
            if self.selection:
                graphing_controls.save_graph(filepath=self.selection[0])
                logger.info('[LVP Main  ] Saving Graph PNG to File:' + self.selection[0])
        
        elif self.context == 'saveas_cell_count_method':
            if self.selection:
                logger.info('[LVP Main  ] Saving Cell Count Method to File:' + self.selection[0])
                filename = self.selection[0]
                if os.path.splitext(filename)[1] == "":
                    filename += ".json"
                cell_count_content.save_method_as(file=filename)


def load_log_level():
    for settings_file in ("./data/current.json", "./data/settings.json"):
        if not os.path.exists(settings_file):
            continue

        with open(settings_file, 'r') as fp:
            data = json.load(fp)

            try:
                log_level = logging.getLevelName(data['logging']['default']['level'])
                logger.setLevel(level=log_level)          
                return
            except:
                pass


def load_mode():
    global ENGINEERING_MODE
    for settings_file in ("./data/current.json", "./data/settings.json"):
        if not os.path.exists(settings_file):
            continue

        with open(settings_file, 'r') as fp:
            data = json.load(fp)

            try:
                mode = data['mode']
                if mode == 'engineering':
                    logger.info(f"Enabling engineering mode")
                    ENGINEERING_MODE = True       
                    return
            except:
                pass

        ENGINEERING_MODE = False
             

# -------------------------------------------------------------------------
# RUN LUMAVIEWPRO APP
# -------------------------------------------------------------------------
class LumaViewProApp(App):
    def on_start(self):
        os.chdir(source_path)
        load_log_level()
        load_mode()
        logger.info('[LVP Main  ] LumaViewProApp.on_start()')

        if not disable_homing:
            move_home(axis='XY')

        layer_obj = lumaview.ids['imagesettings_id'].layer_lookup(layer='BF')
        layer_obj.apply_settings()
        scope_leds_off()

        if getattr(sys, 'frozen', False):
            pyi_splash.close()


    def build(self):
        current_time = time.strftime("%m/%d/%Y", time.localtime())
        logger.info('[LVP Main  ] LumaViewProApp.build()')

        logger.info('[LVP Main  ] -----------------------------------------')
        logger.info('[LVP Main  ] Code Compiled On: %s', current_time)
        logger.info('[LVP Main  ] Run Time: ' + time.strftime("%Y %m %d %H:%M:%S"))
        logger.info('[LVP Main  ] -----------------------------------------')

        global Window
        global lumaview
        global cell_count_content
        global graphing_controls
        global video_creation_controls
        global stitch_controls
        global zprojection_controls
        global composite_gen_controls
        global stage
        global wellplate_loader
        global coordinate_transformer
        global objective_helper
        global ij_helper
        global sequenced_capture_executor
        
        # global autofocus_executor
        self.icon = './data/icons/icon.png'

        stage = Stage()


        try:
            from kivy.core.window import Window
            #Window.bind(on_resize=self._on_resize)
            lumaview = MainDisplay()
            cell_count_content = CellCountControls()
            graphing_controls = GraphingControls()
            #Window.maximize()
        except:
            logger.exception('[LVP Main  ] Cannot open main display.')
            raise

        # load labware file
        wellplate_loader = labware_loader.WellPlateLoader()
        coordinate_transformer = coord_transformations.CoordinateTransformer()

        objective_helper = objectives_loader.ObjectiveLoader()
        
        ij_helper = imagej_helper.ImageJHelper()

        # load settings file
        lumaview.ids['motionsettings_id'].ids['microscope_settings_id'].load_settings("./data/current.json")

        
            
        autofocus_executor = AutofocusExecutor(
            scope=lumaview.scope,
            use_kivy_clock=True,
        )

        sequenced_capture_executor = SequencedCaptureExecutor(
            scope=lumaview.scope,
            stage_offset=settings['stage_offset'],
            autofocus_executor=autofocus_executor,
        )
        
        # Continuously update image of stage and protocol
        Clock.schedule_interval(stage.draw_labware, 0.1)
        Clock.schedule_interval(lumaview.ids['motionsettings_id'].update_xy_stage_control_gui, 0.1) # Includes text boxes, not just stage

        return lumaview

    def _on_resize(self, window, w, h):
        pass
        #Clock.schedule_once(lumaview.ids['motionsettings_id'].check_settings, 0.1)
        #Clock.schedule_once(lumaview.ids['imagesettings_id'].check_settings, 0.1)

    def on_stop(self):
        logger.info('[LVP Main  ] LumaViewProApp.on_stop()')
        if profiling_helper is not None:
            profiling_helper.stop()

        global lumaview

        scope_leds_off()

        lumaview.ids['motionsettings_id'].ids['microscope_settings_id'].save_settings("./data/current.json")


# Fixing Kivy issue that was leading to crazy memory accumulation due to tracebacks being stored in memory
# For some reason kivy was calling a Python 2 method on newer Python 3 List objects, causing exceptions that would accumulate
# These exceptions were CONSTANT because they were happening on each Main Display refresh and Histogram refresh
from kivy.properties import ObservableReferenceList

original_setslicemethod = ObservableReferenceList.__setslice__
set_item_method = ObservableReferenceList.__setitem__

def patched_setslice(self, i, j, sequence, **kwargs):
    try:
        # Try the original assignment
        return original_setslicemethod(self, i, j, sequence)
    except AttributeError:
        # Getting attribute error if kivy is calling a deprecated method on a new Python 3 object
        # Call proper method
        return set_item_method(self, slice(i, j), sequence)
    except Exception as e:
        # If for some reason we get another error again, bite the bullet 
        return original_setslicemethod(self, i, j, sequence)

# Replace the original method with our patched version
ObservableReferenceList.__setslice__ = patched_setslice

LumaViewProApp().run()<|MERGE_RESOLUTION|>--- conflicted
+++ resolved
@@ -3167,12 +3167,10 @@
 
             # Remove 'Colorize' option in transmitted channels control
             # -----------------------------------------------------
-<<<<<<< HEAD
-            self.ids[layer].ids['false_color_label'].text = ''
-            self.ids[layer].ids['false_color'].color = (0., )*4
-            label = self.ids[layer].ids['composite_threshold_label']
-            slider = self.ids[layer].ids['composite_threshold_slider']
-            text = self.ids[layer].ids['composite_threshold_text']
+            # Remove CBT from transmitted channel control
+            label = layer_obj.ids['composite_threshold_label']
+            slider = layer_obj.ids['composite_threshold_slider']
+            text = layer_obj.ids['composite_threshold_text']
             label.text = ""
             label.visible = False
             label.opacity = 0
@@ -3186,10 +3184,8 @@
             text.width = '0dp'
             text.text = ""
             text.opacity = 0
-=======
             layer_obj.ids['false_color_label'].text = ''
             layer_obj.ids['false_color'].color = (0., )*4
->>>>>>> f6ae7a2d
 
             # Adjust 'Illumination' range
             layer_obj.ids['ill_slider'].step = 1
@@ -5238,20 +5234,14 @@
             zstack_settings.ids['zstack_steps_id'].text = str(zstack_config.number_of_steps())
 
             for layer in common_utils.get_layers():
-<<<<<<< HEAD
-                lumaview.ids['imagesettings_id'].ids[layer].ids['ill_slider'].value = settings[layer]['ill']
-                lumaview.ids['imagesettings_id'].ids[layer].ids['gain_slider'].value = settings[layer]['gain']
-                lumaview.ids['imagesettings_id'].ids[layer].ids['exp_slider'].value = settings[layer]['exp']
+              
                 if (layer in common_utils.get_fluorescence_layers()):
-                    lumaview.ids['imagesettings_id'].ids[layer].ids['composite_threshold_slider'].value = settings[layer]['composite_brightness_threshold']\
-                # lumaview.ids['imagesettings_id'].ids[layer].ids['exp_slider'].value = float(np.log10(settings[layer]['exp']))
-                lumaview.ids['imagesettings_id'].ids[layer].ids['false_color'].active = settings[layer]['false_color']
-=======
+                    lumaview.ids['imagesettings_id'].ids[layer].ids['composite_threshold_slider'].value = settings[layer]['composite_brightness_threshold']
+    
                 layer_obj = lumaview.ids['imagesettings_id'].layer_lookup(layer=layer)
-
+  
                 if 'ill' in settings[layer]:
                     layer_obj.ids['ill_slider'].value = settings[layer]['ill']
->>>>>>> f6ae7a2d
 
                 layer_obj.ids['gain_slider'].value = settings[layer]['gain']
                 layer_obj.ids['exp_slider'].value = settings[layer]['exp']
