# Kivy Interface
from kivy.app import App
from kivy.uix.boxlayout import BoxLayout
from kivy.uix.image import Image
from kivy.graphics.texture import Texture

# Camera functionality
from pypylon import pylon
import numpy as np
from kivy.clock import Clock

class PylonCam(Image):

    def __init__(self,  **kwargs):
        super(PylonCam, self).__init__(**kwargs)

        self.camera = pylon.InstantCamera(pylon.TlFactory.GetInstance().CreateFirstDevice())
        self.camera.StartGrabbing(pylon.GrabStrategy_LatestImageOnly)
<<<<<<< HEAD
        Clock.schedule_interval(self.update, 1./14)
=======
        Clock.schedule_interval(self.update, 0.1)
>>>>>>> 72f0ad76

    def update(self, dt):

        img = self.camera.RetrieveResult(500, pylon.TimeoutHandling_ThrowException)
        if img.GrabSucceeded():
            # returns a numpy array in the shape of the image
            img_array = img.GetArray()
             # creates a 1D array of type uint8
            img_string = img_array.flatten()

            # create a texture that has the shape of the image
            texture = Texture.create(size=(img_array.shape[1], img_array.shape[0]), colorfmt='luminance')
            # buffer the 1D array into the texture
            texture.blit_buffer(img_string, colorfmt="luminance", bufferfmt='ubyte')
            self.texture = texture

# BoxLayout containing Camera and Button
class MainBox(BoxLayout):
    pass

# Boxlayout is the App class
class LivePylonApp(App):
   def build(self):
       return MainBox()

   # def on_stop(self):


# Instantiate and run the kivy app
LivePylonApp().run()<|MERGE_RESOLUTION|>--- conflicted
+++ resolved
@@ -16,11 +16,7 @@
 
         self.camera = pylon.InstantCamera(pylon.TlFactory.GetInstance().CreateFirstDevice())
         self.camera.StartGrabbing(pylon.GrabStrategy_LatestImageOnly)
-<<<<<<< HEAD
-        Clock.schedule_interval(self.update, 1./14)
-=======
         Clock.schedule_interval(self.update, 0.1)
->>>>>>> 72f0ad76
 
     def update(self, dt):
 
