--- conflicted
+++ resolved
@@ -1121,7 +1121,6 @@
 		size_hint_y: None
 		height: '30dp'
 		font_size: '12sp'
-<<<<<<< HEAD
 		on_release:root.open_folder()
 
 	Button:
@@ -1129,10 +1128,7 @@
 		size_hint_y: None
 		height: '30dp'
 		font_size: '12sp'
-		on_release:root.open_cell_count()		
-=======
-		on_release: root.open_folder()		
->>>>>>> 6c213b46
+		on_release: root.open_cell_count()				
 
 	Label:
 
