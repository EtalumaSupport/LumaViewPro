#: import GLShaderLexer pygments.lexers.GLShaderLexer

# -----------------------
# MAIN DISPLAY
# -----------------------
<MainDisplay>:
    id: main_display
    tab_pos: 'top_mid'
    tab_width: (self.size[0] / 5) - 1
    do_default_tab: False

    canvas:
        Color:
            rgba: (.188, .188, .188, 1)
        Rectangle:
            size: self.size
            pos: self.pos

    TabbedPanelItem:
        id: config_tab
        text: 'Configuration'
        ConfigTab:

    TabbedPanelItem:
        id: image_tab
        text: 'Live Image'
        ImageTab:

    TabbedPanelItem:
        id: motion_tab
        text: 'Motion'
        MotionTab:

    TabbedPanelItem:
        id: protocol_tab
        text: 'Protocol'
        ProtocolTab:

    TabbedPanelItem:
        id: analysis_tab
        text: 'Analysis'
        AnalysisTab:

# --------------------------------------------
# Microscope Configuration Layout
# --------------------------------------------
<ConfigTab>:
    orientation: 'vertical'
    Label:
        text: 'Microscope Configfuration'

# --------------------------------------------
# IImage Settings and Adjustment Layout
# --------------------------------------------
<ImageTab>:

    Splitter:
        size_hint_x: 0.2
        sizable_from: 'right'
        strip_size: 8
        ShaderEditor:
            viewer: viewer_id
    ShaderViewer:
        id: viewer_id
        size_hint_x: 0.6
        # full / fit / zoom
    Splitter:
        sizable_from: 'left'
        size_hint_x: 0.2
        strip_size: 8
        min_size: 0
        ShaderSettings:
            id: shadersettings_id

# ShaderEditor - view and edit shader code
# ------------------------------------------
<ShaderEditor>:
    orientation: 'vertical'
    # Fragment Shader Editor
    Label:
        text: 'Fragment Shader'
        size_hint_y: None
        height: self.texture_size[1] + 10
    Splitter:
        sizable_from: 'bottom'
        size_hint_y: 0.5
        strip_size: 8
        CodeInput:
            text: root.fs
            lexer: GLShaderLexer()
            on_text: root.fs = args[1]

    # Vertex Shader Editor
    Label:
        text: 'Vertex Shader'
        size_hint_y: None
        height: self.texture_size[1] + 10
    CodeInput:
        text: root.vs
        lexer: GLShaderLexer()
        on_text: root.vs = args[1]

# ShaderViewer - Shaded Live Camera view
# ------------------------------------------
<ShaderViewer>:
    orientation: 'vertical'
    # # ShaderViewer Camera
    # Camera:
    #     id: microscope_camera
    #     play: True
    #     index: 0
    #     resolution: (1920, 1080)
    #     allow_stretch: True
    #     keep_ratio: True
    Image:
        id: microscope_camera
        source: './data/composite.tif'
        allow_stretch: True
        keep_ratio: True

    # ShaderViewer Buttons
    BoxLayout:
        orientation: 'horizontal'
        size_hint_y: 0.1
        spacing: 5
        padding: 5
        ToggleButton:
            text: 'Play'
            state: 'normal'
            on_press: microscope_camera.play = not microscope_camera.play
        Button:
            text: 'Capture'
            on_press: root.capture()

# ShaderSettings - Widgets to control Shader Settings
<ShaderSettings>:
    orientation: 'vertical'
    spacing: 5
    padding: 5
    canvas:
        Color:
            rgba: 0, 0, 0, 0.5
        Rectangle:
            size: self.size
            pos: self.pos

    # -----------------------
    # BRIGHTFIELD Settings
    # -----------------------
    LED_Control:
        id: bf_led_id
        ctrl_label: 'Brightfield'
        size_hint: 1, 0.25
        bg_color: 0.5, 0.5, 0.5, 1

    # BLUE lED Settings
    LED_Control:
        id: bl_led_id
        ctrl_label: 'Blue LED'
        size_hint: 1, 0.25
        bg_color: 0, .5, 1, 1

    # GREEN lED Settings
    LED_Control:
        id: gr_led_id
        ctrl_label: 'Green LED'
        size_hint: 1, 0.25
        bg_color: .2, 0.8, 0.2, 1

    # RED lED Settings
    LED_Control:
        id: rd_led_id
        ctrl_label: 'Red LED'
        size_hint: 1, 0.25
        bg_color: 1, 0.2, 0, 1

<LED_Control>:
    padding: 5
    spacing: 5
    orientation: 'vertical'
    canvas:
        Color:
            rgba: 0, 0, 0, 0.5
        Rectangle:
            size: self.size
            pos: self.pos

    # BoxLayout:
    #     Label:
    #         text: root.ctrl_label
    #         text_size: self.size
    #         halign: 'center'
    #         valign: 'middle'
    #     Switch:
    #         active: True

    # Illumination
    BoxLayout:
<<<<<<< HEAD
        orientation: 'horizontal'
        TextInput:
            size_hint_x: 0.3
            multiline: False
            font_size: self.height/4
            padding: [10, (self.height-self.line_height)/2]
            halign: 'right'
            background_color: 0.6, 0.6, 0.6, 1
            input_filter: 'float'
            text:  str(int(illumination_id.value))

=======
        orientation: 'vertical'
        Label:
            text: root.ctrl_label
>>>>>>> ac08015f
        BoxLayout:
            orientation: 'horizontal'
            Label:
                text: 'Illumination'
                halign: 'center'
                valign: 'middle'

            TextInput:
                size_hint_x: 0.3
                multiline: False
                font_size: self.height/2
                padding: [10, (self.height-self.line_height)/2]
                halign: 'center'
                background_color: 0.6, 0.6, 0.6, 1
                input_filter: 'float'
                text:  str(int(illumination_id.value))

            Slider:
                id: illumination_id
                min: 0
                max: 100
                value: 0
                cursor_size: 20,20
                value_track: True
                value_track_color: root.bg_color
                on_value: root.parent.get_sliders()

        # Gain
        BoxLayout:
            orientation: 'horizontal'
            Label:
                text: 'Gain'
                halign: 'center'
                valign: 'middle'
                padding: 5, 5
            TextInput:
                size_hint_x: 0.3
                multiline: False
                font_size: self.height/2
                padding: [10, (self.height-self.line_height)/2]
                halign: 'center'
                background_color: 0.6, 0.6, 0.6, 1
                input_filter: 'float'
                text:  str(int(gain_id.value))
            Slider:
                id: gain_id
                min: 0
                max: 100
                value: 100
                cursor_size: 20,20
                value_track: True
                value_track_color: root.bg_color
                on_value: root.parent.get_sliders()

        # Exposure
        BoxLayout:
            orientation: 'horizontal'
            Label:
                text: 'Exposure'
                halign: 'center'
                valign: 'middle'
                padding: 5, 5
            TextInput:
                size_hint_x: 0.3
                multiline: False
                font_size: self.height/2
                padding: [10, (self.height-self.line_height)/2]
                halign: 'center'
                background_color: 0.6, 0.6, 0.6, 1
                input_filter: 'float'
                text:  str(int(exposure_id.value))
            Slider:
                id: exposure_id
                min: 100
                max: 200
                value: 150
                cursor_size: 20,20
                value_track: True
                value_track_color: root.bg_color
                on_value: root.parent.get_sliders()

# --------------------------------------------
# Microscope Motion Layout
# --------------------------------------------
<MotionTab>:
    Label:
        text: 'Control microscope motion'

# --------------------------------------------
# Protocol Layout
# --------------------------------------------
<ProtocolTab>:
    orientation: 'vertical'
    padding: 5
    spacing: 5
    # row_default_height: 40

    BoxLayout:

    GridLayout:
        cols: 3
        spacing: 5
        size_hint_y: None
        height: 80
        Label:
            text: 'Capture Rate'
        TextInput:
            multiline: False
            padding: [10, (self.height-self.line_height)/2]
            halign: 'right'
            input_filter: 'int'
            # text:  str(int(illumination_id.value))
            text: '5'
        Label:
            text: 'minutes'

        Label:
            text: 'Capture Duration'
        TextInput:
            multiline: False
            padding: [10, (self.height-self.line_height)/2]
            halign: 'right'
            input_filter: 'int'
            # text:  str(int(illumination_id.value))
            text: '48'
        Label:
            text: 'hours'

    BoxLayout:
        spacing: 5
        size_hint_y: None
        height: 20

    BoxLayout:
        spacing: 5
        size_hint_y: None
        height: 40
        orientation: 'horizontal'
        # PROTOCOL - LABELS
        Label:
            text: ''
            size_hint_x: None
            width: 100
        Label:
            text: 'Folder'
        Label:
            text: 'Filename Root'
        Label:
            text: 'Ill.'
            size_hint_x: None
            width: 40
        Label:
            text: 'Gain'
            size_hint_x: None
            width: 40
        Label:
            text: 'Exp.'
            size_hint_x: None
            width: 40
        Label:
            text: 'Acq.'
            size_hint_x: None
            width: 40

    Protocol_Control:
        id: bf_protocol
        protocol_label: 'Brightfield'
        bg_color: 1, 1, 1, 0.2
    Protocol_Control:
        id: bf_protocol
        protocol_label: 'Blue'
        bg_color: 0, 0.2, 1, 0.2
    Protocol_Control:
        id: bf_protocol
        protocol_label: 'Green'
        bg_color: 0.2, 1, 0.2, 0.2
    Protocol_Control:
        id: bf_protocol
        protocol_label: 'Red'
        bg_color: 1, 0.2, 0, 0.2
    Protocol_Control:
        id: bf_protocol
        protocol_label: 'Composite'
        bg_color: 1, 1, 1, 0.2

    BoxLayout:

    BoxLayout:
        spacing: 5
        size_hint_y: None
        height: 40
        orientation: 'horizontal'
        # PROTOCOL - LABELS
        Button:
            text: 'Import from Live Image'
        Button:
            text: 'Load Protocol'
        Button:
            text: 'Save Protocol'


<Protocol_Control>:
    spacing: 5
    size_hint_y: None
    height: 40
    Label:
        size_hint_x: None
        width: 100
        canvas:
            Color:
                rgba: root.bg_color
            Rectangle:
                size: self.size
                pos: self.pos
        text: root.protocol_label
    TextInput:
        suggestion_text: 'folder'
        multiline: False
        padding: [10, (self.height-self.line_height)/2]
    TextInput:
        suggestion_text: 'filename root'
        multiline: False
        padding: [10, (self.height-self.line_height)/2]
    TextInput:
        suggestion_text: '100'
        size_hint_x: None
        width: 40
        multiline: False
        padding: [10, (self.height-self.line_height)/2]
    TextInput:
        suggestion_text: '100'
        size_hint_x: None
        width: 40
        multiline: False
        padding: [10, (self.height-self.line_height)/2]
    TextInput:
        suggestion_text: '150'
        size_hint_x: None
        width: 40
        multiline: False
        padding: [10, (self.height-self.line_height)/2]
    CheckBox:
        size_hint_x: None
        width: 40

# --------------------------------------------
# Analysis Layout
# --------------------------------------------
<AnalysisTab>:
    Label:
        text: 'Perform image stack analysis'<|MERGE_RESOLUTION|>--- conflicted
+++ resolved
@@ -196,23 +196,6 @@
 
     # Illumination
     BoxLayout:
-<<<<<<< HEAD
-        orientation: 'horizontal'
-        TextInput:
-            size_hint_x: 0.3
-            multiline: False
-            font_size: self.height/4
-            padding: [10, (self.height-self.line_height)/2]
-            halign: 'right'
-            background_color: 0.6, 0.6, 0.6, 1
-            input_filter: 'float'
-            text:  str(int(illumination_id.value))
-
-=======
-        orientation: 'vertical'
-        Label:
-            text: root.ctrl_label
->>>>>>> ac08015f
         BoxLayout:
             orientation: 'horizontal'
             Label:
