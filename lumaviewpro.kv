#:kivy 2.1.0
#: import GLShaderLexer pygments.lexers.GLShaderLexer

#-------------------------------------------------------------------------------
# MIT License
#
# Copyright (c) 2023 Etaluma, Inc.
#
# Permission is hereby granted, free of charge, to any person obtaining a copy
# of this software and associated documentation files (the "Software"), to deal
# in the Software without restriction, including without limitation the rights
# to use, copy, modify, merge, publish, distribute, sublicense, and/or sell
# copies of the Software, and to permit persons to whom the Software is
# furnished to do so, subject to the following conditions:
#
# The above copyright notice and this permission notice shall be included in all
# copies or substantial portions of the Software.
#
# THE SOFTWARE IS PROVIDED "AS IS", WITHOUT WARRANTY OF ANY KIND, EXPRESS OR
# IMPLIED, INCLUDING BUT NOT LIMITED TO THE WARRANTIES OF MERCHANTABILITY,
# FITNESS FOR A PARTICULAR PURPOSE AND NONINFRINGEMENT. IN NO EVENT SHALL THE
# AUTHORS OR COPYRIGHT HOLDERS BE LIABLE FOR ANY CLAIM, DAMAGES OR OTHER
# LIABILITY, WHETHER IN AN ACTION OF CONTRACT, TORT OR OTHERWISE, ARISING FROM,
# OUT OF OR IN CONNECTION WITH THE SOFTWARE OR THE USE OR OTHER DEALINGS IN THE
# SOFTWARE.
#-------------------------------------------------------------------------------

#-------------------------------------------------------------------------------
# This open source software was developed for use with Etaluma microscopes.
#
# AUTHORS:
# Kevin Peter Hickerson, The Earthineering Company
# Anna Iwaniec Hickerson, Keck Graduate Institute
# Gerard Decker, The Earthineering Company
#
# MODIFIED:
# April 15, 2023
#-------------------------------------------------------------------------------

# -----------------------
# MAIN DISPLAY
# -----------------------
<MainDisplay>:
    id: maindisplay_id

    # Primary Display of Camera Results
    ShaderViewer:
        id: viewer_id
        pos: 0, 0
        size_hint: None, None
        size: root.width, root.height
        auto_bring_to_front: False
        do_rotation: False
        do_translation: True

	MotionSettings:
        id: motionsettings_id
        size_hint: None, None
        size: self.settings_width, root.height
        pos: -self.settings_width+30, 0

    ImageSettings:
        id: imagesettings_id
        size_hint: None, None
        size: self.settings_width, root.height
        pos: root.width-30, 0


    # Camera Controls
    # ------------------------------
    BoxLayout:
        orientation: 'horizontal'
        padding: '5dp'
        spacing: '5dp'
        pos: (root.width-9*40)/2, 0

        FolderChooseBTN:
            id: live_folder_btn
            border: 0, 0, 0, 0
            background_normal: './data/icons/folder.png' # Press to Select Folder
            background_down: './data/icons/folder_down.png'
            size_hint: None, None
            size: '40dp', '40dp'
            on_release: self.choose('live_folder')

        ToggleButton:
            id: live_btn
            border: 0, 0, 0, 0
            background_normal: './data/icons/pause.png' # Press to Pause Live Stream
            background_down: './data/icons/play.png' # Press to Play Live Stream
            size_hint: None, None
            size: '40dp', '40dp'
            state: 'normal'
            on_release: root.cam_toggle()

        Button:
            id: capture_btn
            border: 0, 0, 0, 0
            background_normal: './data/icons/capture.png' # Press to Capture Image
            background_down: './data/icons/capture_down.png'
            size_hint: None, None
            size: '40dp', '40dp'
            on_release: root.live_capture()

        ToggleButton:
            id: composite_btn
            border: 0, 0, 0, 0
            background_normal: './data/icons/composite.png' # Press to Capture Composite Image
            background_down: './data/icons/composite_down.png'
            size_hint: None, None
            size: '40dp', '40dp'
            on_release: root.composite_capture()

        ToggleButton:
            id: record_btn
            border: 0, 0, 0, 0
            background_normal: './data/icons/record.png' # Press to Record Live Stream
            background_down: './data/icons/stop.png' # Press to Stop Recording
            size_hint: None, None
            size: '40dp', '40dp'
            on_press: root.record()

        Button:
            id: fit_btn
            border: 0, 0, 0, 0
            background_normal: './data/icons/fit.png' # Press to Fit Image to Window
            background_down: './data/icons/fit_down.png'
            size_hint: None, None
            size: '40dp', '40dp'
            on_release: root.fit_image()

        Button:
            id: one2one_btn
            border: 0, 0, 0, 0
            background_normal: './data/icons/one2one.png' # Press to Scale Image Pixels 1:1 with Screen
            background_down: './data/icons/one2one_down.png'
            size_hint: None, None
            size: '40dp', '40dp'
            on_release: root.one2one_image()


# ShaderViewer - Shaded Live Camera view
# ------------------------------------------
<ShaderViewer>:
    ScopeDisplay:
        id: scope_display_id
        size_hint: None, None
        size: root.width, root.height
        allow_stretch: True
        keep_ratio: True
		on_touch_down: self.touch(args[0], args[1]) # 0 is Widget, 1 is MotionEvent

# ShaderEditor - view and edit shader code
# ------------------------------------------
<ShaderEditor>:
    orientation: 'horizontal'
    BoxLayout:
        orientation: 'vertical'
        # Fragment Shader Editor
        Label:
            text: 'Fragment Shader'
            size_hint_y: None
            height: self.texture_size[1] + 10
        CodeInput:
            text: root.fs
            lexer: GLShaderLexer()
            on_text: root.fs = args[1]

        # Vertex Shader Editor
        Label:
            text: 'Vertex Shader'
            size_hint_y: None
            height: self.texture_size[1] + 10
        CodeInput:
            text: root.vs
            lexer: GLShaderLexer()
            on_text: root.vs = args[1]
    ToggleButton:
        id: toggle_editor
        size_hint: None, None
        size: 30, 60
        pos_hint: {"x":0, "y":0.5}
        border: 0, 0, 0, 0
        background_normal: './data/icons/right_arrow_right_arc.png'
        background_down: './data/icons/left_arrow_right_arc.png'
        on_press: root.toggle_editor()


<AccordionItemXyStageControl>:
	title: 'XY Stage Control'
	
	XYStageControl:
		id: xy_stagecontrol_id


# MotionSettings - view and control motion control Board
# ------------------------------------------
<MotionSettings>:
    orientation: 'horizontal'

	Accordion:
		orientation: 'vertical'
		id: motionsettings_accordion_id

        # MICROSCOPE SETTINGS
        AccordionItem:
            title: 'Microscope Settings'
            collapse: False
			on_collapse: root.accordion_collapse()
            MicroscopeSettings:
                id: microscope_settings_id

        # FOCUS SETTINGS
		AccordionItem:
			title: 'Objective Control'
			on_collapse: root.accordion_collapse()
			VerticalControl:
				id: verticalcontrol_id

        # PROTOCOL SETTINGS
		AccordionItem:
			title: 'Protocol'
			id: motionsettings_protocol_accordion_id
			on_collapse: root.accordion_collapse()
			ProtocolSettings:
                id: protocol_settings_id

		# POST PROCESSING
		AccordionItem:
			title: 'Post Processing'
			on_collapse: root.accordion_collapse()
			PostProcessingAccordion:
                id: post_processing_id

    ToggleButton:
        id: toggle_motionsettings
        size_hint: None, None
        size: 30, 60
        pos_hint: {"x":0, "y":0.5}
        border: 0, 0, 0, 0
        background_normal: './data/icons/right_arrow_right_arc.png' # right pointing (press to open)
        background_down: './data/icons/left_arrow_right_arc.png' # left pointing (press to close)
        on_press: root.toggle_settings()

<VerticalControl>:
	orientation: 'vertical'
	padding: '5dp'
    spacing: '5dp'

    canvas:
        Color:
            rgba: 0.1, 0.1, 0.1, 0.7
		Rectangle:
			size: self.size
			pos: self.pos
	Label:
		text:'Adjust Focus'
		font_size: '16sp'
		size_hint_y: None
		height: '30dp'
		spacing: '5dp'
		color: [51/255, 181/255, 229/255, 1]

	BoxLayout:
		orientation: 'horizontal'
		size_hint_y: None
		height: '170dp'

		BoxLayout:
		    orientation: 'vertical'
		    size_hint_x: None
		    width: '40dp'
		    spacing: '5dp'

		    Label:
		    Button:
		        id: fast_up
				border: 0, 0, 0, 0
		        size_hint: None, None
		        size: '30dp', '40dp'
				background_normal: './data/icons/UU_normal.png'
				background_down: './data/icons/UU_down.png'
				on_release: root.coarse_up()
		    Button:
		        id: slow_up
				border: 0, 0, 0, 0
		        size_hint: None, None
		        size: '30dp', '30dp'
				background_normal: './data/icons/U_normal.png'
				background_down: './data/icons/U_down.png'
				on_release: root.fine_up()
		    Button:
		        id: slow_down
				border: 0, 0, 0, 0
		        size_hint: None, None
		        size: '30dp', '30dp'
				background_normal: './data/icons/D_normal.png'
				background_down: './data/icons/D_down.png'
				on_release: root.fine_down()
		    Button:
		        id: fast_down
				border: 0, 0, 0, 0
		        size_hint: None, None
		        size: '30dp', '40dp'
				background_normal: './data/icons/DD_normal.png'
				background_down: './data/icons/DD_down.png'
				on_release: root.coarse_down()
		    Label:

		BoxLayout:
			orientation: 'vertical'
			size_hint_x: None
			width: '40dp'
			Label:
				size_hint_y: None
				height: '15dp'
		    ModSlider:
		        id: obj_position
		        orientation: 'vertical'
		        min: 0.
		        max: 14000.
		        value: 0.
				step: 0.1
		        cursor_size: '30dp','40dp'
		        cursor_image: './data/icons/objective.png'
		        cursor_disabled_image: './data/icons/objective.png'
		        value_track: True
		        value_track_color: 51/255, 181/255, 229/255, 1
		        value_track_width: '5dp'
		        disabled: False
				on_release: root.set_position(self.value)
			Label:
				size_hint_y: None
				height: '15dp'

		BoxLayout:
		    orientation: 'vertical'
		    padding: '5dp'
			spacing: '5dp'

		    Label:
		        size_hint_y: None
		        height: '20dp'
				halign: 'center'
		        font_size: '12sp'
		        text: 'Z-Position (um)'

		    TextInput:
				id: z_position_id
            	multiline: False
		        size_hint_y: None
		        height: '30dp'
		        font_size: '12sp'
				halign: 'center'
            	input_filter: 'float'
		        text: format(obj_position.value, '.2f')
                on_text_validate: root.set_position(self.text)
				on_focus: if not self.focus: root.set_position(self.text)

			BoxLayout:
				orientation:'horizontal'
				padding: '0dp'
				spacing: '5dp'

				Button:
					id: home_id
					size_hint_y: None
					height: '30dp'
					font_size: '12sp'
					text: 'Home'
					on_release: root.home()
				Button:
					text: 'Set Z'
					size_hint_y: None
					height: '30dp'
					font_size: '12sp'
					on_release: root.set_bookmark()
				Button:
					text: 'Set All Z'
					size_hint_y: None
					height: '30dp'
					font_size: '12sp'
					on_release: root.set_all_bookmarks()
			Button:
				text: 'Go to Set Z'
				size_hint_y: None
				height: '30dp'
				font_size: '12sp'
				on_release: root.goto_bookmark()

    		ToggleButton:
    			id: autofocus_id
    		    size_hint_y: None
    		    height: '30dp'
    			font_size: '12sp'
    			text: 'Autofocus'
    			on_release: root.autofocus()

	Label:
		text:'Turret Selection'
		id: turret_selection_label
		font_size: '16sp'
		size_hint_y: None if self.visible else 0
		height: '30dp' if self.visible else 0
		opacity: 1 if self.visible else 0
		disabled: not self.visible
		spacing: '5dp'
		color: [51/255, 181/255, 229/255, 1]
		visible: True

	BoxLayout:
		orientation: 'horizontal'
		id: turret_btn_box
		size_hint_y: None if self.visible else 0
		height: '30dp' if self.visible else 0
		opacity: 1 if self.visible else 0
		disabled: not self.visible
		visible: True

		ToggleButton:
			id: turret_pos_1_btn
			text: '1'
            on_release: root.turret_select('1')
		ToggleButton:
			id: turret_pos_2_btn
			text: '2'
            on_release: root.turret_select('2')
		ToggleButton:
			id: turret_pos_3_btn
			text: '3'
            on_release: root.turret_select('3')
		ToggleButton:
			id: turret_pos_4_btn
			text: '4'
            on_release: root.turret_select('4')
            
	ZStack:
		id: zstack_id


# Z-Stack Settings
<ZStack>:
	BoxLayout:
		orientation: 'vertical'
		padding: '5dp'
	    spacing: '5dp'
		pos_hint: {'x': 0.0, 'y': 0.0}

		Label:
			text:'Acquire Z Stack'
			font_size: '16sp'
	        size_hint_y: None
	        height: '30dp'
			spacing: '5dp'
			color: [51/255, 181/255, 229/255, 1]
		BoxLayout:
		    orientation: 'horizontal'
		    size_hint_y: None
		    height: '30dp'
			spacing: '5dp'
			Label:
				font_size: '12sp'
				text: 'Step size (um)'
			Label:
				font_size: '12sp'
				text: 'Range'
			Label:
				font_size: '12sp'
				text: '# of Steps'
		BoxLayout:
		    orientation: 'horizontal'
		    size_hint_y: None
		    height: '30dp'
			spacing: '5dp'

			TextInput:
				id: zstack_stepsize_id
	        	multiline: False
		        size_hint_y: None
		        height: '30dp'
		        font_size: '12sp'
				halign: 'center'
	        	input_filter: 'float'
				text: '0'
	            on_text_validate: root.set_steps()
	            on_focus: if not self.focus: root.set_steps()

			TextInput:
				id: zstack_range_id
	        	multiline: False
		        size_hint_y: None
		        height: '30dp'
		        font_size: '12sp'
				halign: 'center'
	        	input_filter: 'float'
				text: '0'
	            on_text_validate: root.set_steps()
	            on_focus: if not self.focus: root.set_steps()

			TextInput:
				id: zstack_steps_id
	        	multiline: False
		        size_hint_y: None
		        height: '30dp'
		        font_size: '12sp'
				halign: 'center'
	        	input_filter: 'int'
				text: '0'
		        disabled: True

	    Spinner:
			id: zstack_spinner
			sync_height: True
			size_hint_y: None
			height: '30dp'
	        text: 'Z Stack'
			font_size: '12dp'
			text_autoupdate: True
			values: ('Current Position at Top', 'Current Position at Center', 'Current Position at Bottom')
			on_text: root.set_position()
			# values: ('Focus at Top', 'Focus at Center', 'Focus at Bottom', 'Current Position at Top', 'Current Position at Center', 'Current Position at Bottom')

		ToggleButton:
			id: zstack_aqr_btn
			size_hint_y: None
			height: '30dp'
			text: 'Acquire'
			font_size: '12dp'
			on_release: root.aquire_zstack()

		Label:

<XYStageControl>:
	orientation: 'vertical'
	padding: '5dp'
	spacing: '5dp'

    canvas:
        Color:
            rgba: 0.1, 0.1, 0.1, 0.7
        Rectangle:
            size: self.size
            pos: self.pos

	# HOME and CALIBRATE STAGE
	BoxLayout:
		orientation: 'horizontal'
		size_hint_y: None
		height: '30dp'
		spacing: '5dp'

		# HOME STAGE
		Button: 
			id: home_id
			font_size: '12sp'
			text: 'Home Stage'
			on_release: root.home()
		# Button: 
		# 	id: center_id
		# 	font_size: '12sp'
		# 	text: 'Center Stage'
		# 	on_release: root.center()
		# Button:
		# 	text: 'Calibrate'
		# 	font_size: '12dp'
		# 	on_release: root.calibrate()

	# Two Columns for X and Y Directions
	BoxLayout:
		orientation: 'horizontal'
		spacing: '5dp'
		size_hint_y: None
		height: '170dp'

		# X Direction Controls
		BoxLayout:
			orientation: 'vertical'
			spacing: '5dp'
	
			Label:
				size_hint_y: None
				height: '30dp'
				font_size: '12sp'
				text: 'X: (mm)'

			# Set and Display X Position	
			TextInput:
				id: x_pos_id
				multiline: False
				size_hint_y: None
				height: '30dp'
				font_size: '12sp'
				halign: 'center'
				input_filter: 'float'
				text: ''
				on_text_validate: root.set_xposition(self.text)
				on_focus: if not self.focus: root.set_xposition(self.text)
			
			# Set X Bookmark
			Button:
				size_hint_y: None
				height: '30dp'
				font_size: '12sp'
				text: 'Set X'
				on_release: root.set_xbookmark()

			# Goto X Bookmark
			Button:
				size_hint_y: None
				height: '30dp'
				font_size: '12sp'
				text: 'Go to X'
				on_release: root.goto_xbookmark()

			# X-Dir Controls
			BoxLayout:
				orientation: 'horizontal'
				spacing: '5dp'
				size_hint_y: None
				height: '30dp'

				Button: # COARSE LEFT
					border: 0, 0, 0, 0
					size_hint: None, None
					size: '30dp', '30dp'
					background_normal: './data/icons/LL_normal.png'
					background_down: './data/icons/LL_down.png'
					on_release: root.coarse_left()

				Button: # FINE LEFT
					id: slow_up
					border: 0, 0, 0, 0
					size_hint: None, None
					size: '25dp', '30dp'
					background_normal: './data/icons/L_normal.png'
					background_down: './data/icons/L_down.png'
					on_release: root.fine_left()

				Button: # FINE RIGHT
					id: slow_down
					border: 0, 0, 0, 0
					size_hint: None, None
					size: '25dp', '30dp'
					background_normal: './data/icons/R_normal.png'
					background_down: './data/icons/R_down.png'
					on_release: root.fine_right()
			
				Button: # COARSE RIGHT
					id: fast_down
					border: 0, 0, 0, 0
					size_hint: None, None
					size: '30dp', '30dp'
					background_normal: './data/icons/RR_normal.png'
					background_down: './data/icons/RR_down.png'
					on_release: root.coarse_right()

		# Y Direction Controls
		BoxLayout:
			orientation: 'vertical'
			spacing: '5dp'

			Label:
				size_hint_y: None
				height: '30dp'
				font_size: '12sp'
				text: 'Y: (mm)'

			# Set and Display Y Position	
			TextInput:
				id: y_pos_id
				multiline: False
				size_hint_y: None
				height: '30dp'
				font_size: '12sp'
				halign: 'center'
				input_filter: 'float'
				text: ''
				on_text_validate: root.set_yposition(self.text)
				on_focus: if not self.focus: root.set_yposition(self.text)

			# Set Y Bookmark
			Button:
				size_hint_y: None
				height: '30dp'
				font_size: '12sp'
				text: 'Set Y'
				on_release: root.set_ybookmark()

			# Goto Y Bookmark
			Button:
				size_hint_y: None
				height: '30dp'
				font_size: '12sp'
				text: 'Go to Y'
				on_release: root.goto_ybookmark()

			# Y-Dir Controls
			BoxLayout:
				orientation: 'horizontal'
				spacing: '5dp'
				size_hint_y: None
				height: '30dp'

				Button: # COARSE FORWARD
					id: fast_down
					border: 0, 0, 0, 0
					size_hint: None, None
					size: '30dp', ' 30dp'
					background_normal: './data/icons/DD_normal.png'
					background_down: './data/icons/DD_down.png'
					on_release: root.coarse_back()
				Button: # FINE FORWARD
					border: 0, 0, 0, 0
					size_hint: None, None
					size: '25dp', '30dp'
					background_normal: './data/icons/D_normal.png'
					background_down: './data/icons/D_down.png'
					on_release: root.fine_back()
				Button: # FINE BACK
					border: 0, 0, 0, 0
					size_hint: None, None
					size: '25dp', '30dp'
					background_normal: './data/icons/U_normal.png'
					background_down: './data/icons/U_down.png'
					on_release: root.fine_fwd()
				Button: # COARSE BACK
					border: 0, 0, 0, 0
					size_hint: None, None
					size: '30dp', '30dp'
					background_normal: './data/icons/UU_normal.png'
					background_down: './data/icons/UU_down.png'
					on_release: root.coarse_fwd()

	# # Select Labware
	# Spinner:
	# 	id: labware_spinner
	# 	sync_height: True
	# 	text: 'New'
	# 	font_size: '12dp'
	# 	size_hint_y: None
	# 	height: '30dp'
	# 	text_autoupdate: True
	# 	# on_text: root.select_labware()

	# Stage Display
	FloatLayout:
		padding: '5dp'
		size_hint_y: None
		height: self.width * 2 / 3
		id: xy_stage_holder_id

	# Fill Space		
	Label:	


# ProtocolSettings - Settings for Labware within ImageSettings
# ------------------------------------------
<ProtocolSettings>:
    orientation: 'vertical'
	padding: '5dp'
	spacing: '5dp'

    canvas:
        Color:
            rgba: 0.1, 0.1, 0.1, 0.7
        Rectangle:
            size: self.size
            pos: self.pos

	ScrollView:
		scroll_type: ['bars']
		do_scroll_x: False
		pos_hint: {'top': 1.0}

		BoxLayout:
			pos_hint: {'top': 1.0}
			orientation: 'vertical'
			size_hint_y: None
			height: self.minimum_height
			padding: 0, 0, dp(8), 0
			spacing: dp(5)

			# Time Settings
			Label:
				text: 'Time Settings'
				font_size: '16sp'
				size_hint_y: None
				height: '30dp'
				spacing: '5dp'
				color: [51/255, 181/255, 229/255, 1]

			# Capture Period
			BoxLayout:
				orientation: 'horizontal'
				size_hint_y: None
				height: '30dp'
				Label:
					text: 'Interval'
					size_hint_x: None
					width: '95dp'
					font_size: '12sp'
				TextInput:
					id: capture_period
					multiline: False
					size_hint_y: None
					height: '30dp'
					font_size: '12sp'
					padding: ['4dp', (self.height-self.line_height)/2]
					halign: 'right'
					input_filter: 'float'
					text: format(5, '.3g')
					on_text_validate: root.update_period()
					on_focus: if not self.focus: root.update_period()
				Label:
					text: 'minutes'
					size_hint_x: None
					width: '95dp'
					font_size: '12sp'

			# Capture Duration
			BoxLayout:
				orientation: 'horizontal'
				size_hint_y: None
				height: '30dp'
				Label:
					text: 'Duration'
					size_hint_x: None
					width: '95dp'
					font_size: '12sp'
				TextInput:
					id: capture_dur
					multiline: False
					size_hint_y: None
					height: '30dp'
					font_size: '12sp'
					padding: ['4dp', (self.height-self.line_height)/2]
					halign: 'right'
					input_filter: 'float'
					text: format(48, '.3g')
					on_text_validate: root.update_duration()
					on_focus: if not self.focus: root.update_duration()
				Label:
					text: 'hours'
					size_hint_x: None
					width: '95dp'
					font_size: '12sp'

			# Select Labware
			Spinner:
				id: labware_spinner
				sync_height: True
				visible: True
				text: 'New'
				font_size: '12dp'
				size_hint_y: None
				height: '30dp'
				text_autoupdate: True
				on_text: root.select_labware()


			# Load and Save Protocol
			BoxLayout:
				orientation: 'horizontal'
				size_hint_y: None
				height: '30dp'
				spacing: '5dp'

				Button:
					text: 'New'
					size_hint_y: None
					height: '30dp'
					font_size: '12sp'
					on_release: root.new_protocol()
		
				FileChooseBTN:
					text: 'Load'
					size_hint_y: None
					height: '30dp'
					font_size: '12sp'
					on_release: self.choose('load_protocol')

				Button:
					text: 'Save'
					size_hint_y: None
					height: '30dp'
					font_size: '12sp'
					disabled: False
					on_release: root.save_protocol()

				FileSaveBTN:
					text: 'Save As'
					size_hint_y: None
					height: '30dp'
					font_size: '12sp'
					on_release: self.choose('saveas_protocol')

			# Stage Display
			FloatLayout:
				padding: '5dp'
				size_hint_y: None
				height: '128dp'
				height: self.width * 2 / 3
				id: protocol_stage_holder_id

			# Protocol Name
			BoxLayout:
				orientation: 'horizontal'
				size_hint_y: None
				height: '30dp'
				spacing: '5dp'

				Label:
					text: 'Protocol'
					size_hint_x: None
					width: '75dp'
					font_size: '12sp'

				TextInput:
					id: protocol_filename
					text: ''
					size_hint_y: None
					height: '30dp'
					font_size: '12sp'
					halign: 'center'
					multiline: False
					disabled: True
					hint_text: 'Protocol Filename'
				

			# Step Name
			BoxLayout:
				orientation: 'horizontal'
				size_hint_y: None
				height: '30dp'
				spacing: '5dp'

				Label:
					text: 'Step Name'
					size_hint_x: None
					width: '75dp'
					font_size: '12sp'

				TextInput:
					id: step_name_input
					text: ''
					size_hint_y: None
					height: '30dp'
					font_size: '12sp'
					halign: 'center'
					multiline: False
					hint_text: 'Step Name'

			BoxLayout:
				orientation: 'horizontal'
				size_hint_y: None
				height: '30dp'
				spacing: '3dp'
				Label:
					text: 'Step'
					size_hint_x: None
					width: '75dp'
					font_size: '12sp'

				Button:
					id: prev_step_btn
					border: 0, 0, 0, 0
					size_hint: None, None
					size: '30dp', '30dp'
					pos_hint: {'center_x': 0.35, 'center_y': 0.5}
					background_normal: './data/icons/L_normal.png'
					background_down: './data/icons/L_down.png'
					on_release: root.prev_step()
				TextInput:
					id: step_number_input
					text: '1'
					size_hint_y: None
					height: '30dp'
					font_size: '12sp'
					halign: 'center'
					multiline: False
					input_filter: 'int'
					on_text_validate: root.go_to_step()
					on_focus: if not self.focus: root.go_to_step()
					valign: 'center'
				Label:
					text: 'of'
					size_hint_x: None
					width: '10dp'
					size_hint_y: None
					height: '30dp'
					font_size: '10sp'
					valign: 'center'
				TextInput:
					id: step_total_input
					text: '1'
					size_hint_y: None
					height: '30dp'
					font_size: '12sp'
					halign: 'center'
					disabled: True
					multiline: False
					valign: 'center'
				Button:
					id: next_step_btn
					border: 0, 0, 0, 0
					size_hint: None, None
					size: '30dp', '30dp'
					pos_hint: {'center_x': 0.65, 'center_y': 0.5}
					background_normal: './data/icons/R_normal.png'
					background_down: './data/icons/R_down.png'
					on_release: root.next_step()
			
			# Modify individual Steps in Protocol
			BoxLayout:
				orientation: 'horizontal'
				size_hint_y: None
				height: '30dp'
				spacing: '5dp'
				Button:
					id: delete_step_btn
					text: 'Delete'
					size_hint_y: None
					height: '30dp'
					font_size: '12sp'
					on_release: root.delete_step()
				Button:
					id: change_step_btn
					text: 'Change'
					size_hint_y: None
					height: '30dp'
					font_size: '12sp'
					on_release: root.modify_step()
				Button:
					id: add_step_btn
					text: 'Add'
					size_hint_y: None
					height: '30dp'
					font_size: '12sp'
					#on_release: root.append_step()
					on_release: root.insert_step(after_current_step=True)
					
			# Tiling
			BoxLayout:
				orientation: 'horizontal'
				id: tiling_box_layout_id
				size_hint_y: None
				height: '30dp'
				opacity: 1
				spacing: '5dp'
			
				Label:
					id: tiling_box_label_id
					text: 'Tiling'
					size_hint_y: None
					height: '30dp'
					size_hint_x: None
					width: '75dp'
					font_size: '12sp'
					
				# Select tiling size
				Spinner:
					id: tiling_size_spinner
					sync_height: True
					text: ''
					font_size: '12dp'
					size_hint_y: None
					height: '30dp'
					text_autoupdate: True
					values: ''
					on_text: root.update_tiling_selection()

				Button:
					id: tiling_size_apply_id
					text: 'Apply'
					size_hint_y: None
					size_hint_x: None
					width: '50dp'
					height: '30dp'
					font_size: '12sp'
					on_release: root.apply_tiling()
								
			# Z-stack
			BoxLayout:
				orientation: 'horizontal'
				size_hint_y: None
				height: '30dp'
				spacing: '5dp'
							
				CheckBox:
					id: acquire_zstack_id
					size_hint_x: None
					width: '30dp'
					active: False
					on_release: root.update_acquire_zstack()

				Label:
					text: 'Enable Z-Stack'
					font_size: '12sp'
					halign: 'left'
					valign: 'middle'
					text_size: self.size
			
			# Step Locations
			BoxLayout:
				orientation: 'horizontal'
				size_hint_y: None
				height: '30dp'
				spacing: '5dp'
							
				CheckBox:
					id: show_step_locations_id
					size_hint_x: None
					width: '30dp'
					active: False
					on_release: root.update_show_step_locations()

				Label:
					text: 'Show step locations'
					font_size: '12sp'
					halign: 'left'
					valign: 'middle'
					text_size: self.size

			# # Multiple exposure
			# BoxLayout:
			#     orientation: 'horizontal'
			#     size_hint_y: None
			#     height: '30dp'
			#     spacing: '5dp'
			
			#     Label:
			#         text: 'Exposures'
			#         size_hint_x: None
			#         width: '75dp'
			#         font_size: '12sp'
				
			#     Button:
			#         id: exposures_down_btn
			#         border: 0, 0, 0, 0
			#         size_hint: None, None
			#         size: '30dp', '30dp'
			#         pos_hint: {'center_x': 0.35, 'center_y': 0.5}
			#         background_normal: './data/icons/L_normal.png'
			#         background_down: './data/icons/L_down.png'
			#         on_release: root.exposures_down_button()
					
			#     TextInput:
			#         id: exposures_number_input
			#         text: '1'
			#         size_hint_y: None
			#         height: '30dp'
			#         font_size: '12sp'
			#         halign: 'center'
			#         multiline: False
			#         input_filter: 'int'
			#         #on_text_validate: root.set_exposures()
				
			#     Button:
			#         id: exposures_up_btn
			#         border: 0, 0, 0, 0
			#         size_hint: None, None
			#         size: '30dp', '30dp'
			#         pos_hint: {'center_x': 0.65, 'center_y': 0.5}
			#         background_normal: './data/icons/R_normal.png'
			#         background_down: './data/icons/R_down.png'
			#         on_release: root.exposures_up_button()
					
			ToggleButton:
				id: run_autofocus_btn
				text: 'Scan and Autofocus All Steps'
				size_hint_y: None
				height: '30dp'
				font_size: '12sp'
				on_release: root.run_autofocus_scan()
				disabled: False

			# Run Protocol
			Label:
				text: 'Execute Protocol'
				font_size: '16sp'
				size_hint_y: None
				height: '30dp'
				spacing: '5dp'
				color: [51/255, 181/255, 229/255, 1]

			ToggleButton:
				id: run_scan_btn
				text: 'Run One Scan'
				size_hint_y: None
				height: '30dp'
				font_size: '12sp'
				on_release: root.run_scan()

			ToggleButton:
				id: run_protocol_btn
				text: 'Run Full Protocol'
				size_hint_y: None
				height: '30dp'
				font_size: '12sp'
				on_release: root.run_protocol()

			# Engineering mode option
			BoxLayout:
				id: protocol_disable_image_saving_box_id
				height: '0dp'
				orientation: 'horizontal'
				size_hint_y: None
				height: '0dp'
				spacing: '5dp'
				opacity: 0
							
				CheckBox:
					id: protocol_disable_image_saving_id
					height: '0dp'
					size_hint_x: None
					width: '30dp'
					active: False

				Label:
					id: protocol_disable_image_saving_label_id
					height: '0dp'
					text: 'Disable image saving'
					font_size: '12sp'
					halign: 'left'
					valign: 'middle'
					text_size: self.size

			Label:
				height: '50dp'
				size_hint_y: None
	
	Widget:


<VideoCreationControls>:
	orientation: 'vertical'

	# Pad
	Widget:
		size_hint_y: None
		height: '30dp'

	FolderChooseBTN:
		text: 'Select Image Folder'
		size_hint_y: None
		height: '30dp'
		font_size: '12sp'
		on_release: self.choose('video_input_images_folder')

	# Save method
	FileSaveBTN:
		text: 'Set Video Output Path'
		size_hint_y: None
		height: '30dp'
		font_size: '12sp'
		on_release: self.choose('video_output_path')

	# Pad
	Widget:
		size_hint_y: None
		height: '10dp'

	Button:
		text: 'Generate Video'
		size_hint_y: None
		height: '30dp'
		font_size: '12sp'
		on_release: root.create_video()
	
	# Empty widget to consume space at bottom of controls panel
	Widget:


<StitchControls>:
	orientation: 'vertical'

	# Pad
	Widget:
		size_hint_y: None
		height: '30dp'

	FolderChooseBTN:
		text: 'Apply Stitching to Protocol Folder'
		size_hint_y: None
		height: '30dp'
		font_size: '12sp'
		on_release: self.choose('apply_stitching_to_folder')
	
	# Empty widget to consume space at bottom of controls panel
	Widget:


<CompositeGenControls>:
	orientation: 'vertical'

	# Pad
	Widget:
		size_hint_y: None
		height: '30dp'

	FolderChooseBTN:
		text: 'Apply Composite Gen to Protocol Folder'
		size_hint_y: None
		height: '30dp'
		font_size: '12sp'
		on_release: self.choose('apply_composite_gen_to_folder')
	
	# Empty widget to consume space at bottom of controls panel
	Widget:

# PostProcessingAccordion - Settings for PostProcessingAccordion
# ------------------------------------------
<PostProcessingAccordion>:
    padding: '5dp'
    spacing: '5dp'
    orientation: 'vertical'
    canvas:
        Color:
            rgba: 0.1, 0.1, 0.1, 0.7
        Rectangle:
            size: self.size
    		pos: self.pos

	Accordion:
		orientation: 'vertical'
		id: post_processing_accordion_id

		AccordionItem:
			id: create_avi_accordion_id
			title: 'Create Video'
			on_collapse: root.accordion_collapse()
			collapse: False

			VideoCreationControls:
				id: video_creation_controls_id
			
		AccordionItem:
			id: stitch_accordion_id
			title: 'Stitch'
			on_collapse: root.accordion_collapse()

			StitchControls:
				id: stitch_controls_id

		AccordionItem:
			id: composite_gen_accordion_id
			title: 'Composite Generation'
			on_collapse: root.accordion_collapse()

			CompositeGenControls:
				id: composite_gen_controls_id

		AccordionItem:
			id: open_last_save_folder_accordion_id
			title: 'Open Last Save Folder'
			on_collapse: root.accordion_collapse()

			BoxLayout:
				orientation: 'vertical'

				# Pad
				Widget:
					size_hint_y: None
					height: '30dp'

				Button:
					text:'Open Folder'
					size_hint_y: None
					height: '30dp'
					font_size: '12sp'
					on_release:root.open_folder()

				Widget:

		AccordionItem:
			id: cell_count_accordion_id
			title: 'Cell Count'
			on_collapse: root.accordion_collapse()

			BoxLayout:
				orientation: 'vertical'

				# Pad
				Widget:
					size_hint_y: None
					height: '30dp'

				Button:
					text:'Open Cell Count'
					size_hint_y: None
					height: '30dp'
					font_size: '12sp'
					on_release: root.open_cell_count()
			
				Widget:


<Stage>:
	canvas:
		Line:
			width: 1
			rectangle: (self.x, self.y, self.width, self.height)

# ImageSettings - view and edit control accordion
# ------------------------------------------
<ImageSettings>:
    orientation: 'horizontal'
    ToggleButton:
        id: toggle_imagesettings
        size_hint: None, None
        size: 30, 60
        pos_hint: {"x":0, "y":0.5}
        border: 0, 0, 0, 0
        background_normal: './data/icons/left_arrow_left_arc.png' # left pointing (press to open)
        background_down: './data/icons/right_arrow_left_arc.png' # right pointing (press to close)
        on_press: root.toggle_settings()

    Accordion:
        orientation: 'vertical'
        id: accordion_id

        # BRIGHTFIELD SETTINGS
        AccordionItem:
			id: BF_accordion
            title: 'Brightfield Control'
			on_collapse: root.accordion_collapse()
            LayerControl:
                id: BF
                layer: 'BF'
                bg_color: 0.5, 0.5, 0.5,  1

       # PHASE CONTRAST SETTINGS
        AccordionItem:
			id: PC_accordion
            title: 'Phase Contrast Control'
			on_collapse: root.accordion_collapse()
            LayerControl:
                id: PC
                layer: 'PC'
                bg_color: 0.5, 0.5, 0.5,  1

       # EXTENDED PHASE CONTRAST SETTINGS
        AccordionItem:
			id: EP_accordion
            title: 'Extended Phase Control'
			on_collapse: root.accordion_collapse()
            LayerControl:
                id: EP
                layer: 'EP'
                bg_color: 0.5, 0.5, 0.5,  1

        # BLUE SETTINGS
        AccordionItem:
            id: Blue_accordion
            title: 'Blue Channel Control'
            on_collapse: root.accordion_collapse()
            LayerControl:
                id: Blue
                layer: 'Blue'
                bg_color: 0, .5, 1, 1

        # GREEN SETTINGS
        AccordionItem:
            id: Green_accordion
            title: 'Green Channel Control'
			on_collapse: root.accordion_collapse()
            LayerControl:
                id: Green
                layer: 'Green'
                bg_color: .2, 0.8, 0.2, 1

        # RED SETTINGS
        AccordionItem:
            id: Red_accordion
            title: 'Red Channel Control'
			on_collapse: root.accordion_collapse()
			collapse: False
            LayerControl:
                id: Red
                layer: 'Red'
                bg_color: 1, 0.2, 0, 1


# MicroscopeSettings - Settings for  Microscope within ImageSettings
# ------------------------------------------
<MicroscopeSettings>:
    padding: '5dp'
    spacing: '5dp'
    orientation: 'vertical'
    canvas:
        Color:
            rgba: 0.1, 0.1, 0.1, 0.7
        Rectangle:
            size: self.size
            pos: self.pos

    BoxLayout:
        orientation: 'horizontal'
        size_hint_y: None
        height: '30dp'
        Label:
            text: 'Lumascope Model'
            size_hint_x: None
            width: '120dp'
			font_size: '12sp'
	    Spinner:
			id: scope_spinner
			sync_height: True
	        text: 'Select'
			font_size:'12dp'
			text_autoupdate: True
	        on_release: root.load_scopes()
	        on_text: root.select_scope()

    BoxLayout:
        orientation: 'horizontal'
        size_hint_y: None
        height: '30dp'
        Label:
            text: 'Objective'
            size_hint_x: None
            width: '120dp'
			font_size: '12sp'
	    Spinner:
			id: objective_spinner
			sync_height: True
	        text: 'Select'
			font_size:'12dp'
			text_autoupdate: True
	        on_release: root.load_ojectives()
	        on_text: root.select_objective()

    BoxLayout:
        orientation: 'horizontal'
        size_hint_y: None
        height: '30dp'
        Label:
            text: 'Magnification'
            size_hint_x: None
            width: '120dp'
			font_size: '12sp'
        TextInput:
            id: magnification_id
            multiline: False
            padding: ['5dp', (self.height-self.line_height)/2]
            halign: 'center'
            input_filter: 'int'
            text: '40'
			disabled: True
			font_size: '12sp'

	# Frame Size
	BoxLayout:
		orientation: 'horizontal'
		size_hint_y: None
		height: '30dp'
		padding: '0dp'
		spacing: '5dp'

		Label:
			text: 'Frame Size'
			halign: 'left'
			valign: 'middle'
			font_size: '12sp'
			size_hint_x: None
			width: '80dp'
			text_size: self.size

		TextInput:
			id: frame_width_id
			multiline: False
			padding: ['2dp', (self.height-self.line_height)/2]
			halign: 'center'
			input_filter: 'int'
			text: '1900'
			on_text_validate: root.frame_size()
			on_focus: if not self.focus: root.frame_size()
			font_size: '12sp'
		Label:
			text: 'x'
			size_hint_x: None
			width: '15dp'
			font_size: '12sp'
			halign: 'center'
		TextInput:
			id: frame_height_id
			multiline: False
			padding: ['5dp', (self.height-self.line_height)/2]
			halign: 'center'
			input_filter: 'int'
			text: '1900'
			on_text_validate: root.frame_size()
			on_focus: if not self.focus: root.frame_size()
			font_size: '12sp'
	
	# Field of View
	BoxLayout:
        orientation: 'horizontal'
        size_hint_y: None
        height: '30dp'
        Label:
            text: 'Field of View'
            size_hint_x: None
            width: '120dp'
            font_size: '12sp'

		TextInput:
			id: field_of_view_width_id
			multiline: False
			padding: ['2dp', (self.height-self.line_height)/2]
			halign: 'center'
			input_filter: 'int'
			text: ''
			font_size: '12sp'
			disabled: True
		Label:
			text: 'x'
			size_hint_x: None
			width: '15dp'
			font_size: '12sp'
			halign: 'center'
		TextInput:
			id: field_of_view_height_id
			multiline: False
			padding: ['5dp', (self.height-self.line_height)/2]
			halign: 'center'
			input_filter: 'int'
			text: ''
			font_size: '12sp'
			disabled: True
		Label:
			text: ' um'
			size_hint_x: None
			width: '15dp'
			font_size: '12sp'
			halign: 'center'

	FileChooseBTN:
		text: 'Load'
		size_hint_y: None
		height: '30dp'
		font_size: '12sp'
		on_release: self.choose('load_settings')
	FileSaveBTN:
		text: 'Save'
		size_hint_y: None
		height: '30dp'
		font_size: '12sp'
		on_release: self.choose('save_settings')

	BoxLayout:
        orientation: 'horizontal'
        size_hint_y: None
        height: '30dp'
		Label:
			font_size: '12sp'
			text: 'Enable Full Pixel Depth'
			halign: 'left'
			valign: 'middle'
			text_size: self.size
		ToggleButton:
			id: enable_full_pixel_depth_btn
			size_hint: None, None
			size: '45dp', '30dp'
			border: 0, 0, 0, 0
			valign: 'middle'
			background_normal: './data/icons/ToggleL.png'
			background_down: './data/icons/ToggleRW.png'
			on_release: root.update_full_pixel_depth_state()

	BoxLayout:
        orientation: 'horizontal'
        size_hint_y: None
        height: '30dp'
        Label:
            text: 'Image Output Format'
			halign: 'left'
			valign: 'middle'
			text_size: self.size
			font_size: '12sp'
	    Spinner:
			id: image_output_format_spinner
			sync_height: True
	        text: 'Select'
			font_size:'12dp'
			text_autoupdate: True
	        # on_release: root.load_binning_sizes()
	        on_text: root.select_image_output_format()
			values: ('TIFF', 'OME-TIFF')

<<<<<<< HEAD
	BoxLayout:
        orientation: 'horizontal'
        size_hint_y: None
        height: '30dp'
		Label:
			font_size: '12sp'
			text: 'Enable Scale Bar'
			halign: 'left'
			valign: 'middle'
			text_size: self.size
		ToggleButton:
			id: enable_scale_bar_btn
=======
	# Separate Folders
	BoxLayout:
		orientation: 'horizontal'
		size_hint_y: None
		height: '30dp'
					
		Label:
			text: 'Save channels in separate folders'
			font_size: '12sp'
			halign: 'left'
			valign: 'middle'
			text_size: self.size

		ToggleButton:
			id: separate_folder_per_channel_id
>>>>>>> 1d90dd73
			size_hint: None, None
			size: '45dp', '30dp'
			border: 0, 0, 0, 0
			valign: 'middle'
			background_normal: './data/icons/ToggleL.png'
			background_down: './data/icons/ToggleRW.png'
<<<<<<< HEAD
			on_release: root.update_scale_bar_state()
=======
			on_release: root.update_separate_folders_per_channel()
			state: 'normal'
>>>>>>> 1d90dd73

	BoxLayout:
        orientation: 'horizontal'
        size_hint_y: None
        height: '30dp'
		Label:
			font_size: '12sp'
			text: 'Enable Crosshairs'
			halign: 'left'
			valign: 'middle'
			text_size: self.size
		ToggleButton:
			id: enable_crosshairs_btn
			size_hint: None, None
			size: '45dp', '30dp'
			border: 0, 0, 0, 0
			valign: 'middle'
			background_normal: './data/icons/ToggleL.png'
			background_down: './data/icons/ToggleRW.png'
			on_release: root.update_crosshairs_state()
			state: 'normal'

	# BoxLayout:
    #     orientation: 'horizontal'
    #     size_hint_y: None
    #     height: '30dp'
    #     Label:
    #         text: 'Binning'
	# 		halign: 'left'
	# 		valign: 'middle'
	# 		text_size: self.size
	# 		font_size: '12sp'
	#     Spinner:
	# 		id: binning_spinner
	# 		sync_height: True
	#         text: 'Select'
	# 		font_size:'12dp'
	# 		text_autoupdate: True
	#         on_release: root.load_binning_sizes()
	#         on_text: root.select_binning_size()

	BoxLayout:
		height: '30dp'
		size_hint_y: None
		orientation: 'horizontal'
		opacity: 0
		
	BoxLayout:
		id: enable_bullseye_box_id
		opacity: 0
        orientation: 'horizontal'
        size_hint_y: None
        height: '0dp'
		Label:
			font_size: '12sp'
			text: 'Enable Bullseye Mode'
			halign: 'left'
			valign: 'middle'
			text_size: self.size
		ToggleButton:
			id: enable_bullseye_btn_id
			size_hint: None, None
			size: '45dp', '30dp'
			border: 0, 0, 0, 0
			valign: 'middle'
			background_normal: './data/icons/ToggleL.png'
			background_down: './data/icons/ToggleRW.png'
			on_release: root.update_bullseye_state()

	Label:

# LayerControl - Settings for Layers within ImageSettings
# ------------------------------------------
<LayerControl>:
    padding: '10dp'
    spacing: '5dp'
    orientation: 'vertical'
    canvas:
        Color:
            rgba: 0.1, 0.1, 0.1, 0.7
        Rectangle:
            size: self.size
            pos: self.pos
  

	ScrollView:
		scroll_type: ['bars']
		do_scroll_x: False
		BoxLayout:
			orientation: 'vertical'
			size_hint_y: None
			height: self.minimum_height
			padding: 0, 0, dp(8), 0
			spacing: dp(5)
			
			# Illumination
			Label:
				canvas:
					Color:
						rgba: root.bg_color
					Rectangle:
						size: self.width, 1
						pos: self.x, self.y+self.height

				text:'Illumination'
				font_size: '16sp'
				size_hint_y: None
				height: '30dp'
				# spacing: '5dp'
				color: root.bg_color

			BoxLayout:
				orientation: 'horizontal'
				size_hint_y: None
				height: '30dp'
				padding: '0dp'
				spacing: '5dp'

				Label:
					id: LED_label
					font_size: '12sp'
					text: 'Enable LED'
					halign: 'left'
					valign: 'middle'
					text_size: self.size
				ToggleButton:
					id: enable_led_btn
					size_hint: None, None
					size: '45dp', '30dp'
					border: 0, 0, 0, 0
					valign: 'middle'
					background_normal: './data/icons/ToggleL.png'
					background_down: './data/icons/ToggleR.png'
					on_release: root.update_led_state()

			BoxLayout:
				orientation: 'horizontal'
				size_hint_y: None
				height: '30dp'
				padding: '0dp'
				spacing: '5dp'

				Label:
					text: 'Illumination (mA)'
					halign: 'left'
					valign: 'middle'
					font_size: '12sp'
					size_hint_x: None
					width: '95dp'
					text_size: self.size
				ModSlider:
					id: ill_slider
					min: 0.
					max: 500.
					value: 100.
					step: 5.
					cursor_size: '20dp','20dp'
					cursor_image: './data/icons/slider_cursor.png'
					value_track: True
					value_track_color: root.bg_color
					value_track_width: 5
					on_release: root.ill_slider() # on_touch_move # on_release
				TextInput:
					id: ill_text
					size_hint_x: None
					width: '45dp'
					multiline: False
					font_size: '12sp'
					padding: ['4dp', (self.height-self.line_height)/2]
					halign: 'right'
					input_filter: 'float'
					text: format(ill_slider.value, '.4g')
					on_text_validate: root.ill_text()
					on_focus: if not self.focus: root.ill_text()

			# Camera
			Label:
				canvas:
					Color:
						rgba: root.bg_color
					Rectangle:
						size: self.width, 1
						pos: self.x, self.y+self.height
				text:'Camera'
				font_size: '16sp'
				size_hint_y: None
				height: '30dp'
				# spacing: '5dp'
				color: root.bg_color

			# Auto Gain/Exp
			BoxLayout:
				orientation: 'horizontal'
				size_hint_y: None
				height: '30dp'
				padding: '0dp'
				spacing: '5dp'

				CheckBox:
					id: auto_gain
					size_hint_x: None
					width: '25dp'
					active: False
					on_release: root.update_auto_gain()

				Label:
					text: 'Auto Gain/Exp'
					halign: 'left'
					valign: 'middle'
					font_size: '12sp'
					size_hint_x: None
					width: '100dp'
					text_size: self.size
				

			# Gain
			BoxLayout:
				orientation: 'horizontal'
				size_hint_y: None
				height: '30dp'
				padding: '0dp'
				spacing: '5dp'

				Label:
					text: 'Gain (dB)'
					halign: 'left'
					valign: 'middle'
					font_size: '12sp'
					size_hint_x: None
					width: '50dp'
					text_size: self.size
				ModSlider:
					id: gain_slider # 0 to 48, default 0, based on camera limits
					min: 0.
					max: 48.
					value: 0.
					step: 0.1
					cursor_size: '20dp','20dp'
					cursor_image: './data/icons/slider_cursor.png'
					value_track: True
					value_track_color: root.bg_color
					value_track_width: 5
					on_release: root.gain_slider()
				TextInput:
					id: gain_text
					size_hint_x: None
					width: '45dp'
					multiline: False
					font_size: '12sp'
					padding: ['4dp', (self.height-self.line_height)/2]
					halign: 'right'
					input_filter: 'float'
					text: format(gain_slider.value, '.3g')
					on_text_validate: root.gain_text()
					on_focus: if not self.focus: root.gain_text()

			# Exposure
			BoxLayout:
				orientation: 'horizontal'
				size_hint_y: None
				height: '30dp'
				padding: '0dp'
				spacing: '5dp'

				Label:
					text: 'Exposure (ms)'
					halign: 'left'
					valign: 'middle'
					font_size: '12sp'
					size_hint_x: None
					width: '80dp'
					text_size: self.size
				ModSlider:
					id: exp_slider
					min: 0.01
					max: 1000. # values are in ms
					value: 100.
					step: 0.01
					# # This was to create a log scale
					# min: -2. # minimum allowable by camera 10.0 us = 0.01 ms -> 10^-2 log-10 scale
					# max: 3. # maximum, allowable by camera 1000000.0 us = 1000.0 ms -> 10^3 -> 10^-2 log-10 scale
					# value: 2. # 10^2 -> 100 ms exposure
					# step: 0.01
					cursor_size: '20dp','20dp'
					cursor_image: './data/icons/slider_cursor.png'
					track_width: 5
					value_track: True
					value_track_color: root.bg_color
					value_track_width: 5
					on_release: root.exp_slider()
				TextInput:
					id: exp_text
					size_hint_x: None
					width: '45dp'
					multiline: False
					font_size: '12sp'
					padding: ['4dp', (self.height-self.line_height)/2]
					halign: 'right'
					input_filter: 'float'
					text: format(exp_slider.value, '.4g')
					# text: format(10 ** exp_slider.value, '.3g')
					on_text_validate: root.exp_text()
					on_focus: if not self.focus: root.exp_text()


			# Focus
			Label:
				canvas:
					Color:
						rgba: root.bg_color
					Rectangle:
						size: self.width, 1
						pos: self.x, self.y+self.height
				text:'Focus'
				font_size: '16sp'
				size_hint_y: None
				height: '30dp'
				color: root.bg_color
			
			# Focus Settings
			BoxLayout:
				orientation: 'horizontal'
				size_hint_y: None
				height: '30dp'
				padding: '0dp'
				spacing: '5dp'

				Button:
					size_hint_y: None
					height: '30dp'
					font_size: '12sp'
					text: 'Save Focus'
					on_release: root.save_focus()
				Button:
					size_hint_y: None
					height: '30dp'
					font_size: '12sp'
					text: 'Go to Focus'
					on_release: root.goto_focus()
			
			# Protocol Settings
			Label:
				canvas:
					Color:
						rgba: root.bg_color
					Rectangle:
						size: self.width, 1
						pos: self.x, self.y+self.height
				text:'Protocol Settings'
				font_size: '16sp'
				size_hint_y: None
				height: '30dp'
				color: root.bg_color

			BoxLayout:
				orientation: 'horizontal'
				size_hint_y: None
				height: '30dp'
				padding: '0dp'
				spacing: '5dp'

				CheckBox:
					id: autofocus
					size_hint_x: None
					width: '30dp'
					active: True
					on_release: root.update_autofocus()
				Label:
					text: 'Auto Focus'
					font_size: '12sp'
					halign: 'left'
					valign: 'middle'
					text_size: self.size
				CheckBox:
					id: acquire
					size_hint_x: None
					width: '30dp'
					active: True
					on_release: root.update_acquire()
				Label:
					text: 'Acquire'
					font_size: '12sp'
					halign: 'left'
					valign: 'middle'
					text_size: self.size
				
			FloatLayout:
				padding: '0dp'
				spacing: '5dp'
				size_hint_y: None
				height: '128dp'

				Histogram:
					id: histo_id
					pos_hint:{'center_x':0.5, 'center_y':0.5}
					bg_color: root.bg_color
					layer: root.layer

			Label:
			    id: image_stats_mean_id
				height: '0dp'
				pos_hint:{'left': 0.1}
				halign: 'left'
				size_hint_x: None
				size_hint_y: None
				text: ''

			Label:
			    id: image_stats_stddev_id
				height: '0dp'
				pos_hint:{'left': 0.1}
				halign: 'left'
				size_hint_x: None
				size_hint_y: None
				text: ''

			Label:
			    id: image_af_score_id
				height: '0dp'
				pos_hint:{'left': 0.1}
				halign: 'left'
				size_hint_x: None
				size_hint_y: None
				text: ''

            # Display Properties
			Label:
				canvas:
					Color:
						rgba: root.bg_color
					Rectangle:
						size: self.width, 1
						pos: self.x, self.y+self.height
				text:'Display Properties'
				font_size: '16sp'
				size_hint_y: None
				height: '30dp'
				color: root.bg_color

			BoxLayout:
				orientation: 'horizontal'
				size_hint_y: None
				height: '30dp'
				padding: '0dp'
				spacing: '5dp'

				CheckBox:
					id: false_color
					size_hint_x: None
					width: '30dp'
					active: True
					on_release: root.false_color()
				Label:		
					id: false_color_label
					font_size: '12sp'
					text: 'False Color'
					halign: 'left'
					valign: 'middle'
					text_size: self.size
				CheckBox:
					id: logHistogram_id
					size_hint_x: None
					width: '30dp'
					active: True
					state: 'normal'
				Label:
					text: 'Log'
					font_size: '12sp'
					halign: 'left'
					valign: 'middle'
					text_size: self.size

			Label:

<Histogram>:
	canvas:
		Color:
			rgba: root.bg_color
		Line:
			width: 1
			rectangle: (self.x, self.y, self.width, self.height)

<CellCountControls>:
	orientation: 'horizontal'

	# Controls
	BoxLayout: 
		orientation: 'vertical'
		size_hint_x: 0.35

		# Pad
		Widget:
			size_hint_y: None
			height: '30dp'

		# Select image to load
		FileChooseBTN:
			text: 'Load Image'
			size_hint_y: None
			height: '30dp'
			font_size: '12sp'
			on_release: self.choose('load_cell_count_input_image')

		# Pad
		Widget:
			size_hint_y: None
			height: '30dp'

		# Pixel size
		BoxLayout:
			orientation: 'horizontal'
			size_hint_y: None
			height: '40dp'
			size_hint_x: 1

			Label:
				text: 'Pixel Ratio'
				size_hint_x: None
				width: '70dp'
				font_size: '12sp'
				halign: 'left'

			TextInput:
				id: text_cell_count_pixels_per_um_id
				valign: 'center'
				text: "1.0"
				size_hint_x: None
				size_hint_y: None
				height: '35dp'
				width: '60dp'
				multiline: False
				on_text: root.pixel_conversion_adjustment()
			
			Label:
				text: 'pixels/μm'
				size_hint_x: None
				width: '100dp'
				font_size: '12sp'
				halign: 'left'

		# Enable fluorescence mode
		BoxLayout:
			orientation: 'horizontal'
			size_hint_y: None
			height: '40dp'
			size_hint_x: 1
			CheckBox:
				id: cell_count_fluorescent_mode_id
				size_hint_x: None
				width: '40dp'
				active: True
				on_release: root.flourescent_mode_toggle()

			Label:
				text: 'Fluorescent Image'
				size_hint_x: None
				width: '100dp'
				font_size: '12sp'
	
		# Slider Controls
		BoxLayout:
			orientation: 'vertical'
			size_hint_y: None
			height: '225dp'

			# Threshold slider
			BoxLayout:
				orientation: 'horizontal'

				Label:
					text: 'Threshold'
					size_hint_x: None
					width: '90dp'
					font_size: '12sp'
				
				ModSlider:
					id: slider_cell_count_threshold_id
					min: 0
					max: 100
					step: 1
					orientation: 'horizontal'
					on_release: root.slider_adjustment_threshold()
				Label:
					text: f"{str(int(slider_cell_count_threshold_id.value))} %"
					width: '60dp'
					font_size: '12sp'
			
			# Area slider
			BoxLayout:
				orientation: 'horizontal'

				Label:
					text: 'Area'
					size_hint_x: None
					width: '90dp'
					font_size: '12sp'

				RangeSlider:
					id: slider_cell_count_area_id
					min: 0
					max: 100
					step: 1
					orientation: 'horizontal'
					value1: 0
					value2: 100
					on_touch_up: root.slider_adjustment_area()
					on_touch_move: root.slider_adjustment_area()
				Label:
					id: label_cell_count_area_id
					width: '60dp'
					font_size: '12sp'

			# Perimeter slider
			BoxLayout:
				orientation: 'horizontal'

				Label:
					text: 'Perimeter'
					size_hint_x: None
					width: '90dp'
					font_size: '12sp'
				
				RangeSlider:
					id: slider_cell_count_perimeter_id
					min: 0
					max: 100
					step: 1
					orientation: 'horizontal'
					value1: 0
					value2: 100
					on_touch_up: root.slider_adjustment_perimeter()
					on_touch_move: root.slider_adjustment_perimeter()
				Label:
					id: label_cell_count_perimeter_id
					width: '60dp'
					font_size: '12sp'

			# Sphericity slider
			BoxLayout:
				orientation: 'horizontal'

				Label:
					text: 'Sphericity'
					size_hint_x: None
					width: '90dp'
					font_size: '12sp'
				
				RangeSlider:
					id: slider_cell_count_sphericity_id
					min: 0
					max: 1.0
					step: 0.01
					orientation: 'horizontal'
					value1: 0
					value2: 1.0
					on_touch_up: root.slider_adjustment_sphericity()
				Label:
					id: label_cell_count_sphericity_id
					text: f"{round(slider_cell_count_sphericity_id.value[0],2)}-{round(slider_cell_count_sphericity_id.value[1],2)}"
					width: '60dp'
					font_size: '12sp'

			# Min Intensity slider
			BoxLayout:
				orientation: 'horizontal'

				Label:
					text: 'Min Intensity'
					size_hint_x: None
					width: '90dp'
					font_size: '12sp'
				
				RangeSlider:
					id: slider_cell_count_min_intensity_id
					min: 0
					max: 100
					step: 1
					orientation: 'horizontal'
					value1: 0
					value2: 100
					on_touch_up: root.slider_adjustment_min_intensity()
				Label:
					id: label_cell_count_min_intensity_id
					text: f"{int(slider_cell_count_min_intensity_id.value[0])}-{int(slider_cell_count_min_intensity_id.value[1])} %"
					width: '60dp'
					font_size: '12sp'

			# Mean Intensity slider
			BoxLayout:
				orientation: 'horizontal'

				Label:
					text: 'Mean Intensity'
					size_hint_x: None
					width: '90dp'
					font_size: '12sp'
				
				RangeSlider:
					id: slider_cell_count_mean_intensity_id
					min: 0
					max: 100
					step: 1
					orientation: 'horizontal'
					value1: 0
					value2: 100
					on_touch_up: root.slider_adjustment_mean_intensity()
				Label:
					id: label_cell_count_mean_intensity_id
					text: f"{int(slider_cell_count_mean_intensity_id.value[0])}-{int(slider_cell_count_mean_intensity_id.value[1])} %"
					width: '60dp'
					font_size: '12sp'

			# Max Intensity slider
			BoxLayout:
				orientation: 'horizontal'

				Label:
					text: 'Max Intensity'
					size_hint_x: None
					width: '90dp'
					font_size: '12sp'
				
				RangeSlider:
					id: slider_cell_count_max_intensity_id
					min: 0
					max: 100
					step: 1
					orientation: 'horizontal'
					value1: 0
					value2: 100
					on_touch_up: root.slider_adjustment_max_intensity()
				Label:
					id: label_cell_count_max_intensity_id
					text: f"{int(slider_cell_count_max_intensity_id.value[0])}-{int(slider_cell_count_max_intensity_id.value[1])} %"
					width: '60dp'
					font_size: '12sp'


		# Pad
		Widget:
			size_hint_y: None
			height: '30dp'
			
		Button:
			text: 'Apply Method to Preview'
			size_hint_y: None
			height: '30dp'
			font_size: '12sp'
			on_release: root.apply_method_to_preview_image()

		# Save method
		FileSaveBTN:
			text: 'Save Method As...'
			size_hint_y: None
			height: '30dp'
			font_size: '12sp'
			on_release: self.choose('saveas_cell_count_method')

		
		# Select method to load
		FileChooseBTN:
			text: 'Load Method'
			size_hint_y: None
			height: '30dp'
			font_size: '12sp'
			on_release: self.choose('load_cell_count_method')

		# Apply method
		FolderChooseBTN:
			text: 'Apply Method to Folder'
			size_hint_y: None
			height: '30dp'
			font_size: '12sp'
			on_release: self.choose('apply_cell_count_method_to_folder')

		# Empty widget to consume space at bottom of controls panel
		Widget:

	# Image area
	BoxLayout: 
		orientation: 'vertical'
		size_hint_y: 1
		canvas:
			Color:
				rgba: 0,0,0,0
		Image:
			id: cell_count_image_id
			pos_hint: {"x":0.5, "y":0.5}
			source: ""
			canvas:
				Color:
					rgba: 0,0,0,0

	# Empty widget to consume space at bottom of controls panel
	Widget:<|MERGE_RESOLUTION|>--- conflicted
+++ resolved
@@ -1688,7 +1688,6 @@
 	        on_text: root.select_image_output_format()
 			values: ('TIFF', 'OME-TIFF')
 
-<<<<<<< HEAD
 	BoxLayout:
         orientation: 'horizontal'
         size_hint_y: None
@@ -1701,7 +1700,15 @@
 			text_size: self.size
 		ToggleButton:
 			id: enable_scale_bar_btn
-=======
+			size_hint: None, None
+			size: '45dp', '30dp'
+			border: 0, 0, 0, 0
+			valign: 'middle'
+			background_normal: './data/icons/ToggleL.png'
+			background_down: './data/icons/ToggleRW.png'
+			on_release: root.update_scale_bar_state()
+			state: 'normal'
+			
 	# Separate Folders
 	BoxLayout:
 		orientation: 'horizontal'
@@ -1717,19 +1724,14 @@
 
 		ToggleButton:
 			id: separate_folder_per_channel_id
->>>>>>> 1d90dd73
 			size_hint: None, None
 			size: '45dp', '30dp'
 			border: 0, 0, 0, 0
 			valign: 'middle'
 			background_normal: './data/icons/ToggleL.png'
 			background_down: './data/icons/ToggleRW.png'
-<<<<<<< HEAD
-			on_release: root.update_scale_bar_state()
-=======
 			on_release: root.update_separate_folders_per_channel()
 			state: 'normal'
->>>>>>> 1d90dd73
 
 	BoxLayout:
         orientation: 'horizontal'
