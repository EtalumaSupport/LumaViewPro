#:kivy 2.1.0
#: import GLShaderLexer pygments.lexers.GLShaderLexer

#-------------------------------------------------------------------------------
# MIT License
#
# Copyright (c) 2023 Etaluma, Inc.
#
# Permission is hereby granted, free of charge, to any person obtaining a copy
# of this software and associated documentation files (the "Software"), to deal
# in the Software without restriction, including without limitation the rights
# to use, copy, modify, merge, publish, distribute, sublicense, and/or sell
# copies of the Software, and to permit persons to whom the Software is
# furnished to do so, subject to the following conditions:
#
# The above copyright notice and this permission notice shall be included in all
# copies or substantial portions of the Software.
#
# THE SOFTWARE IS PROVIDED "AS IS", WITHOUT WARRANTY OF ANY KIND, EXPRESS OR
# IMPLIED, INCLUDING BUT NOT LIMITED TO THE WARRANTIES OF MERCHANTABILITY,
# FITNESS FOR A PARTICULAR PURPOSE AND NONINFRINGEMENT. IN NO EVENT SHALL THE
# AUTHORS OR COPYRIGHT HOLDERS BE LIABLE FOR ANY CLAIM, DAMAGES OR OTHER
# LIABILITY, WHETHER IN AN ACTION OF CONTRACT, TORT OR OTHERWISE, ARISING FROM,
# OUT OF OR IN CONNECTION WITH THE SOFTWARE OR THE USE OR OTHER DEALINGS IN THE
# SOFTWARE.
#-------------------------------------------------------------------------------

#-------------------------------------------------------------------------------
# This open source software was developed for use with Etaluma microscopes.
#
# AUTHORS:
# Kevin Peter Hickerson, The Earthineering Company
# Anna Iwaniec Hickerson, Keck Graduate Institute
# Gerard Decker, The Earthineering Company
#
# MODIFIED:
# April 15, 2023
#-------------------------------------------------------------------------------

# -----------------------
# MAIN DISPLAY
# -----------------------
<MainDisplay>:
    id: maindisplay_id

    # Primary Display of Camera Results
    ShaderViewer:
        id: viewer_id
        pos: 0, 0
        size_hint: None, None
        size: root.width, root.height
        auto_bring_to_front: False
        do_rotation: False
        do_translation: True

	MotionSettings:
        id: motionsettings_id
        size_hint: None, None
        size: self.settings_width, root.height
        pos: -self.settings_width+30, 0

    ImageSettings:
        id: imagesettings_id
        size_hint: None, None
        size: self.settings_width, root.height
        pos: root.width-30, 0


    # Camera Controls
    # ------------------------------
    BoxLayout:
        orientation: 'horizontal'
        padding: '5dp'
        spacing: '5dp'
        pos: (root.width-7*40)/2, 0

        FolderChooseBTN:
            id: live_folder_btn
            border: 0, 0, 0, 0
            background_normal: './data/icons/folder.png' # Press to Select Folder
            background_down: './data/icons/folder_down.png'
            size_hint: None, None
            size: '40dp', '40dp'
            on_release: self.choose('live_folder')

        ToggleButton:
            id: live_btn
            border: 0, 0, 0, 0
            background_normal: './data/icons/pause.png' # Press to Pause Live Stream
            background_down: './data/icons/play.png' # Press to Play Live Stream
            size_hint: None, None
            size: '40dp', '40dp'
            state: 'normal'
            on_release: root.cam_toggle()

        Button:
            id: capture_btn
            border: 0, 0, 0, 0
            background_normal: './data/icons/capture.png' # Press to Capture Image
            background_down: './data/icons/capture_down.png'
            size_hint: None, None
            size: '40dp', '40dp'
            on_release: root.live_capture()

        ToggleButton:
            id: composite_btn
            border: 0, 0, 0, 0
            background_normal: './data/icons/composite.png' # Press to Capture Composite Image
            background_down: './data/icons/composite_down.png'
            size_hint: None, None
            size: '40dp', '40dp'
            on_release: root.composite_capture()

        ToggleButton:
            id: record_btn
            border: 0, 0, 0, 0
            background_normal: './data/icons/record.png' # Press to Record Live Stream
            background_down: './data/icons/stop.png' # Press to Stop Recording
            size_hint: None, None
            size: '40dp', '40dp'
            on_press: root.record()

        Button:
            id: fit_btn
            border: 0, 0, 0, 0
            background_normal: './data/icons/fit.png' # Press to Fit Image to Window
            background_down: './data/icons/fit_down.png'
            size_hint: None, None
            size: '40dp', '40dp'
            on_release: root.fit_image()

        Button:
            id: one2one_btn
            border: 0, 0, 0, 0
            background_normal: './data/icons/one2one.png' # Press to Scale Image Pixels 1:1 with Screen
            background_down: './data/icons/one2one_down.png'
            size_hint: None, None
            size: '40dp', '40dp'
            on_release: root.one2one_image()


# ShaderViewer - Shaded Live Camera view
# ------------------------------------------
<ShaderViewer>:
    ScopeDisplay:
        id: scope_display_id
        size_hint: None, None
        size: root.width, root.height
        allow_stretch: True
        keep_ratio: True

# ShaderEditor - view and edit shader code
# ------------------------------------------
<ShaderEditor>:
    orientation: 'horizontal'
    BoxLayout:
        orientation: 'vertical'
        # Fragment Shader Editor
        Label:
            text: 'Fragment Shader'
            size_hint_y: None
            height: self.texture_size[1] + 10
        CodeInput:
            text: root.fs
            lexer: GLShaderLexer()
            on_text: root.fs = args[1]

        # Vertex Shader Editor
        Label:
            text: 'Vertex Shader'
            size_hint_y: None
            height: self.texture_size[1] + 10
        CodeInput:
            text: root.vs
            lexer: GLShaderLexer()
            on_text: root.vs = args[1]
    ToggleButton:
        id: toggle_editor
        size_hint: None, None
        size: 30, 60
        pos_hint: {"x":0, "y":0.5}
        border: 0, 0, 0, 0
        background_normal: './data/icons/right_arrow_right_arc.png'
        background_down: './data/icons/left_arrow_right_arc.png'
        on_press: root.toggle_editor()


<AccordionItemXyStageControl>:
	title: 'XY Stage Control'
	id: motionsettings_xystage_control_accordion_item_id
	
	XYStageControl:
		id: xy_stagecontrol_id


# MotionSettings - view and control motion control Board
# ------------------------------------------
<MotionSettings>:
    orientation: 'horizontal'

	Accordion:
		orientation: 'vertical'
		id: motionsettings_accordion_id

        # MICROSCOPE SETTINGS
        AccordionItem:
            title: 'Microscope Settings'
            collapse: False
            MicroscopeSettings:
                id: microscope_settings_id

        # FOCUS SETTINGS
		AccordionItem:
			title: 'Objective Control'
			VerticalControl:
				id: verticalcontrol_id

        # PROTOCOL SETTINGS
		AccordionItem:
			title: 'Protocol'
			ProtocolSettings:
                id: protocol_settings_id

		# POST PROCESSING
		AccordionItem:
			title: 'Post Processing'
			PostProcessingAccordion:
                id: post_processing_id

    ToggleButton:
        id: toggle_motionsettings
        size_hint: None, None
        size: 30, 60
        pos_hint: {"x":0, "y":0.5}
        border: 0, 0, 0, 0
        background_normal: './data/icons/right_arrow_right_arc.png' # right pointing (press to open)
        background_down: './data/icons/left_arrow_right_arc.png' # left pointing (press to close)
        on_press: root.toggle_settings()

<VerticalControl>:
	orientation: 'vertical'
	padding: '5dp'
    spacing: '5dp'

    canvas:
        Color:
            rgba: 0.1, 0.1, 0.1, 0.7
		Rectangle:
			size: self.size
			pos: self.pos
	Label:
		text:'Adjust Focus'
		font_size: '16sp'
		size_hint_y: None
		height: '30dp'
		spacing: '5dp'
		color: [51/255, 181/255, 229/255, 1]

	BoxLayout:
		orientation: 'horizontal'
		size_hint_y: None
		height: '170dp'

		BoxLayout:
		    orientation: 'vertical'
		    size_hint_x: None
		    width: '40dp'
		    spacing: '5dp'

		    Label:
		    Button:
		        id: fast_up
				border: 0, 0, 0, 0
		        size_hint: None, None
		        size: '30dp', '40dp'
				background_normal: './data/icons/UU_normal.png'
				background_down: './data/icons/UU_down.png'
				on_release: root.coarse_up()
		    Button:
		        id: slow_up
				border: 0, 0, 0, 0
		        size_hint: None, None
		        size: '30dp', '30dp'
				background_normal: './data/icons/U_normal.png'
				background_down: './data/icons/U_down.png'
				on_release: root.fine_up()
		    Button:
		        id: slow_down
				border: 0, 0, 0, 0
		        size_hint: None, None
		        size: '30dp', '30dp'
				background_normal: './data/icons/D_normal.png'
				background_down: './data/icons/D_down.png'
				on_release: root.fine_down()
		    Button:
		        id: fast_down
				border: 0, 0, 0, 0
		        size_hint: None, None
		        size: '30dp', '40dp'
				background_normal: './data/icons/DD_normal.png'
				background_down: './data/icons/DD_down.png'
				on_release: root.coarse_down()
		    Label:

		BoxLayout:
			orientation: 'vertical'
			size_hint_x: None
			width: '40dp'
			Label:
				size_hint_y: None
				height: '15dp'
		    ModSlider:
		        id: obj_position
		        orientation: 'vertical'
		        min: 0.
		        max: 14000.
		        value: 0.
				step: 0.1
		        cursor_size: '30dp','40dp'
		        cursor_image: './data/icons/objective.png'
		        cursor_disabled_image: './data/icons/objective.png'
		        value_track: True
		        value_track_color: 51/255, 181/255, 229/255, 1
		        value_track_width: '5dp'
		        disabled: False
				on_release: root.set_position(self.value)
			Label:
				size_hint_y: None
				height: '15dp'

		BoxLayout:
		    orientation: 'vertical'
		    padding: '5dp'
			spacing: '5dp'

		    Label:
		        size_hint_y: None
		        height: '20dp'
				halign: 'center'
		        font_size: '12sp'
		        text: 'Z-Position (um)'

		    TextInput:
				id: z_position_id
            	multiline: False
		        size_hint_y: None
		        height: '30dp'
		        font_size: '12sp'
				halign: 'center'
            	input_filter: 'float'
		        text: format(obj_position.value, '.2f')
                on_text_validate: root.set_position(self.text)
				on_focus: if not self.focus: root.set_position(self.text)

			BoxLayout:
				orientation:'horizontal'
				padding: '0dp'
				spacing: '5dp'

				Button:
					id: home_id
					size_hint_y: None
					height: '30dp'
					font_size: '12sp'
					text: 'Home'
					on_release: root.home()
				Button:
					text: 'Set Z'
					size_hint_y: None
					height: '30dp'
					font_size: '12sp'
					on_release: root.set_bookmark()
				Button:
					text: 'Set All Z'
					size_hint_y: None
					height: '30dp'
					font_size: '12sp'
					on_release: root.set_all_bookmarks()
			Button:
				text: 'Go to Set Z'
				size_hint_y: None
				height: '30dp'
				font_size: '12sp'
				on_release: root.goto_bookmark()

    		ToggleButton:
    			id: autofocus_id
    		    size_hint_y: None
    		    height: '30dp'
    			font_size: '12sp'
    			text: 'Autofocus'
    			on_release: root.autofocus()

	Label:
		text:'Turret Selection'
		id: turret_selection_label
		font_size: '16sp'
		size_hint_y: None if self.visible else 0
		height: '30dp' if self.visible else 0
		opacity: 1 if self.visible else 0
		disabled: not self.visible
		spacing: '5dp'
		color: [51/255, 181/255, 229/255, 1]
		visible: True

	BoxLayout:
		orientation: 'horizontal'
		id: turret_btn_box
		size_hint_y: None if self.visible else 0
		height: '30dp' if self.visible else 0
		opacity: 1 if self.visible else 0
		disabled: not self.visible
		visible: True

		ToggleButton:
			id: turret_pos_1_btn
			text: '1'
            on_release: root.turret_select('1')
		ToggleButton:
			id: turret_pos_2_btn
			text: '2'
            on_release: root.turret_select('2')
		ToggleButton:
			id: turret_pos_3_btn
			text: '3'
            on_release: root.turret_select('3')
		ToggleButton:
			id: turret_pos_4_btn
			text: '4'
            on_release: root.turret_select('4')
            
	ZStack:
		id: zstack_id


# Z-Stack Settings
<ZStack>:
	BoxLayout:
		orientation: 'vertical'
		padding: '5dp'
	    spacing: '5dp'
		pos_hint: {'x': 0.0, 'y': 0.0}

		Label:
			text:'Acquire Z Stack'
			font_size: '16sp'
	        size_hint_y: None
	        height: '30dp'
			spacing: '5dp'
			color: [51/255, 181/255, 229/255, 1]
		BoxLayout:
		    orientation: 'horizontal'
		    size_hint_y: None
		    height: '30dp'
			spacing: '5dp'
			Label:
				font_size: '12sp'
				text: 'Step size (um)'
			Label:
				font_size: '12sp'
				text: 'Range'
			Label:
				font_size: '12sp'
				text: '# of Steps'
		BoxLayout:
		    orientation: 'horizontal'
		    size_hint_y: None
		    height: '30dp'
			spacing: '5dp'

			TextInput:
				id: zstack_stepsize_id
	        	multiline: False
		        size_hint_y: None
		        height: '30dp'
		        font_size: '12sp'
				halign: 'center'
	        	input_filter: 'float'
				text: '0'
	            on_text_validate: root.set_steps()
	            on_focus: if not self.focus: root.set_steps()

			TextInput:
				id: zstack_range_id
	        	multiline: False
		        size_hint_y: None
		        height: '30dp'
		        font_size: '12sp'
				halign: 'center'
	        	input_filter: 'float'
				text: '0'
	            on_text_validate: root.set_steps()
	            on_focus: if not self.focus: root.set_steps()

			TextInput:
				id: zstack_steps_id
	        	multiline: False
		        size_hint_y: None
		        height: '30dp'
		        font_size: '12sp'
				halign: 'center'
	        	input_filter: 'int'
				text: '0'
		        disabled: True

	    Spinner:
			id: zstack_spinner
			sync_height: True
			size_hint_y: None
			height: '30dp'
	        text: 'Z Stack'
			font_size: '12dp'
			text_autoupdate: True
			values: ('Current Position at Top', 'Current Position at Center', 'Current Position at Bottom')
			on_text: root.set_position()
			# values: ('Focus at Top', 'Focus at Center', 'Focus at Bottom', 'Current Position at Top', 'Current Position at Center', 'Current Position at Bottom')

		ToggleButton:
			id: zstack_aqr_btn
			size_hint_y: None
			height: '30dp'
			text: 'Acquire'
			font_size: '12dp'
			on_release: root.aquire_zstack()

		Label:

<XYStageControl>:
	orientation: 'vertical'
	padding: '5dp'
	spacing: '5dp'

    canvas:
        Color:
            rgba: 0.1, 0.1, 0.1, 0.7
        Rectangle:
            size: self.size
            pos: self.pos

	# HOME and CALIBRATE STAGE
	BoxLayout:
		orientation: 'horizontal'
		size_hint_y: None
		height: '30dp'
		spacing: '5dp'

		# HOME STAGE
		Button: 
			id: home_id
			font_size: '12sp'
			text: 'Home Stage'
			on_release: root.home()
		# Button: 
		# 	id: center_id
		# 	font_size: '12sp'
		# 	text: 'Center Stage'
		# 	on_release: root.center()
		# Button:
		# 	text: 'Calibrate'
		# 	font_size: '12dp'
		# 	on_release: root.calibrate()

	# Two Columns for X and Y Directions
	BoxLayout:
		orientation: 'horizontal'
		spacing: '5dp'
		size_hint_y: None
		height: '170dp'

		# X Direction Controls
		BoxLayout:
			orientation: 'vertical'
			spacing: '5dp'
	
			Label:
				size_hint_y: None
				height: '30dp'
				font_size: '12sp'
				text: 'X: (mm)'

			# Set and Display X Position	
			TextInput:
				id: x_pos_id
				multiline: False
				size_hint_y: None
				height: '30dp'
				font_size: '12sp'
				halign: 'center'
				input_filter: 'float'
				text: ''
				on_text_validate: root.set_xposition(self.text)
				on_focus: if not self.focus: root.set_xposition(self.text)
			
			# Set X Bookmark
			Button:
				size_hint_y: None
				height: '30dp'
				font_size: '12sp'
				text: 'Set X'
				on_release: root.set_xbookmark()

			# Goto X Bookmark
			Button:
				size_hint_y: None
				height: '30dp'
				font_size: '12sp'
				text: 'Go to X'
				on_release: root.goto_xbookmark()

			# X-Dir Controls
			BoxLayout:
				orientation: 'horizontal'
				spacing: '5dp'
				size_hint_y: None
				height: '30dp'

				Button: # COARSE LEFT
					border: 0, 0, 0, 0
					size_hint: None, None
					size: '30dp', '30dp'
					background_normal: './data/icons/LL_normal.png'
					background_down: './data/icons/LL_down.png'
					on_release: root.coarse_left()

				Button: # FINE LEFT
					id: slow_up
					border: 0, 0, 0, 0
					size_hint: None, None
					size: '25dp', '30dp'
					background_normal: './data/icons/L_normal.png'
					background_down: './data/icons/L_down.png'
					on_release: root.fine_left()

				Button: # FINE RIGHT
					id: slow_down
					border: 0, 0, 0, 0
					size_hint: None, None
					size: '25dp', '30dp'
					background_normal: './data/icons/R_normal.png'
					background_down: './data/icons/R_down.png'
					on_release: root.fine_right()
			
				Button: # COARSE RIGHT
					id: fast_down
					border: 0, 0, 0, 0
					size_hint: None, None
					size: '30dp', '30dp'
					background_normal: './data/icons/RR_normal.png'
					background_down: './data/icons/RR_down.png'
					on_release: root.coarse_right()

		# Y Direction Controls
		BoxLayout:
			orientation: 'vertical'
			spacing: '5dp'

			Label:
				size_hint_y: None
				height: '30dp'
				font_size: '12sp'
				text: 'Y: (mm)'

			# Set and Display Y Position	
			TextInput:
				id: y_pos_id
				multiline: False
				size_hint_y: None
				height: '30dp'
				font_size: '12sp'
				halign: 'center'
				input_filter: 'float'
				text: ''
				on_text_validate: root.set_yposition(self.text)
				on_focus: if not self.focus: root.set_yposition(self.text)

			# Set Y Bookmark
			Button:
				size_hint_y: None
				height: '30dp'
				font_size: '12sp'
				text: 'Set Y'
				on_release: root.set_ybookmark()

			# Goto Y Bookmark
			Button:
				size_hint_y: None
				height: '30dp'
				font_size: '12sp'
				text: 'Go to Y'
				on_release: root.goto_ybookmark()

			# Y-Dir Controls
			BoxLayout:
				orientation: 'horizontal'
				spacing: '5dp'
				size_hint_y: None
				height: '30dp'

				Button: # COARSE FORWARD
					id: fast_down
					border: 0, 0, 0, 0
					size_hint: None, None
					size: '30dp', ' 30dp'
					background_normal: './data/icons/DD_normal.png'
					background_down: './data/icons/DD_down.png'
					on_release: root.coarse_back()
				Button: # FINE FORWARD
					border: 0, 0, 0, 0
					size_hint: None, None
					size: '25dp', '30dp'
					background_normal: './data/icons/D_normal.png'
					background_down: './data/icons/D_down.png'
					on_release: root.fine_back()
				Button: # FINE BACK
					border: 0, 0, 0, 0
					size_hint: None, None
					size: '25dp', '30dp'
					background_normal: './data/icons/U_normal.png'
					background_down: './data/icons/U_down.png'
					on_release: root.fine_fwd()
				Button: # COARSE BACK
					border: 0, 0, 0, 0
					size_hint: None, None
					size: '30dp', '30dp'
					background_normal: './data/icons/UU_normal.png'
					background_down: './data/icons/UU_down.png'
					on_release: root.coarse_fwd()

	# # Select Labware
	# Spinner:
	# 	id: labware_spinner
	# 	sync_height: True
	# 	text: 'New'
	# 	font_size: '12dp'
	# 	size_hint_y: None
	# 	height: '30dp'
	# 	text_autoupdate: True
	# 	# on_text: root.select_labware()

	# Stage Display
	FloatLayout:
		padding: '5dp'
		size_hint_y: None
		height: self.width * 2 / 3
		Stage:
			id: stage_control_id
			pos_hint:{'center_x':0.5, 'center_y':0.5}	

	# Fill Space		
	Label:	


# ProtocolSettings - Settings for Labware within ImageSettings
# ------------------------------------------
<ProtocolSettings>:
	BoxLayout:
		padding: '5dp'
	    spacing: '5dp'
	    orientation: 'vertical'
		pos_hint: {'x': 0.0, 'y': 0.0}

	    canvas:
	        Color:
	            rgba: 0.1, 0.1, 0.1, 0.7
	        Rectangle:
	            size: self.size
	    		pos: self.pos

		# Time Settings
	    Label:
	        text: 'Time Settings'
			font_size: '16sp'
	        size_hint_y: None
	        height: '30dp'
			spacing: '5dp'
			color: [51/255, 181/255, 229/255, 1]

		# Capture Period
	    BoxLayout:
	        orientation: 'horizontal'
	        size_hint_y: None
	        height: '30dp'
	        Label:
	            text: 'Interval'
	            size_hint_x: None
	            width: '95dp'
				font_size: '12sp'
	        TextInput:
	            id: capture_period
	            multiline: False
			    size_hint_y: None
			    height: '30dp'
	            font_size: '12sp'
	            padding: ['4dp', (self.height-self.line_height)/2]
	            halign: 'right'
	            input_filter: 'float'
	            text: format(5, '.3g')
	            on_text_validate: root.update_period()
	            on_focus: if not self.focus: root.update_period()
	        Label:
	            text: 'minutes'
	            size_hint_x: None
	            width: '95dp'
				font_size: '12sp'

		# Capture Duration
	    BoxLayout:
	        orientation: 'horizontal'
	        size_hint_y: None
	        height: '30dp'
	        Label:
	            text: 'Duration'
	            size_hint_x: None
	            width: '95dp'
				font_size: '12sp'
	        TextInput:
	            id: capture_dur
	            multiline: False
		        size_hint_y: None
		        height: '30dp'
	            font_size: '12sp'
	            padding: ['4dp', (self.height-self.line_height)/2]
	            halign: 'right'
	            input_filter: 'float'
	            text: format(48, '.3g')
	            on_text_validate: root.update_duration()
	            on_focus: if not self.focus: root.update_duration()
	        Label:
	            text: 'hours'
	            size_hint_x: None
	            width: '95dp'
				font_size: '12sp'

		# Protocol Selection
	    Label:
	        text: 'Create New Scan'
			font_size: '16sp'
	        size_hint_y: None
	        height: '30dp'
			spacing: '5dp'
			color: [51/255, 181/255, 229/255, 1]

		# # Select Labware Box
		# BoxLayout:
		# 	orientation: 'horizontal'
	    #     size_hint_y: None
	    #     height: '30dp'
		# 	spacing: '5dp'

		# Select Labware
		Spinner:
			id: labware_spinner
			sync_height: True
			visible: True
			text: 'New'
			font_size: '12dp'
			size_hint_y: None
			height: '30dp'
			text_autoupdate: True
			on_text: root.select_labware()


		# Load and Save Protocol
		BoxLayout:
			orientation: 'horizontal'
	        size_hint_y: None
	        height: '30dp'
			spacing: '5dp'

		    Button:
		        text: 'New'
		        size_hint_y: None
		        height: '30dp'
				font_size: '12sp'
		        on_release: root.new_protocol()
	
		    FileChooseBTN:
		        text: 'Load'
		        size_hint_y: None
		        height: '30dp'
				font_size: '12sp'
		        on_release: self.choose('load_protocol')

		    Button:
		        text: 'Save'
		        size_hint_y: None
		        height: '30dp'
				font_size: '12sp'
				disabled: False
		        on_release: root.save_protocol()

		    FileSaveBTN:
		        text: 'Save As'
		        size_hint_y: None
		        height: '30dp'
				font_size: '12sp'
		        on_release: self.choose('saveas_protocol')

		# Stage Display
		FloatLayout:
			padding: '5dp'
			size_hint_y: None
			height: '128dp'
			height: self.width * 2 / 3
			Stage:
				id: stage_widget_id
				pos_hint:{'center_x':0.5, 'center_y':0.5}

		# Protocol Name
		BoxLayout:
			orientation: 'horizontal'
	        size_hint_y: None
	        height: '30dp'
			spacing: '5dp'

			Label:
				text: 'Protocol'
				size_hint_x: None
				width: '75dp'
				font_size: '12sp'

			TextInput:
				id: protocol_filename
				text: ''
				size_hint_y: None
				height: '30dp'
				font_size: '12sp'
				halign: 'center'
				multiline: False
				disabled: True
				hint_text: 'Protocol Filename'
			

		# Step Name
		BoxLayout:
			orientation: 'horizontal'
	        size_hint_y: None
	        height: '30dp'
			spacing: '5dp'

			Label:
				text: 'Step Name'
				size_hint_x: None
				width: '75dp'
				font_size: '12sp'

			TextInput:
				id: step_name_input
				text: ''
				size_hint_y: None
				height: '30dp'
				font_size: '12sp'
				halign: 'center'
				multiline: False
				hint_text: 'Step Name'

		BoxLayout:
			orientation: 'horizontal'
	        size_hint_y: None
	        height: '30dp'
			spacing: '5dp'
			Label:
				text: 'Step'
				size_hint_x: None
				width: '75dp'
				font_size: '12sp'

		    Button:
				id: prev_step_btn
				border: 0, 0, 0, 0
		        size_hint: None, None
		        size: '30dp', '30dp'
				pos_hint: {'center_x': 0.35, 'center_y': 0.5}
				background_normal: './data/icons/L_normal.png'
				background_down: './data/icons/L_down.png'
		        on_release: root.prev_step()
		    TextInput:
				id: step_number_input
		        text: '1'
		        size_hint_y: None
		        height: '30dp'
				font_size: '12sp'
				halign: 'center'
            	multiline: False
            	input_filter: 'int'
                on_text_validate: root.go_to_step()
                on_focus: if not self.focus: root.go_to_step()
		    Label:
		        text: 'of'
		        size_hint_x: None
		        width: '20dp'
		        size_hint_y: None
		        height: '30dp'
				font_size: '12sp'
		    TextInput:
				id: step_total_input
		        text: '1'
		        size_hint_y: None
		        height: '30dp'
				font_size: '12sp'
				halign: 'center'
				disabled: True
		    Button:
				id: next_step_btn
				border: 0, 0, 0, 0
		        size_hint: None, None
		        size: '30dp', '30dp'
				pos_hint: {'center_x': 0.65, 'center_y': 0.5}
				background_normal: './data/icons/R_normal.png'
				background_down: './data/icons/R_down.png'
		        on_release: root.next_step()
		
		# Modify individual Steps in Protocol
		BoxLayout:
			orientation: 'horizontal'
	        size_hint_y: None
	        height: '30dp'
			spacing: '5dp'
		    Button:
		        id: delete_step_btn
		        text: 'Delete'
		        size_hint_y: None
		        height: '30dp'
				font_size: '12sp'
		        on_release: root.delete_step()
		    Button:
		        id: change_step_btn
		        text: 'Change'
		        size_hint_y: None
		        height: '30dp'
				font_size: '12sp'
		        on_release: root.modify_step()
		    Button:
		        id: add_step_btn
		        text: 'Insert'
		        size_hint_y: None
		        height: '30dp'
				font_size: '12sp'
				#on_release: root.append_step()
                on_release: root.insert_step()
                
        # Tiling
        BoxLayout:
            orientation: 'horizontal'
			id: tiling_box_layout_id
            size_hint_y: None if self.visible else 0
            height: '30dp' if self.visible else 0
			opacity: 1 if self.visible else 0
            spacing: '5dp'
			visible: True
           
            Label:
                text: 'Tiling'
				size_hint_y: None
				height: '30dp'
                size_hint_x: None
                width: '75dp'
                font_size: '12sp'
                
            # Select tiling size
            Spinner:
                id: tiling_size_spinner
                sync_height: True
                text: ''
                font_size: '12dp'
                size_hint_y: None
                height: '30dp'
                text_autoupdate: True
<<<<<<< HEAD
                values: ''
=======
                on_text: root.select_tiling_size()
                values: '1x1', '2x2', '3x3', '4x4', '5x5', '6x6', '7x7', '8x8', '9x9'
>>>>>>> 64446853
                
                
        # # Z-stack
        # BoxLayout:
        #     orientation: 'horizontal'
        #     size_hint_y: None
        #     height: '30dp'
        #     spacing: '5dp'
           
        #     Label:
        #         text: 'Z Stack'
        #         size_hint_x: None
        #         width: '75dp'
        #         font_size: '12sp'
                
        #     CheckBox:
        #         id: acquire_zstack_id
        #         size_hint_x: None
        #         width: '30dp'
        #         active: False
        #         # TODO on_release: root.update_acquire_zstack()
        #     Label:
        #         text: 'Acquire All Steps'
        #         font_size: '12sp'
        #         halign: 'left'
        #         valign: 'middle'
        #         text_size: self.size
        
        # # Multiple exposure
        # BoxLayout:
        #     orientation: 'horizontal'
        #     size_hint_y: None
        #     height: '30dp'
        #     spacing: '5dp'
           
        #     Label:
        #         text: 'Exposures'
        #         size_hint_x: None
        #         width: '75dp'
        #         font_size: '12sp'
            
        #     Button:
        #         id: exposures_down_btn
        #         border: 0, 0, 0, 0
        #         size_hint: None, None
        #         size: '30dp', '30dp'
        #         pos_hint: {'center_x': 0.35, 'center_y': 0.5}
        #         background_normal: './data/icons/L_normal.png'
        #         background_down: './data/icons/L_down.png'
        #         on_release: root.exposures_down_button()
                
        #     TextInput:
        #         id: exposures_number_input
        #         text: '1'
        #         size_hint_y: None
        #         height: '30dp'
        #         font_size: '12sp'
        #         halign: 'center'
        #         multiline: False
        #         input_filter: 'int'
        #         #on_text_validate: root.set_exposures()
            
        #     Button:
        #         id: exposures_up_btn
        #         border: 0, 0, 0, 0
        #         size_hint: None, None
        #         size: '30dp', '30dp'
        #         pos_hint: {'center_x': 0.65, 'center_y': 0.5}
        #         background_normal: './data/icons/R_normal.png'
        #         background_down: './data/icons/R_down.png'
        #         on_release: root.exposures_up_button()
                
		ToggleButton:
			id: run_autofocus_btn
	        text: 'Scan and Autofocus All Steps'
	        size_hint_y: None
	        height: '30dp'
			font_size: '12sp'
			on_release: root.run_autofocus_scan()

		# Run Protocol
	    Label:
	        text: 'Execute Protocol'
			font_size: '16sp'
	        size_hint_y: None
	        height: '30dp'
			spacing: '5dp'
			color: [51/255, 181/255, 229/255, 1]

	    ToggleButton:
	        id: run_scan_btn
	        text: 'Run One Scan'
	        size_hint_y: None
	        height: '30dp'
			font_size: '12sp'
			on_release: root.run_scan()

	    ToggleButton:
	        id: run_protocol_btn
	        text: 'Run Full Protocol'
	        size_hint_y: None
	        height: '30dp'
			font_size: '12sp'
			on_release: root.run_protocol()

		Label:

<VideoCreationControls>:
	orientation: 'vertical'

	# Pad
	Widget:
		size_hint_y: None
		height: '30dp'

	FolderChooseBTN:
		text: 'Select Image Folder'
		size_hint_y: None
		height: '30dp'
		font_size: '12sp'
		on_release: self.choose('video_input_images_folder')

	# Save method
	FileSaveBTN:
		text: 'Set Video Output Path'
		size_hint_y: None
		height: '30dp'
		font_size: '12sp'
		on_release: self.choose('video_output_path')

	# Pad
	Widget:
		size_hint_y: None
		height: '10dp'

	Button:
		text: 'Generate Video'
		size_hint_y: None
		height: '30dp'
		font_size: '12sp'
		on_release: root.create_video()
	
	# Empty widget to consume space at bottom of controls panel
	Widget:

# PostProcessingAccordion - Settings for PostProcessingAccordion
# ------------------------------------------
<PostProcessingAccordion>:
    padding: '5dp'
    spacing: '5dp'
    orientation: 'vertical'
    canvas:
        Color:
            rgba: 0.1, 0.1, 0.1, 0.7
        Rectangle:
            size: self.size
    		pos: self.pos

	Accordion:
		orientation: 'vertical'
		id: post_processing_accordion_id

		AccordionItem:
			id: create_avi_accordion_id
			title: 'Create Video'
			on_collapse: root.accordion_collapse()
			collapse: False

			VideoCreationControls:
				id: video_creation_controls_id
			
		AccordionItem:
			id: stitch_accordion_id
			title: 'Stitch'
			on_collapse: root.accordion_collapse()

			BoxLayout:
				padding: '5dp'
				spacing: '5dp'
				orientation: 'vertical'
				pos_hint: {'x': 0.0, 'y': 0.0}
				
				# Select stiching method
				Spinner:
					id: stitching_method_spinner
					sync_height: True
					font_size: '12dp'
					size_hint_y: None
					height: '30dp'
					text_autoupdate: True
					on_text: root.select_stitching_method
					values: 'Features', 'Position'
					orientation: 'vertical'

				# Select image to load
				Button:
					text: 'Stitch'
					size_hint_y: None
					height: '30dp'
					font_size: '12sp'
					on_release: root.stitch()
				
			Label:	

				# Tiling Stage Display
#				FloatLayout:
#					padding: '5dp'
#					size_hint_y: None
#					height: '128dp'
#					height: self.width * 2 / 3
#
#					Stage:
#						id: tiling_stage_id
#						pos_hint:{'center_x':0.5, 'center_y':0.5}
#
#				BoxLayout:
#					orientation: 'horizontal'
#					size_hint_y: None
#					height: '30dp'
#					spacing: '5dp'
#					Button:
#						id: add_tiling_pos_btn
#						text: 'Add'
#						size_hint_y: None
#						height: '30dp'
#						font_size: '12sp'
#						on_release: root.add_tiling_step()
#					Button:
#						id: start_tiling_btn
#						text: 'Start'
#						size_hint_y: None
#						height: '30dp'
#						font_size: '12sp'
#						on_release: root.start_tiling()
					
#                    # Select tiling size
#                    Spinner:
#                       id: tiling_size_spinner
#                        sync_height: True
#                       text: 'New'
#                        font_size: '12dp'
#                        size_hint_y: None
#                        height: '30dp'
#                        text_autoupdate: True
#                        on_text: root.select_tiling_size()
#                        #text: '1x1'
#                        values: '1x1', '2x2', '3x3', '4x4', '5x5', '6x6', '7x7', '8x8', '9x9'
				


		AccordionItem:
			id: open_last_save_folder_accordion_id
			title: 'Open Last Save Folder'
			on_collapse: root.accordion_collapse()

			BoxLayout:
				orientation: 'vertical'
				Button:
					text:'Open Folder'
					size_hint_y: None
					height: '30dp'
					font_size: '12sp'
					on_release:root.open_folder()

				Widget:

		AccordionItem:
			id: cell_count_accordion_id
			title: 'Cell Count'
			on_collapse: root.accordion_collapse()

			BoxLayout:
				orientation: 'vertical'

				# Pad
				Widget:
					size_hint_y: None
					height: '30dp'

				Button:
					text:'Open Cell Count'
					size_hint_y: None
					height: '30dp'
					font_size: '12sp'
					on_release: root.open_cell_count()
			
				Widget:


<Stage>:
	canvas:
		Line:
			width: 1
			rectangle: (self.x, self.y, self.width, self.height)

# ImageSettings - view and edit control accordion
# ------------------------------------------
<ImageSettings>:
    orientation: 'horizontal'
    ToggleButton:
        id: toggle_imagesettings
        size_hint: None, None
        size: 30, 60
        pos_hint: {"x":0, "y":0.5}
        border: 0, 0, 0, 0
        background_normal: './data/icons/left_arrow_left_arc.png' # left pointing (press to open)
        background_down: './data/icons/right_arrow_left_arc.png' # right pointing (press to close)
        on_press: root.toggle_settings()

    Accordion:
        orientation: 'vertical'
        id: accordion_id

        # BRIGHTFIELD SETTINGS
        AccordionItem:
			id: BF_accordion
            title: 'Brightfield Control'
			on_collapse: root.accordion_collapse()
            LayerControl:
                id: BF
                layer: 'BF'
                bg_color: 0.5, 0.5, 0.5,  1

       # PHASE CONTRAST SETTINGS
        AccordionItem:
			id: PC_accordion
            title: 'Phase Contrast Control'
			on_collapse: root.accordion_collapse()
            LayerControl:
                id: PC
                layer: 'PC'
                bg_color: 0.5, 0.5, 0.5,  1

       # EXTENDED PHASE CONTRAST SETTINGS
        AccordionItem:
			id: EP_accordion
            title: 'Extended Phase Control'
			on_collapse: root.accordion_collapse()
            LayerControl:
                id: EP
                layer: 'EP'
                bg_color: 0.5, 0.5, 0.5,  1

        # BLUE SETTINGS
        AccordionItem:
            id: Blue_accordion
            title: 'Blue Channel Control'
            on_collapse: root.accordion_collapse()
            LayerControl:
                id: Blue
                layer: 'Blue'
                bg_color: 0, .5, 1, 1

        # GREEN SETTINGS
        AccordionItem:
            id: Green_accordion
            title: 'Green Channel Control'
			on_collapse: root.accordion_collapse()
            LayerControl:
                id: Green
                layer: 'Green'
                bg_color: .2, 0.8, 0.2, 1

        # RED SETTINGS
        AccordionItem:
            id: Red_accordion
            title: 'Red Channel Control'
			on_collapse: root.accordion_collapse()
            LayerControl:
                id: Red
                layer: 'Red'
                bg_color: 1, 0.2, 0, 1


# MicroscopeSettings - Settings for  Microscope within ImageSettings
# ------------------------------------------
<MicroscopeSettings>:
    padding: '5dp'
    spacing: '5dp'
    orientation: 'vertical'
    canvas:
        Color:
            rgba: 0.1, 0.1, 0.1, 0.7
        Rectangle:
            size: self.size
            pos: self.pos

    BoxLayout:
        orientation: 'horizontal'
        size_hint_y: None
        height: '30dp'
        Label:
            text: 'Lumascope Model'
            size_hint_x: None
            width: '120dp'
			font_size: '12sp'
	    Spinner:
			id: scope_spinner
			sync_height: True
	        text: 'Select'
			font_size:'12dp'
			text_autoupdate: True
	        on_release: root.load_scopes()
	        on_text: root.select_scope()

    BoxLayout:
        orientation: 'horizontal'
        size_hint_y: None
        height: '30dp'
        Label:
            text: 'Objective'
            size_hint_x: None
            width: '120dp'
			font_size: '12sp'
	    Spinner:
			id: objective_spinner
			sync_height: True
	        text: 'Select'
			font_size:'12dp'
			text_autoupdate: True
	        on_release: root.load_ojectives()
	        on_text: root.select_objective()

    BoxLayout:
        orientation: 'horizontal'
        size_hint_y: None
        height: '30dp'
        Label:
            text: 'Magnification'
            size_hint_x: None
            width: '120dp'
			font_size: '12sp'
        TextInput:
            id: magnification_id
            multiline: False
            padding: ['5dp', (self.height-self.line_height)/2]
            halign: 'center'
            input_filter: 'int'
            text: '40'
			disabled: True
			font_size: '12sp'

    BoxLayout:
        orientation: 'horizontal'
        size_hint_y: None
        height: '30dp'
        Label:
            text: 'Focal Length'
            size_hint_x: None
            width: '120dp'
            font_size: '12sp'
        TextInput:
            id: focal_length_id
            multiline: False
            padding: ['5dp', (self.height-self.line_height)/2]
            halign: 'center'
            text: 'tbd'
            disabled: True
            font_size: '12sp'

    BoxLayout:
        orientation: 'horizontal'
        size_hint_y: None
        height: '30dp'
        Label:
            text: 'Field of View'
            size_hint_x: None
            width: '120dp'
			font_size: '12sp'
        TextInput:
            id: FOV_id
            multiline: False
            padding: ['5dp', (self.height-self.line_height)/2]
            halign: 'center'
            # input_filter: 'int'
            text: 'tbd'
			disabled: True
			font_size: '12sp'

	# Frame Size
	BoxLayout:
		orientation: 'horizontal'
		size_hint_y: None
		height: '30dp'
		padding: '0dp'
		spacing: '5dp'

		Label:
			text: 'Frame Size'
			halign: 'left'
			valign: 'middle'
			font_size: '12sp'
			size_hint_x: None
			width: '80dp'
			text_size: self.size

		TextInput:
			id: frame_width_id
			multiline: False
			padding: ['2dp', (self.height-self.line_height)/2]
			halign: 'center'
			input_filter: 'int'
			text: '1900'
			on_text_validate: root.frame_size()
			on_focus: if not self.focus: root.frame_size()
			font_size: '12sp'
		Label:
			text: 'x'
			size_hint_x: None
			width: '15dp'
			font_size: '12sp'
			halign: 'center'
		TextInput:
			id: frame_height_id
			multiline: False
			padding: ['5dp', (self.height-self.line_height)/2]
			halign: 'center'
			input_filter: 'int'
			text: '1900'
			on_text_validate: root.frame_size()
			on_focus: if not self.focus: root.frame_size()
			font_size: '12sp'

	FileChooseBTN:
		text: 'Load'
		size_hint_y: None
		height: '30dp'
		font_size: '12sp'
		on_release: self.choose('load_settings')
	FileSaveBTN:
		text: 'Save'
		size_hint_y: None
		height: '30dp'
		font_size: '12sp'
		on_release: self.choose('save_settings')

	Label:

# LayerControl - Settings for Layers within ImageSettings
# ------------------------------------------
<LayerControl>:
    padding: '10dp'
    spacing: '5dp'
    orientation: 'vertical'
    canvas:
        Color:
            rgba: 0.1, 0.1, 0.1, 0.7
        Rectangle:
            size: self.size
            pos: self.pos
  

	ScrollView:
		scroll_type: ['bars']
		do_scroll_x: False
		BoxLayout:
			orientation: 'vertical'
			size_hint_y: None
			height: self.minimum_height
			padding: 0, 0, dp(8), 0
			spacing: dp(5)
			
			# Illumination
			Label:
				canvas:
					Color:
						rgba: root.bg_color
					Rectangle:
						size: self.width, 1
						pos: self.x, self.y+self.height

				text:'Illumination'
				font_size: '16sp'
				size_hint_y: None
				height: '30dp'
				# spacing: '5dp'
				color: root.bg_color

			BoxLayout:
				orientation: 'horizontal'
				size_hint_y: None
				height: '30dp'
				padding: '0dp'
				spacing: '5dp'

				Label:
					id: LED_label
					font_size: '12sp'
					text: 'Enable LED'
					halign: 'left'
					valign: 'middle'
					text_size: self.size
				ToggleButton:
					id: apply_btn
					size_hint: None, None
					size: '45dp', '30dp'
					border: 0, 0, 0, 0
					valign: 'middle'
					background_normal: './data/icons/ToggleL.png'
					background_down: './data/icons/ToggleR.png'
					on_release: root.apply_settings()

			BoxLayout:
				orientation: 'horizontal'
				size_hint_y: None
				height: '30dp'
				padding: '0dp'
				spacing: '5dp'

				Label:
					text: 'Illumination (mA)'
					halign: 'left'
					valign: 'middle'
					font_size: '12sp'
					size_hint_x: None
					width: '95dp'
					text_size: self.size
				ModSlider:
					id: ill_slider
					min: 0.
					max: 500.
					value: 100.
					step: 5.
					cursor_size: '20dp','20dp'
					cursor_image: './data/icons/slider_cursor.png'
					value_track: True
					value_track_color: root.bg_color
					value_track_width: 5
					on_release: root.ill_slider() # on_touch_move # on_release
				TextInput:
					id: ill_text
					size_hint_x: None
					width: '45dp'
					multiline: False
					font_size: '12sp'
					padding: ['4dp', (self.height-self.line_height)/2]
					halign: 'right'
					input_filter: 'float'
					text: format(ill_slider.value, '.3g')
					on_text_validate: root.ill_text()
					on_focus: if not self.focus: root.ill_text()

			# Camera
			Label:
				canvas:
					Color:
						rgba: root.bg_color
					Rectangle:
						size: self.width, 1
						pos: self.x, self.y+self.height
				text:'Camera'
				font_size: '16sp'
				size_hint_y: None
				height: '30dp'
				# spacing: '5dp'
				color: root.bg_color

			# Gain
			BoxLayout:
				orientation: 'horizontal'
				size_hint_y: None
				height: '30dp'
				padding: '0dp'
				spacing: '5dp'

				Label:
					text: 'Gain (dB)'
					halign: 'left'
					valign: 'middle'
					font_size: '12sp'
					size_hint_x: None
					width: '50dp'
					text_size: self.size
				CheckBox:
					id: auto_gain
					size_hint_x: None
					width: '25dp'
					active: False
					on_release: root.auto_gain()
				ModSlider:
					id: gain_slider # 0 to 48, default 0, based on camera limits
					min: 0.
					max: 48.
					value: 0.
					step: 0.1
					cursor_size: '20dp','20dp'
					cursor_image: './data/icons/slider_cursor.png'
					value_track: True
					value_track_color: root.bg_color
					value_track_width: 5
					on_release: root.gain_slider()
				TextInput:
					id: gain_text
					size_hint_x: None
					width: '45dp'
					multiline: False
					font_size: '12sp'
					padding: ['4dp', (self.height-self.line_height)/2]
					halign: 'right'
					input_filter: 'float'
					text: format(gain_slider.value, '.3g')
					on_text_validate: root.gain_text()
					on_focus: if not self.focus: root.gain_text()

			# Exposure
			BoxLayout:
				orientation: 'horizontal'
				size_hint_y: None
				height: '30dp'
				padding: '0dp'
				spacing: '5dp'

				Label:
					text: 'Exposure (ms)'
					halign: 'left'
					valign: 'middle'
					font_size: '12sp'
					size_hint_x: None
					width: '80dp'
					text_size: self.size
				ModSlider:
					id: exp_slider
					min: 0.01
					max: 200. # values are in ms
					value: 100.
					step: 0.01
					# # This was to create a log scale
					# min: -2. # minimum allowable by camera 10.0 us = 0.01 ms -> 10^-2 log-10 scale
					# max: 3. # maximum, allowable by camera 1000000.0 us = 1000.0 ms -> 10^3 -> 10^-2 log-10 scale
					# value: 2. # 10^2 -> 100 ms exposure
					# step: 0.01
					cursor_size: '20dp','20dp'
					cursor_image: './data/icons/slider_cursor.png'
					track_width: 5
					value_track: True
					value_track_color: root.bg_color
					value_track_width: 5
					on_release: root.exp_slider()
				TextInput:
					id: exp_text
					size_hint_x: None
					width: '45dp'
					multiline: False
					font_size: '12sp'
					padding: ['4dp', (self.height-self.line_height)/2]
					halign: 'right'
					input_filter: 'float'
					text: format(exp_slider.value, '.4g')
					# text: format(10 ** exp_slider.value, '.3g')
					on_text_validate: root.exp_text()
					on_focus: if not self.focus: root.exp_text()


			# Focus
			Label:
				canvas:
					Color:
						rgba: root.bg_color
					Rectangle:
						size: self.width, 1
						pos: self.x, self.y+self.height
				text:'Focus'
				font_size: '16sp'
				size_hint_y: None
				height: '30dp'
				color: root.bg_color
			
			# Focus Settings
			BoxLayout:
				orientation: 'horizontal'
				size_hint_y: None
				height: '30dp'
				padding: '0dp'
				spacing: '5dp'

				Button:
					size_hint_y: None
					height: '30dp'
					font_size: '12sp'
					text: 'Save Focus'
					on_release: root.save_focus()
				Button:
					size_hint_y: None
					height: '30dp'
					font_size: '12sp'
					text: 'Go to Focus'
					on_release: root.goto_focus()

			# Display Properties
			Label:
				canvas:
					Color:
						rgba: root.bg_color
					Rectangle:
						size: self.width, 1
						pos: self.x, self.y+self.height
				text:'Display Properties'
				font_size: '16sp'
				size_hint_y: None
				height: '30dp'
				color: root.bg_color

			BoxLayout:
				orientation: 'horizontal'
				size_hint_y: None
				height: '30dp'
				padding: '0dp'
				spacing: '5dp'

				CheckBox:
					id: false_color
					size_hint_x: None
					width: '30dp'
					active: True
					on_release: root.false_color()
				Label:		
					id: false_color_label
					font_size: '12sp'
					text: 'False Color'
					halign: 'left'
					valign: 'middle'
					text_size: self.size
				CheckBox:
					id: logHistogram_id
					size_hint_x: None
					width: '30dp'
					active: True
					state: 'normal'
				Label:
					text: 'Log'
					font_size: '12sp'
					halign: 'left'
					valign: 'middle'
					text_size: self.size
				
			FloatLayout:
				padding: '0dp'
				spacing: '5dp'
				size_hint_y: None
				height: '128dp'

				Histogram:
					id: histo_id
					pos_hint:{'center_x':0.5, 'center_y':0.5}
					bg_color: root.bg_color
					layer: root.layer

			# Protocol Settings
			Label:
				canvas:
					Color:
						rgba: root.bg_color
					Rectangle:
						size: self.width, 1
						pos: self.x, self.y+self.height
				text:'Protocol Settings'
				font_size: '16sp'
				size_hint_y: None
				height: '30dp'
				color: root.bg_color

			BoxLayout:
				orientation: 'horizontal'
				size_hint_y: None
				height: '30dp'
				padding: '0dp'
				spacing: '5dp'

				CheckBox:
					id: autofocus
					size_hint_x: None
					width: '30dp'
					active: True
					on_release: root.update_autofocus()
				Label:
					text: 'Auto Focus'
					font_size: '12sp'
					halign: 'left'
					valign: 'middle'
					text_size: self.size
				CheckBox:
					id: acquire
					size_hint_x: None
					width: '30dp'
					active: True
					on_release: root.update_acquire()
				Label:
					text: 'Acquire'
					font_size: '12sp'
					halign: 'left'
					valign: 'middle'
					text_size: self.size

			BoxLayout:
				orientation: 'horizontal'
				size_hint_y: None
				height: '30dp'
				spacing: '5dp'
				FolderChooseBTN:
					id: folder_btn
					# size_hint_y: None
					# height: '30dp'
					# font_size: '12sp'
					# text: 'Folder'
					border: 0, 0, 0, 0
					background_normal: './data/icons/folder.png' # Press to Select Folder
					background_down: './data/icons/folder_down.png'
					size_hint: None, None
					size: '30dp', '30dp'
					on_release: self.choose(root.layer)
				TextInput:
					id: root_text
					# size_hint_y: None
					# height: '30dp'
					font_size: '12sp'
					multiline: False
					text: 'File Root'
					padding: ['5dp', (self.height-self.line_height)/2]
					on_text: root.root_text()
					hint_text: 'Filename Root'

			Label:

<Histogram>:
	canvas:
		Color:
			rgba: root.bg_color
		Line:
			width: 1
			rectangle: (self.x, self.y, self.width, self.height)

<CellCountControls>:
	orientation: 'horizontal'

	# Controls
	BoxLayout: 
		orientation: 'vertical'
		size_hint_x: 0.35

		# Pad
		Widget:
			size_hint_y: None
			height: '30dp'

		# Select image to load
		FileChooseBTN:
			text: 'Load Image'
			size_hint_y: None
			height: '30dp'
			font_size: '12sp'
			on_release: self.choose('load_cell_count_input_image')

		# Pad
		Widget:
			size_hint_y: None
			height: '30dp'

		# Pixel size
		BoxLayout:
			orientation: 'horizontal'
			size_hint_y: None
			height: '40dp'
			size_hint_x: 1

			Label:
				text: 'Pixel Ratio'
				size_hint_x: None
				width: '70dp'
				font_size: '12sp'
				halign: 'left'

			TextInput:
				id: text_cell_count_pixels_per_um_id
				valign: 'center'
				text: "1.0"
				size_hint_x: None
				size_hint_y: None
				height: '35dp'
				width: '60dp'
				multiline: False
				on_text: root.pixel_conversion_adjustment()
			
			Label:
				text: 'pixels/μm'
				size_hint_x: None
				width: '100dp'
				font_size: '12sp'
				halign: 'left'

		# Enable fluorescence mode
		BoxLayout:
			orientation: 'horizontal'
			size_hint_y: None
			height: '40dp'
			size_hint_x: 1
			CheckBox:
				id: cell_count_fluorescent_mode_id
				size_hint_x: None
				width: '40dp'
				active: True
				on_release: root.flourescent_mode_toggle()

			Label:
				text: 'Fluorescent Image'
				size_hint_x: None
				width: '100dp'
				font_size: '12sp'
	
		# Slider Controls
		BoxLayout:
			orientation: 'vertical'
			size_hint_y: None
			height: '225dp'

			# Threshold slider
			BoxLayout:
				orientation: 'horizontal'

				Label:
					text: 'Threshold'
					size_hint_x: None
					width: '90dp'
					font_size: '12sp'
				
				ModSlider:
					id: slider_cell_count_threshold_id
					min: 0
					max: 100
					step: 1
					orientation: 'horizontal'
					on_release: root.slider_adjustment_threshold()
				Label:
					text: f"{str(int(slider_cell_count_threshold_id.value))} %"
					width: '60dp'
					font_size: '12sp'
			
			# Area slider
			BoxLayout:
				orientation: 'horizontal'

				Label:
					text: 'Area'
					size_hint_x: None
					width: '90dp'
					font_size: '12sp'

				RangeSlider:
					id: slider_cell_count_area_id
					min: 0
					max: 100
					step: 1
					orientation: 'horizontal'
					value1: 0
					value2: 100
					on_touch_up: root.slider_adjustment_area()
					on_touch_move: root.slider_adjustment_area()
				Label:
					id: label_cell_count_area_id
					width: '60dp'
					font_size: '12sp'

			# Perimeter slider
			BoxLayout:
				orientation: 'horizontal'

				Label:
					text: 'Perimeter'
					size_hint_x: None
					width: '90dp'
					font_size: '12sp'
				
				RangeSlider:
					id: slider_cell_count_perimeter_id
					min: 0
					max: 100
					step: 1
					orientation: 'horizontal'
					value1: 0
					value2: 100
					on_touch_up: root.slider_adjustment_perimeter()
					on_touch_move: root.slider_adjustment_perimeter()
				Label:
					id: label_cell_count_perimeter_id
					width: '60dp'
					font_size: '12sp'

			# Sphericity slider
			BoxLayout:
				orientation: 'horizontal'

				Label:
					text: 'Sphericity'
					size_hint_x: None
					width: '90dp'
					font_size: '12sp'
				
				RangeSlider:
					id: slider_cell_count_sphericity_id
					min: 0
					max: 1.0
					step: 0.01
					orientation: 'horizontal'
					value1: 0
					value2: 1.0
					on_touch_up: root.slider_adjustment_sphericity()
				Label:
					id: label_cell_count_sphericity_id
					text: f"{round(slider_cell_count_sphericity_id.value[0],2)}-{round(slider_cell_count_sphericity_id.value[1],2)}"
					width: '60dp'
					font_size: '12sp'

			# Min Intensity slider
			BoxLayout:
				orientation: 'horizontal'

				Label:
					text: 'Min Intensity'
					size_hint_x: None
					width: '90dp'
					font_size: '12sp'
				
				RangeSlider:
					id: slider_cell_count_min_intensity_id
					min: 0
					max: 100
					step: 1
					orientation: 'horizontal'
					value1: 0
					value2: 100
					on_touch_up: root.slider_adjustment_min_intensity()
				Label:
					id: label_cell_count_min_intensity_id
					text: f"{int(slider_cell_count_min_intensity_id.value[0])}-{int(slider_cell_count_min_intensity_id.value[1])} %"
					width: '60dp'
					font_size: '12sp'

			# Mean Intensity slider
			BoxLayout:
				orientation: 'horizontal'

				Label:
					text: 'Mean Intensity'
					size_hint_x: None
					width: '90dp'
					font_size: '12sp'
				
				RangeSlider:
					id: slider_cell_count_mean_intensity_id
					min: 0
					max: 100
					step: 1
					orientation: 'horizontal'
					value1: 0
					value2: 100
					on_touch_up: root.slider_adjustment_mean_intensity()
				Label:
					id: label_cell_count_mean_intensity_id
					text: f"{int(slider_cell_count_mean_intensity_id.value[0])}-{int(slider_cell_count_mean_intensity_id.value[1])} %"
					width: '60dp'
					font_size: '12sp'

			# Max Intensity slider
			BoxLayout:
				orientation: 'horizontal'

				Label:
					text: 'Max Intensity'
					size_hint_x: None
					width: '90dp'
					font_size: '12sp'
				
				RangeSlider:
					id: slider_cell_count_max_intensity_id
					min: 0
					max: 100
					step: 1
					orientation: 'horizontal'
					value1: 0
					value2: 100
					on_touch_up: root.slider_adjustment_max_intensity()
				Label:
					id: label_cell_count_max_intensity_id
					text: f"{int(slider_cell_count_max_intensity_id.value[0])}-{int(slider_cell_count_max_intensity_id.value[1])} %"
					width: '60dp'
					font_size: '12sp'


		# Pad
		Widget:
			size_hint_y: None
			height: '30dp'
			
		Button:
			text: 'Apply Method to Preview'
			size_hint_y: None
			height: '30dp'
			font_size: '12sp'
			on_release: root.apply_method_to_preview_image()

		# Save method
		FileSaveBTN:
			text: 'Save Method As...'
			size_hint_y: None
			height: '30dp'
			font_size: '12sp'
			on_release: self.choose('saveas_cell_count_method')

		
		# Select method to load
		FileChooseBTN:
			text: 'Load Method'
			size_hint_y: None
			height: '30dp'
			font_size: '12sp'
			on_release: self.choose('load_cell_count_method')

		# Apply method
		FolderChooseBTN:
			text: 'Apply Method to Folder'
			size_hint_y: None
			height: '30dp'
			font_size: '12sp'
			on_release: self.choose('apply_cell_count_method_to_folder')

		# Empty widget to consume space at bottom of controls panel
		Widget:

	# Image area
	BoxLayout: 
		orientation: 'vertical'
		size_hint_y: 1
		canvas:
			Color:
				rgba: 0,0,0,0
		Image:
			id: cell_count_image_id
			pos_hint: {"x":0.5, "y":0.5}
			source: ""
			canvas:
				Color:
					rgba: 0,0,0,0

	# Empty widget to consume space at bottom of controls panel
	Widget:<|MERGE_RESOLUTION|>--- conflicted
+++ resolved
@@ -1066,12 +1066,7 @@
                 size_hint_y: None
                 height: '30dp'
                 text_autoupdate: True
-<<<<<<< HEAD
                 values: ''
-=======
-                on_text: root.select_tiling_size()
-                values: '1x1', '2x2', '3x3', '4x4', '5x5', '6x6', '7x7', '8x8', '9x9'
->>>>>>> 64446853
                 
                 
         # # Z-stack
