--- conflicted
+++ resolved
@@ -30,11 +30,7 @@
 Gerard Decker, The Earthineering Company
 
 MODIFIED:
-<<<<<<< HEAD
-May 24, 2023
-=======
 May 31, 2023
->>>>>>> e7d68151
 '''
 
 '''
