--- conflicted
+++ resolved
@@ -122,15 +122,9 @@
                 self.driver.close()
                 self.driver.open()
                 self.driver.write(stream)
-<<<<<<< HEAD
                 #if (command)=='HOME': # ESW to increase homing reliability
                 #    CRLF = command.encode('utf-8')+b"\r\n"
                 #    self.driver.write(CRLF)
-=======
-                if (command)=='HOME': # ESW to increase homing reliability
-                    CRLF = encode('utf-8')+b"\r\n"
-                    self.driver.write(CRLF)
->>>>>>> b14b1b57
                 response = self.driver.readline()
                 response = response.decode("utf-8","ignore")
                 #print(response[:-2])
@@ -410,7 +404,6 @@
         except:
             logger.exception('[XYZ Class ] MotorBoard.reference_status('+axis+') inactive')
             raise
-<<<<<<< HEAD
 
 
     #-------------------------------------------------------------------------------
@@ -456,8 +449,6 @@
         # Obtain the latest firmware files from the firmware repository
         FIRMWARE_URL = self.get_firmware_URL('EtalumaSupport/Firmware', 'Firmware', 'Motor Controller/LVP current functional/')
         AUTH_TOKEN = None # Insert authentication token here
-=======
->>>>>>> b14b1b57
 
         latest_firmware = self.get_latest_firmware(FIRMWARE_URL, AUTH_TOKEN)
         if not latest_firmware:
